--- conflicted
+++ resolved
@@ -30,11 +30,7 @@
 // network protocol versioning
 //
 
-<<<<<<< HEAD
-static const int PROTOCOL_VERSION = 70001;
-=======
 static const int PROTOCOL_VERSION = 60014;
->>>>>>> ac898c99
 
 // intial proto version, to be increased after version/verack negotiation
 static const int INIT_PROTO_VERSION = 209;
