// Copyright (c) 2009-2010 Satoshi Nakamoto
// Copyright (c) 2009-2012 The Bitcoin developers
// Distributed under the MIT/X11 software license, see the accompanying
// file COPYING or http://www.opensource.org/licenses/mit-license.php.

#include "db.h"
#include "net.h"
#include "init.h"
#include "addrman.h"
#include "ui_interface.h"
#include "script.h"

#ifdef WIN32
#include <string.h>
#endif

#ifdef USE_UPNP
#include <miniupnpc/miniwget.h>
#include <miniupnpc/miniupnpc.h>
#include <miniupnpc/upnpcommands.h>
#include <miniupnpc/upnperrors.h>
#endif

using namespace std;
using namespace boost;

static const int MAX_OUTBOUND_CONNECTIONS = 16;

void ThreadMessageHandler2(void* parg);
void ThreadSocketHandler2(void* parg);
void ThreadOpenConnections2(void* parg);
void ThreadOpenAddedConnections2(void* parg);
#ifdef USE_UPNP
void ThreadMapPort2(void* parg);
#endif
void ThreadDNSAddressSeed2(void* parg);
bool OpenNetworkConnection(const CAddress& addrConnect, CSemaphoreGrant *grantOutbound = NULL, const char *strDest = NULL, bool fOneShot = false);


struct LocalServiceInfo {
    int nScore;
    int nPort;
};

//
// Global state variables
//
bool fDiscover = true;
bool fUseUPnP = false;
uint64_t nLocalServices = NODE_NETWORK;
static CCriticalSection cs_mapLocalHost;
static map<CNetAddr, LocalServiceInfo> mapLocalHost;
static bool vfReachable[NET_MAX] = {};
static bool vfLimited[NET_MAX] = {};
static CNode* pnodeLocalHost = NULL;
CAddress addrSeenByPeer(CService("0.0.0.0", 0), nLocalServices);
uint64_t nLocalHostNonce = 0;
boost::array<int, THREAD_MAX> vnThreadsRunning;
static std::vector<SOCKET> vhListenSocket;
CAddrMan addrman;

vector<CNode*> vNodes;
CCriticalSection cs_vNodes;
map<CInv, CDataStream> mapRelay;
deque<pair<int64_t, CInv> > vRelayExpiration;
CCriticalSection cs_mapRelay;
map<CInv, int64_t> mapAlreadyAskedFor;

static deque<string> vOneShots;
CCriticalSection cs_vOneShots;

set<CNetAddr> setservAddNodeAddresses;
CCriticalSection cs_setservAddNodeAddresses;

static CSemaphore *semOutbound = NULL;

void AddOneShot(string strDest)
{
    LOCK(cs_vOneShots);
    vOneShots.push_back(strDest);
}

unsigned short GetListenPort()
{
    return (unsigned short)(GetArg("-port", GetDefaultPort()));
}

void CNode::PushGetBlocks(CBlockIndex* pindexBegin, uint256 hashEnd)
{
    // Filter out duplicate requests
    if (pindexBegin == pindexLastGetBlocksBegin && hashEnd == hashLastGetBlocksEnd)
        return;
    pindexLastGetBlocksBegin = pindexBegin;
    hashLastGetBlocksEnd = hashEnd;

    PushMessage("getblocks", CBlockLocator(pindexBegin), hashEnd);
}

// find 'best' local address for a particular peer
bool GetLocal(CService& addr, const CNetAddr *paddrPeer)
{
    if (fNoListen)
        return false;

    int nBestScore = -1;
    int nBestReachability = -1;
    {
        LOCK(cs_mapLocalHost);
        for (map<CNetAddr, LocalServiceInfo>::iterator it = mapLocalHost.begin(); it != mapLocalHost.end(); it++)
        {
            int nScore = (*it).second.nScore;
            int nReachability = (*it).first.GetReachabilityFrom(paddrPeer);
            if (nReachability > nBestReachability || (nReachability == nBestReachability && nScore > nBestScore))
            {
                addr = CService((*it).first, (*it).second.nPort);
                nBestReachability = nReachability;
                nBestScore = nScore;
            }
        }
    }
    return nBestScore >= 0;
}

// get best local address for a particular peer as a CAddress
CAddress GetLocalAddress(const CNetAddr *paddrPeer)
{
    CAddress ret(CService("0.0.0.0",0),0);
    CService addr;
    if (GetLocal(addr, paddrPeer))
    {
        ret = CAddress(addr);
        ret.nServices = nLocalServices;
        ret.nTime = GetAdjustedTime();
    }
    return ret;
}

bool RecvLine(SOCKET hSocket, string& strLine)
{
    strLine = "";
    while (true)
    {
        char c;
        int nBytes = recv(hSocket, &c, 1, 0);
        if (nBytes > 0)
        {
            if (c == '\n')
                continue;
            if (c == '\r')
                return true;
            strLine += c;
            if (strLine.size() >= 9000)
                return true;
        }
        else if (nBytes <= 0)
        {
            if (fShutdown)
                return false;
            if (nBytes < 0)
            {
                int nErr = WSAGetLastError();
                if (nErr == WSAEMSGSIZE)
                    continue;
                if (nErr == WSAEWOULDBLOCK || nErr == WSAEINTR || nErr == WSAEINPROGRESS)
                {
                    MilliSleep(10);
                    continue;
                }
            }
            if (!strLine.empty())
                return true;
            if (nBytes == 0)
            {
                // socket closed
                printf("socket closed\n");
                return false;
            }
            else
            {
                // socket error
                int nErr = WSAGetLastError();
                printf("recv failed: %d\n", nErr);
                return false;
            }
        }
    }
}

// used when scores of local addresses may have changed
// pushes better local address to peers
void static AdvertizeLocal()
{
    LOCK(cs_vNodes);
    BOOST_FOREACH(CNode* pnode, vNodes)
    {
        if (pnode->fSuccessfullyConnected)
        {
            CAddress addrLocal = GetLocalAddress(&pnode->addr);
            if (addrLocal.IsRoutable() && (CService)addrLocal != (CService)pnode->addrLocal)
            {
                pnode->PushAddress(addrLocal);
                pnode->addrLocal = addrLocal;
            }
        }
    }
}

void SetReachable(enum Network net, bool fFlag)
{
    LOCK(cs_mapLocalHost);
    vfReachable[net] = fFlag;
    if (net == NET_IPV6 && fFlag)
        vfReachable[NET_IPV4] = true;
}

// learn a new local address
bool AddLocal(const CService& addr, int nScore)
{
    if (!addr.IsRoutable())
        return false;

    if (!fDiscover && nScore < LOCAL_MANUAL)
        return false;

    if (IsLimited(addr))
        return false;

    printf("AddLocal(%s,%i)\n", addr.ToString().c_str(), nScore);

    {
        LOCK(cs_mapLocalHost);
        bool fAlready = mapLocalHost.count(addr) > 0;
        LocalServiceInfo &info = mapLocalHost[addr];
        if (!fAlready || nScore >= info.nScore) {
            info.nScore = nScore + (fAlready ? 1 : 0);
            info.nPort = addr.GetPort();
        }
        SetReachable(addr.GetNetwork());
    }

    AdvertizeLocal();

    return true;
}

bool AddLocal(const CNetAddr &addr, int nScore)
{
    return AddLocal(CService(addr, GetListenPort()), nScore);
}

/** Make a particular network entirely off-limits (no automatic connects to it) */
void SetLimited(enum Network net, bool fLimited)
{
    if (net == NET_UNROUTABLE)
        return;
    LOCK(cs_mapLocalHost);
    vfLimited[net] = fLimited;
}

bool IsLimited(enum Network net)
{
    LOCK(cs_mapLocalHost);
    return vfLimited[net];
}

bool IsLimited(const CNetAddr &addr)
{
    return IsLimited(addr.GetNetwork());
}

/** vote for a local address */
bool SeenLocal(const CService& addr)
{
    {
        LOCK(cs_mapLocalHost);
        if (mapLocalHost.count(addr) == 0)
            return false;
        mapLocalHost[addr].nScore++;
    }

    AdvertizeLocal();

    return true;
}

/** check whether a given address is potentially local */
bool IsLocal(const CService& addr)
{
    LOCK(cs_mapLocalHost);
    return mapLocalHost.count(addr) > 0;
}

/** check whether a given address is in a network we can probably connect to */
bool IsReachable(const CNetAddr& addr)
{
    LOCK(cs_mapLocalHost);
    enum Network net = addr.GetNetwork();
    return vfReachable[net] && !vfLimited[net];
}

bool GetMyExternalIP2(const CService& addrConnect, const char* pszGet, const char* pszKeyword, CNetAddr& ipRet)
{
    SOCKET hSocket;
    if (!ConnectSocket(addrConnect, hSocket))
        return error("GetMyExternalIP() : connection to %s failed", addrConnect.ToString().c_str());

    send(hSocket, pszGet, strlen(pszGet), MSG_NOSIGNAL);

    string strLine;
    while (RecvLine(hSocket, strLine))
    {
        if (strLine.empty()) // HTTP response is separated from headers by blank line
        {
            while (true)
            {
                if (!RecvLine(hSocket, strLine))
                {
                    closesocket(hSocket);
                    return false;
                }
                if (pszKeyword == NULL)
                    break;
                if (strLine.find(pszKeyword) != string::npos)
                {
                    strLine = strLine.substr(strLine.find(pszKeyword) + strlen(pszKeyword));
                    break;
                }
            }
            closesocket(hSocket);
            if (strLine.find("<") != string::npos)
                strLine = strLine.substr(0, strLine.find("<"));
            strLine = strLine.substr(strspn(strLine.c_str(), " \t\n\r"));
            while (strLine.size() > 0 && isspace(strLine[strLine.size()-1]))
                strLine.resize(strLine.size()-1);
            CService addr(strLine,0,true);
            printf("GetMyExternalIP() received [%s] %s\n", strLine.c_str(), addr.ToString().c_str());
            if (!addr.IsValid() || !addr.IsRoutable())
                return false;
            ipRet.SetIP(addr);
            return true;
        }
    }
    closesocket(hSocket);
    return error("GetMyExternalIP() : connection closed");
}


bool GetMyExternalIP(CNetAddr& ipRet)
{
    CService addrConnect;
    const char* pszGet;
    const char* pszKeyword;

    for (int nLookup = 0; nLookup <= 1; nLookup++)
    for (int nHost = 1; nHost <= 2; nHost++)
    {
        // We should be phasing out our use of sites like these.  If we need
        // replacements, we should ask for volunteers to put this simple
        // php file on their web server that prints the client IP:
        //  <?php echo $_SERVER["REMOTE_ADDR"]; ?>
        if (nHost == 1)
        {
            addrConnect = CService("216.146.43.70",80); // checkip.dyndns.org

            if (nLookup == 1)
            {
                CService addrIP("checkip.dyndns.org", 80, true);
                if (addrIP.IsValid())
                    addrConnect = addrIP;
            }

            pszGet = "GET / HTTP/1.1\r\n"
                     "Host: checkip.dyndns.org\r\n"
                     "User-Agent: neblio\r\n"
                     "Connection: close\r\n"
                     "\r\n";

            pszKeyword = "Address:";
        }
        else if (nHost == 2)
        {
            addrConnect = CService("74.208.43.192", 80); // www.showmyip.com

            if (nLookup == 1)
            {
                CService addrIP("www.showmyip.com", 80, true);
                if (addrIP.IsValid())
                    addrConnect = addrIP;
            }

            pszGet = "GET /simple/ HTTP/1.1\r\n"
                     "Host: www.showmyip.com\r\n"
                     "User-Agent: neblio\r\n"
                     "Connection: close\r\n"
                     "\r\n";

            pszKeyword = NULL; // Returns just IP address
        }

        if (GetMyExternalIP2(addrConnect, pszGet, pszKeyword, ipRet))
            return true;
    }

    return false;
}

void ThreadGetMyExternalIP(void* parg)
{
    // Make this thread recognisable as the external IP detection thread
    RenameThread("neblio-ext-ip");

    CNetAddr addrLocalHost;
    if (GetMyExternalIP(addrLocalHost))
    {
        printf("GetMyExternalIP() returned %s\n", addrLocalHost.ToStringIP().c_str());
        AddLocal(addrLocalHost, LOCAL_HTTP);
    }
}





void AddressCurrentlyConnected(const CService& addr)
{
    addrman.Connected(addr);
}







CNode* FindNode(const CNetAddr& ip)
{
    {
        LOCK(cs_vNodes);
        BOOST_FOREACH(CNode* pnode, vNodes)
            if ((CNetAddr)pnode->addr == ip)
                return (pnode);
    }
    return NULL;
}

CNode* FindNode(std::string addrName)
{
    LOCK(cs_vNodes);
    BOOST_FOREACH(CNode* pnode, vNodes)
        if (pnode->addrName == addrName)
            return (pnode);
    return NULL;
}

CNode* FindNode(const CService& addr)
{
    {
        LOCK(cs_vNodes);
        BOOST_FOREACH(CNode* pnode, vNodes)
            if ((CService)pnode->addr == addr)
                return (pnode);
    }
    return NULL;
}

CNode* ConnectNode(CAddress addrConnect, const char *pszDest)
{
    if (pszDest == NULL) {
        if (IsLocal(addrConnect))
            return NULL;

        // Look for an existing connection
        CNode* pnode = FindNode((CService)addrConnect);
        if (pnode)
        {
            pnode->AddRef();
            return pnode;
        }
    }


    /// debug print
    printf("trying connection %s lastseen=%.1fhrs\n",
        pszDest ? pszDest : addrConnect.ToString().c_str(),
        pszDest ? 0 : (double)(GetAdjustedTime() - addrConnect.nTime)/3600.0);

    // Connect
    SOCKET hSocket;
    if (pszDest ? ConnectSocketByName(addrConnect, hSocket, pszDest, GetDefaultPort()) : ConnectSocket(addrConnect, hSocket))
    {
        addrman.Attempt(addrConnect);

        /// debug print
        printf("connected %s\n", pszDest ? pszDest : addrConnect.ToString().c_str());

        // Set to non-blocking
#ifdef WIN32
        u_long nOne = 1;
        if (ioctlsocket(hSocket, FIONBIO, &nOne) == SOCKET_ERROR)
            printf("ConnectSocket() : ioctlsocket non-blocking setting failed, error %d\n", WSAGetLastError());
#else
        if (fcntl(hSocket, F_SETFL, O_NONBLOCK) == SOCKET_ERROR)
            printf("ConnectSocket() : fcntl non-blocking setting failed, error %d\n", errno);
#endif

        // Add node
        CNode* pnode = new CNode(hSocket, addrConnect, pszDest ? pszDest : "", false);
        pnode->AddRef();

        {
            LOCK(cs_vNodes);
            vNodes.push_back(pnode);
        }

        pnode->nTimeConnected = GetTime();
        return pnode;
    }
    else
    {
        return NULL;
    }
}

void CNode::CloseSocketDisconnect()
{
    fDisconnect = true;
    if (hSocket != INVALID_SOCKET)
    {
        printf("disconnecting node %s\n", addrName.c_str());
        closesocket(hSocket);
        hSocket = INVALID_SOCKET;

        // in case this fails, we'll empty the recv buffer when the CNode is deleted
        TRY_LOCK(cs_vRecvMsg, lockRecv);
        if (lockRecv)
            vRecvMsg.clear();
    }
}

void CNode::PushVersion()
{
    /// when NTP implemented, change to just nTime = GetAdjustedTime()
    int64_t nTime = (fInbound ? GetAdjustedTime() : GetTime());
    CAddress addrYou = (addr.IsRoutable() && !IsProxy(addr) ? addr : CAddress(CService("0.0.0.0",0)));
    CAddress addrMe = GetLocalAddress(&addr);
    RAND_bytes((unsigned char*)&nLocalHostNonce, sizeof(nLocalHostNonce));
    printf("send version message: version %d, blocks=%d, us=%s, them=%s, peer=%s\n", PROTOCOL_VERSION, nBestHeight, addrMe.ToString().c_str(), addrYou.ToString().c_str(), addr.ToString().c_str());
    PushMessage("version", PROTOCOL_VERSION, nLocalServices, nTime, addrYou, addrMe,
                nLocalHostNonce, FormatSubVersion(CLIENT_NAME, CLIENT_VERSION, std::vector<string>()), nBestHeight);
}





std::map<CNetAddr, int64_t> CNode::setBanned;
CCriticalSection CNode::cs_setBanned;

void CNode::ClearBanned()
{
    setBanned.clear();
}

bool CNode::IsBanned(CNetAddr ip)
{
    bool fResult = false;
    {
        LOCK(cs_setBanned);
        std::map<CNetAddr, int64_t>::iterator i = setBanned.find(ip);
        if (i != setBanned.end())
        {
            int64_t t = (*i).second;
            if (GetTime() < t)
                fResult = true;
        }
    }
    return fResult;
}

bool CNode::Misbehaving(int howmuch)
{
    if (addr.IsLocal())
    {
        printf("Warning: Local node %s misbehaving (delta: %d)!\n", addrName.c_str(), howmuch);
        return false;
    }

    nMisbehavior += howmuch;
    if (nMisbehavior >= GetArg("-banscore", 100))
    {
        int64_t banTime = GetTime()+GetArg("-bantime", 60*60*24);  // Default 24-hour ban
        printf("Misbehaving: %s (%d -> %d) DISCONNECTING\n", addr.ToString().c_str(), nMisbehavior-howmuch, nMisbehavior);
        {
            LOCK(cs_setBanned);
            if (setBanned[addr] < banTime)
                setBanned[addr] = banTime;
        }
        CloseSocketDisconnect();
        return true;
    } else
        printf("Misbehaving: %s (%d -> %d)\n", addr.ToString().c_str(), nMisbehavior-howmuch, nMisbehavior);
    return false;
}

#undef X
#define X(name) stats.name = name
void CNode::copyStats(CNodeStats &stats)
{
    X(nServices);
    X(nLastSend);
    X(nLastRecv);
    X(nTimeConnected);
    X(addrName);
    X(nVersion);
    X(strSubVer);
    X(fInbound);
    X(nStartingHeight);
    X(nMisbehavior);
}
#undef X

// requires LOCK(cs_vRecvMsg)
bool CNode::ReceiveMsgBytes(const char *pch, unsigned int nBytes)
{
    while (nBytes > 0) {

        // get current incomplete message, or create a new one
        if (vRecvMsg.empty() ||
            vRecvMsg.back().complete())
            vRecvMsg.push_back(CNetMessage(SER_NETWORK, nRecvVersion));

        CNetMessage& msg = vRecvMsg.back();

        // absorb network data
        int handled;
        if (!msg.in_data)
            handled = msg.readHeader(pch, nBytes);
        else
            handled = msg.readData(pch, nBytes);

        if (handled < 0)
                return false;

        pch += handled;
        nBytes -= handled;
    }

    return true;
}

int CNetMessage::readHeader(const char *pch, unsigned int nBytes)
{
    // copy data to temporary parsing buffer
    unsigned int nRemaining = 24 - nHdrPos;
    unsigned int nCopy = std::min(nRemaining, nBytes);

    memcpy(&hdrbuf[nHdrPos], pch, nCopy);
    nHdrPos += nCopy;

    // if header incomplete, exit
    if (nHdrPos < 24)
        return nCopy;

    // deserialize to CMessageHeader
    try {
        hdrbuf >> hdr;
    }
    catch (std::exception &e) {
        return -1;
    }

    // reject messages larger than MAX_SIZE
    if (hdr.nMessageSize > MAX_SIZE)
            return -1;

    // switch state to reading message data
    in_data = true;

    return nCopy;
}

int CNetMessage::readData(const char *pch, unsigned int nBytes)
{
    unsigned int nRemaining = hdr.nMessageSize - nDataPos;
    unsigned int nCopy = std::min(nRemaining, nBytes);

    if (vRecv.size() < nDataPos + nCopy) {
        // Allocate up to 256 KiB ahead, but never more than the total message size.
        vRecv.resize(std::min(hdr.nMessageSize, nDataPos + nCopy + 256 * 1024));
    }

    memcpy(&vRecv[nDataPos], pch, nCopy);
    nDataPos += nCopy;

    return nCopy;
}









// requires LOCK(cs_vSend)
void SocketSendData(CNode *pnode)
{
    std::deque<CSerializeData>::iterator it = pnode->vSendMsg.begin();

    while (it != pnode->vSendMsg.end()) {
        const CSerializeData &data = *it;
        assert(data.size() > pnode->nSendOffset);
        int nBytes = send(pnode->hSocket, &data[pnode->nSendOffset], data.size() - pnode->nSendOffset, MSG_NOSIGNAL | MSG_DONTWAIT);
        if (nBytes > 0) {
            pnode->nLastSend = GetTime();
            pnode->nSendOffset += nBytes;
            if (pnode->nSendOffset == data.size()) {
                pnode->nSendOffset = 0;
                pnode->nSendSize -= data.size();
                it++;
            } else {
                // could not send full message; stop sending more
                break;
            }
        } else {
            if (nBytes < 0) {
                // error
                int nErr = WSAGetLastError();
                if (nErr != WSAEWOULDBLOCK && nErr != WSAEMSGSIZE && nErr != WSAEINTR && nErr != WSAEINPROGRESS)
                {
                    printf("socket send error %d\n", nErr);
                    pnode->CloseSocketDisconnect();
                }
            }
            // couldn't send anything at all
            break;
        }
    }

    if (it == pnode->vSendMsg.end()) {
        assert(pnode->nSendOffset == 0);
        assert(pnode->nSendSize == 0);
    }
    pnode->vSendMsg.erase(pnode->vSendMsg.begin(), it);
}

void ThreadSocketHandler(void* parg)
{
    // Make this thread recognisable as the networking thread
    RenameThread("neblio-net");

    try
    {
        vnThreadsRunning[THREAD_SOCKETHANDLER]++;
        ThreadSocketHandler2(parg);
        vnThreadsRunning[THREAD_SOCKETHANDLER]--;
    }
    catch (std::exception& e) {
        vnThreadsRunning[THREAD_SOCKETHANDLER]--;
        PrintException(&e, "ThreadSocketHandler()");
    } catch (...) {
        vnThreadsRunning[THREAD_SOCKETHANDLER]--;
        throw; // support pthread_cancel()
    }
    printf("ThreadSocketHandler exited\n");
}

void ThreadSocketHandler2(void* parg)
{
    printf("ThreadSocketHandler started\n");
    list<CNode*> vNodesDisconnected;
    unsigned int nPrevNodeCount = 0;

    while (true)
    {
        //
        // Disconnect nodes
        //
        {
            LOCK(cs_vNodes);
            // Disconnect unused nodes
            vector<CNode*> vNodesCopy = vNodes;
            BOOST_FOREACH(CNode* pnode, vNodesCopy)
            {
                if (pnode->fDisconnect ||
                    (pnode->GetRefCount() <= 0 && pnode->vRecvMsg.empty() && pnode->nSendSize == 0 && pnode->ssSend.empty()))
                {
                    // remove from vNodes
                    vNodes.erase(remove(vNodes.begin(), vNodes.end(), pnode), vNodes.end());

                    // release outbound grant (if any)
                    pnode->grantOutbound.Release();

                    // close socket and cleanup
                    pnode->CloseSocketDisconnect();

                    // hold in disconnected pool until all refs are released
                    if (pnode->fNetworkNode || pnode->fInbound)
                        pnode->Release();
                    vNodesDisconnected.push_back(pnode);
                }
            }

            // Delete disconnected nodes
            list<CNode*> vNodesDisconnectedCopy = vNodesDisconnected;
            BOOST_FOREACH(CNode* pnode, vNodesDisconnectedCopy)
            {
                // wait until threads are done using it
                if (pnode->GetRefCount() <= 0)
                {
                    bool fDelete = false;
                    {
                        TRY_LOCK(pnode->cs_vSend, lockSend);
                        if (lockSend)
                        {
                            TRY_LOCK(pnode->cs_vRecvMsg, lockRecv);
                            if (lockRecv)
                            {
                                TRY_LOCK(pnode->cs_mapRequests, lockReq);
                                if (lockReq)
                                {
                                    TRY_LOCK(pnode->cs_inventory, lockInv);
                                    if (lockInv)
                                        fDelete = true;
                                }
                            }
                        }
                    }
                    if (fDelete)
                    {
                        vNodesDisconnected.remove(pnode);
                        delete pnode;
                    }
                }
            }
        }
        if (vNodes.size() != nPrevNodeCount)
        {
            nPrevNodeCount = vNodes.size();
            uiInterface.NotifyNumConnectionsChanged(vNodes.size());
        }


        //
        // Find which sockets have data to receive
        //
        struct timeval timeout;
        timeout.tv_sec  = 0;
        timeout.tv_usec = 50000; // frequency to poll pnode->vSend

        fd_set fdsetRecv;
        fd_set fdsetSend;
        fd_set fdsetError;
        FD_ZERO(&fdsetRecv);
        FD_ZERO(&fdsetSend);
        FD_ZERO(&fdsetError);
        SOCKET hSocketMax = 0;
        bool have_fds = false;

        BOOST_FOREACH(SOCKET hListenSocket, vhListenSocket) {
            FD_SET(hListenSocket, &fdsetRecv);
            hSocketMax = max(hSocketMax, hListenSocket);
            have_fds = true;
        }
        {
            LOCK(cs_vNodes);
            BOOST_FOREACH(CNode* pnode, vNodes)
            {
                if (pnode->hSocket == INVALID_SOCKET)
                    continue;
                {
                    TRY_LOCK(pnode->cs_vSend, lockSend);
                    if (lockSend) {
                        // do not read, if draining write queue
                        if (!pnode->vSendMsg.empty())
                            FD_SET(pnode->hSocket, &fdsetSend);
                        else
                            FD_SET(pnode->hSocket, &fdsetRecv);
                        FD_SET(pnode->hSocket, &fdsetError);
                        hSocketMax = max(hSocketMax, pnode->hSocket);
                        have_fds = true;
                    }
                }
            }
        }

        vnThreadsRunning[THREAD_SOCKETHANDLER]--;
        int nSelect = select(have_fds ? hSocketMax + 1 : 0,
                             &fdsetRecv, &fdsetSend, &fdsetError, &timeout);
        vnThreadsRunning[THREAD_SOCKETHANDLER]++;
        if (fShutdown)
            return;
        if (nSelect == SOCKET_ERROR)
        {
            if (have_fds)
            {
                int nErr = WSAGetLastError();
                printf("socket select error %d\n", nErr);
                for (unsigned int i = 0; i <= hSocketMax; i++)
                    FD_SET(i, &fdsetRecv);
            }
            FD_ZERO(&fdsetSend);
            FD_ZERO(&fdsetError);
            MilliSleep(timeout.tv_usec/1000);
        }


        //
        // Accept new connections
        //
        BOOST_FOREACH(SOCKET hListenSocket, vhListenSocket)
        if (hListenSocket != INVALID_SOCKET && FD_ISSET(hListenSocket, &fdsetRecv))
        {
            struct sockaddr_storage sockaddr;
            socklen_t len = sizeof(sockaddr);
            SOCKET hSocket = accept(hListenSocket, (struct sockaddr*)&sockaddr, &len);
            CAddress addr;
            int nInbound = 0;

            if (hSocket != INVALID_SOCKET)
                if (!addr.SetSockAddr((const struct sockaddr*)&sockaddr))
                    printf("Warning: Unknown socket family\n");

            {
                LOCK(cs_vNodes);
                BOOST_FOREACH(CNode* pnode, vNodes)
                    if (pnode->fInbound)
                        nInbound++;
            }

            if (hSocket == INVALID_SOCKET)
            {
                int nErr = WSAGetLastError();
                if (nErr != WSAEWOULDBLOCK)
                    printf("socket error accept failed: %d\n", nErr);
            }
            else if (nInbound >= GetArg("-maxconnections", 125) - MAX_OUTBOUND_CONNECTIONS)
            {
                closesocket(hSocket);
            }
            else if (CNode::IsBanned(addr))
            {
                printf("connection from %s dropped (banned)\n", addr.ToString().c_str());
                closesocket(hSocket);
            }
            else
            {
                printf("accepted connection %s\n", addr.ToString().c_str());
                CNode* pnode = new CNode(hSocket, addr, "", true);
                pnode->AddRef();
                {
                    LOCK(cs_vNodes);
                    vNodes.push_back(pnode);
                }
            }
        }


        //
        // Service each socket
        //
        vector<CNode*> vNodesCopy;
        {
            LOCK(cs_vNodes);
            vNodesCopy = vNodes;
            BOOST_FOREACH(CNode* pnode, vNodesCopy)
                pnode->AddRef();
        }
        BOOST_FOREACH(CNode* pnode, vNodesCopy)
        {
            if (fShutdown)
                return;

            //
            // Receive
            //
            if (pnode->hSocket == INVALID_SOCKET)
                continue;
            if (FD_ISSET(pnode->hSocket, &fdsetRecv) || FD_ISSET(pnode->hSocket, &fdsetError))
            {
                TRY_LOCK(pnode->cs_vRecvMsg, lockRecv);
                if (lockRecv)
                {
                    if (pnode->GetTotalRecvSize() > ReceiveFloodSize()) {
                        if (!pnode->fDisconnect)
                            printf("socket recv flood control disconnect (%u bytes)\n", pnode->GetTotalRecvSize());
                        pnode->CloseSocketDisconnect();
                    }
                    else {
                        // typical socket buffer is 8K-64K
                        char pchBuf[0x10000];
                        int nBytes = recv(pnode->hSocket, pchBuf, sizeof(pchBuf), MSG_DONTWAIT);
                        if (nBytes > 0)
                        {
                            if (!pnode->ReceiveMsgBytes(pchBuf, nBytes))
                                pnode->CloseSocketDisconnect();
                            pnode->nLastRecv = GetTime();
                        }
                        else if (nBytes == 0)
                        {
                            // socket closed gracefully
                            if (!pnode->fDisconnect)
                                printf("socket closed\n");
                            pnode->CloseSocketDisconnect();
                        }
                        else if (nBytes < 0)
                        {
                            // error
                            int nErr = WSAGetLastError();
                            if (nErr != WSAEWOULDBLOCK && nErr != WSAEMSGSIZE && nErr != WSAEINTR && nErr != WSAEINPROGRESS)
                            {
                                if (!pnode->fDisconnect)
                                    printf("socket recv error %d\n", nErr);
                                pnode->CloseSocketDisconnect();
                            }
                        }
                    }
                }
            }

            //
            // Send
            //
            if (pnode->hSocket == INVALID_SOCKET)
                continue;
            if (FD_ISSET(pnode->hSocket, &fdsetSend))
            {
                TRY_LOCK(pnode->cs_vSend, lockSend);
                if (lockSend)
                    SocketSendData(pnode);
            }

            //
            // Inactivity checking
            //
            if (pnode->vSendMsg.empty())
                pnode->nLastSendEmpty = GetTime();
            if (GetTime() - pnode->nTimeConnected > 60)
            {
                if (pnode->nLastRecv == 0 || pnode->nLastSend == 0)
                {
                    printf("socket no message in first 60 seconds, %d %d\n", pnode->nLastRecv != 0, pnode->nLastSend != 0);
                    pnode->fDisconnect = true;
                }
                else if (GetTime() - pnode->nLastSend > 90*60 && GetTime() - pnode->nLastSendEmpty > 90*60)
                {
                    printf("socket not sending\n");
                    pnode->fDisconnect = true;
                }
                else if (GetTime() - pnode->nLastRecv > 90*60)
                {
                    printf("socket inactivity timeout\n");
                    pnode->fDisconnect = true;
                }
            }
        }
        {
            LOCK(cs_vNodes);
            BOOST_FOREACH(CNode* pnode, vNodesCopy)
                pnode->Release();
        }

        MilliSleep(10);
    }
}









#ifdef USE_UPNP
void ThreadMapPort(void* parg)
{
    // Make this thread recognisable as the UPnP thread
    RenameThread("neblio-UPnP");

    try
    {
        vnThreadsRunning[THREAD_UPNP]++;
        ThreadMapPort2(parg);
        vnThreadsRunning[THREAD_UPNP]--;
    }
    catch (std::exception& e) {
        vnThreadsRunning[THREAD_UPNP]--;
        PrintException(&e, "ThreadMapPort()");
    } catch (...) {
        vnThreadsRunning[THREAD_UPNP]--;
        PrintException(NULL, "ThreadMapPort()");
    }
    printf("ThreadMapPort exited\n");
}

void ThreadMapPort2(void* parg)
{
    printf("ThreadMapPort started\n");

    std::string port = strprintf("%u", GetListenPort());
    const char * multicastif = 0;
    const char * minissdpdpath = 0;
    struct UPNPDev * devlist = 0;
    char lanaddr[64];

#ifndef UPNPDISCOVER_SUCCESS
    /* miniupnpc 1.5 */
    devlist = upnpDiscover(2000, multicastif, minissdpdpath, 0);
#elif MINIUPNPC_API_VERSION < 14
    /* miniupnpc 1.6 */
    int error = 0;
    devlist = upnpDiscover(2000, multicastif, minissdpdpath, 0, 0, &error);
#else
    /* miniupnpc > 1.6 */
    int error = 0;
    devlist = upnpDiscover(2000, multicastif, minissdpdpath, 0, 0, 2, &error);
#endif

    struct UPNPUrls urls;
    struct IGDdatas data;
    int r;

    r = UPNP_GetValidIGD(devlist, &urls, &data, lanaddr, sizeof(lanaddr));
    if (r == 1)
    {
        if (fDiscover) {
            char externalIPAddress[40];
            r = UPNP_GetExternalIPAddress(urls.controlURL, data.first.servicetype, externalIPAddress);
            if(r != UPNPCOMMAND_SUCCESS)
                printf("UPnP: GetExternalIPAddress() returned %d\n", r);
            else
            {
                if(externalIPAddress[0])
                {
                    printf("UPnP: ExternalIPAddress = %s\n", externalIPAddress);
                    AddLocal(CNetAddr(externalIPAddress), LOCAL_UPNP);
                }
                else
                    printf("UPnP: GetExternalIPAddress failed.\n");
            }
        }

        string strDesc = "neblio " + FormatFullVersion();
#ifndef UPNPDISCOVER_SUCCESS
        /* miniupnpc 1.5 */
        r = UPNP_AddPortMapping(urls.controlURL, data.first.servicetype,
                            port.c_str(), port.c_str(), lanaddr, strDesc.c_str(), "TCP", 0);
#else
        /* miniupnpc 1.6 */
        r = UPNP_AddPortMapping(urls.controlURL, data.first.servicetype,
                            port.c_str(), port.c_str(), lanaddr, strDesc.c_str(), "TCP", 0, "0");
#endif

        if(r!=UPNPCOMMAND_SUCCESS)
            printf("AddPortMapping(%s, %s, %s) failed with code %d (%s)\n",
                port.c_str(), port.c_str(), lanaddr, r, strupnperror(r));
        else
            printf("UPnP Port Mapping successful.\n");
        int i = 1;
        while (true)
        {
            if (fShutdown || !fUseUPnP)
            {
                r = UPNP_DeletePortMapping(urls.controlURL, data.first.servicetype, port.c_str(), "TCP", 0);
                printf("UPNP_DeletePortMapping() returned : %d\n", r);
                freeUPNPDevlist(devlist); devlist = 0;
                FreeUPNPUrls(&urls);
                return;
            }
            if (i % 600 == 0) // Refresh every 20 minutes
            {
#ifndef UPNPDISCOVER_SUCCESS
                /* miniupnpc 1.5 */
                r = UPNP_AddPortMapping(urls.controlURL, data.first.servicetype,
                                    port.c_str(), port.c_str(), lanaddr, strDesc.c_str(), "TCP", 0);
#else
                /* miniupnpc 1.6 */
                r = UPNP_AddPortMapping(urls.controlURL, data.first.servicetype,
                                    port.c_str(), port.c_str(), lanaddr, strDesc.c_str(), "TCP", 0, "0");
#endif

                if(r!=UPNPCOMMAND_SUCCESS)
                    printf("AddPortMapping(%s, %s, %s) failed with code %d (%s)\n",
                        port.c_str(), port.c_str(), lanaddr, r, strupnperror(r));
                else
                    printf("UPnP Port Mapping successful.\n");;
            }
            MilliSleep(2000);
            i++;
        }
    } else {
        printf("No valid UPnP IGDs found\n");
        freeUPNPDevlist(devlist); devlist = 0;
        if (r != 0)
            FreeUPNPUrls(&urls);
        while (true)
        {
            if (fShutdown || !fUseUPnP)
                return;
            MilliSleep(2000);
        }
    }
}

void MapPort()
{
    if (fUseUPnP && vnThreadsRunning[THREAD_UPNP] < 1)
    {
        if (!NewThread(ThreadMapPort, NULL))
            printf("Error: ThreadMapPort(ThreadMapPort) failed\n");
    }
}
#else
void MapPort()
{
    // Intentionally left blank.
}
#endif









// DNS seeds
// Each pair gives a source name and a seed name.
// The first name is used as information source for addrman.
// The second name should resolve to a list of seed addresses.
static const char *strDNSSeed[][2] = {
    {"seed", "seed.nebl.io"}
};

void ThreadDNSAddressSeed(void* parg)
{
    // Make this thread recognisable as the DNS seeding thread
    RenameThread("neblio-dnsseed");

    try
    {
        vnThreadsRunning[THREAD_DNSSEED]++;
        ThreadDNSAddressSeed2(parg);
        vnThreadsRunning[THREAD_DNSSEED]--;
    }
    catch (std::exception& e) {
        vnThreadsRunning[THREAD_DNSSEED]--;
        PrintException(&e, "ThreadDNSAddressSeed()");
    } catch (...) {
        vnThreadsRunning[THREAD_DNSSEED]--;
        throw; // support pthread_cancel()
    }
    printf("ThreadDNSAddressSeed exited\n");
}

void ThreadDNSAddressSeed2(void* parg)
{
    printf("ThreadDNSAddressSeed started\n");
    int found = 0;

    if (!fTestNet)
    {
        printf("Loading addresses from DNS seeds (could take a while)\n");

        for (unsigned int seed_idx = 0; seed_idx < ARRAYLEN(strDNSSeed); seed_idx++) {
            if (HaveNameProxy()) {
                AddOneShot(strDNSSeed[seed_idx][1]);
            } else {
                vector<CNetAddr> vaddr;
                vector<CAddress> vAdd;
                if (LookupHost(strDNSSeed[seed_idx][1], vaddr))
                {
                    BOOST_FOREACH(CNetAddr& ip, vaddr)
                    {
                        int nOneDay = 24*3600;
                        CAddress addr = CAddress(CService(ip, GetDefaultPort()));
                        addr.nTime = GetTime() - 3*nOneDay - GetRand(4*nOneDay); // use a random age between 3 and 7 days old
                        vAdd.push_back(addr);
                        found++;
                    }
                }
                addrman.Add(vAdd, CNetAddr(strDNSSeed[seed_idx][0], true));
            }
        }
    }

    printf("%d addresses found from DNS seeds\n", found);
}












unsigned int pnSeed[] =
{
};

void DumpAddresses()
{
    int64_t nStart = GetTimeMillis();

    CAddrDB adb;
    adb.Write(addrman);

    printf("Flushed %d addresses to peers.dat  %" PRId64"ms\n",
           addrman.size(), GetTimeMillis() - nStart);
}

void ThreadDumpAddress2(void* parg)
{
    vnThreadsRunning[THREAD_DUMPADDRESS]++;
    while (!fShutdown)
    {
        DumpAddresses();
        vnThreadsRunning[THREAD_DUMPADDRESS]--;
        MilliSleep(600000);
        vnThreadsRunning[THREAD_DUMPADDRESS]++;
    }
    vnThreadsRunning[THREAD_DUMPADDRESS]--;
}

void ThreadDumpAddress(void* parg)
{
    // Make this thread recognisable as the address dumping thread
    RenameThread("neblio-adrdump");

    try
    {
        ThreadDumpAddress2(parg);
    }
    catch (std::exception& e) {
        PrintException(&e, "ThreadDumpAddress()");
    }
    printf("ThreadDumpAddress exited\n");
}

void ThreadOpenConnections(void* parg)
{
    // Make this thread recognisable as the connection opening thread
    RenameThread("neblio-opencon");

    try
    {
        vnThreadsRunning[THREAD_OPENCONNECTIONS]++;
        ThreadOpenConnections2(parg);
        vnThreadsRunning[THREAD_OPENCONNECTIONS]--;
    }
    catch (std::exception& e) {
        vnThreadsRunning[THREAD_OPENCONNECTIONS]--;
        PrintException(&e, "ThreadOpenConnections()");
    } catch (...) {
        vnThreadsRunning[THREAD_OPENCONNECTIONS]--;
        PrintException(NULL, "ThreadOpenConnections()");
    }
    printf("ThreadOpenConnections exited\n");
}

void static ProcessOneShot()
{
    string strDest;
    {
        LOCK(cs_vOneShots);
        if (vOneShots.empty())
            return;
        strDest = vOneShots.front();
        vOneShots.pop_front();
    }
    CAddress addr;
    CSemaphoreGrant grant(*semOutbound, true);
    if (grant) {
        if (!OpenNetworkConnection(addr, &grant, strDest.c_str(), true))
            AddOneShot(strDest);
    }
}

void static ThreadStakeMiner(void* parg)
{
    printf("ThreadStakeMiner started\n");
    CWallet* pwallet = (CWallet*)parg;
    try
    {
        vnThreadsRunning[THREAD_STAKE_MINER]++;
        StakeMiner(pwallet);
        vnThreadsRunning[THREAD_STAKE_MINER]--;
    }
    catch (std::exception& e) {
        vnThreadsRunning[THREAD_STAKE_MINER]--;
        PrintException(&e, "ThreadStakeMiner()");
    } catch (...) {
        vnThreadsRunning[THREAD_STAKE_MINER]--;
        PrintException(NULL, "ThreadStakeMiner()");
    }
    printf("ThreadStakeMiner exiting, %d threads remaining\n", vnThreadsRunning[THREAD_STAKE_MINER]);
}

void ThreadOpenConnections2(void* parg)
{
    printf("ThreadOpenConnections started\n");

    // Connect to specific addresses
    if (mapArgs.count("-connect") && mapMultiArgs["-connect"].size() > 0)
    {
        for (int64_t nLoop = 0;; nLoop++)
        {
            ProcessOneShot();
            BOOST_FOREACH(string strAddr, mapMultiArgs["-connect"])
            {
                CAddress addr;
                OpenNetworkConnection(addr, NULL, strAddr.c_str());
                for (int i = 0; i < 10 && i < nLoop; i++)
                {
                    MilliSleep(500);
                    if (fShutdown)
                        return;
                }
            }
            MilliSleep(500);
        }
    }

    // Initiate network connections
    int64_t nStart = GetTime();
    while (true)
    {
        ProcessOneShot();

        vnThreadsRunning[THREAD_OPENCONNECTIONS]--;
        MilliSleep(500);
        vnThreadsRunning[THREAD_OPENCONNECTIONS]++;
        if (fShutdown)
            return;


        vnThreadsRunning[THREAD_OPENCONNECTIONS]--;
        CSemaphoreGrant grant(*semOutbound);
        vnThreadsRunning[THREAD_OPENCONNECTIONS]++;
        if (fShutdown)
            return;

        if (addrman.size()==0 && (GetTime() - nStart > 60) && !fTestNet)
        {
            std::vector<CAddress> vAdd;
            for (unsigned int i = 0; i < ARRAYLEN(pnSeed); i++)
            {
                // It'll only connect to one or two seed nodes because once it connects,
                // it'll get a pile of addresses with newer timestamps.
                // Seed nodes are given a random 'last seen time' of between one and two
                // weeks ago.
                const int64_t nOneWeek = 7*24*60*60;
                struct in_addr ip;
                memcpy(&ip, &pnSeed[i], sizeof(ip));
                CAddress addr(CService(ip, GetDefaultPort()));
                addr.nTime = GetTime()-GetRand(nOneWeek)-nOneWeek;
                vAdd.push_back(addr);
            }
            addrman.Add(vAdd, CNetAddr("127.0.0.1"));
        }

        //
        // Choose an address to connect to based on most recently seen
        //
        CAddress addrConnect;

        // Only connect out to one peer per network group (/16 for IPv4).
        // Do this here so we don't have to critsect vNodes inside mapAddresses critsect.
        int nOutbound = 0;
        set<vector<unsigned char> > setConnected;
        {
            LOCK(cs_vNodes);
            BOOST_FOREACH(CNode* pnode, vNodes) {
                if (!pnode->fInbound) {
                    setConnected.insert(pnode->addr.GetGroup());
                    nOutbound++;
                }
            }
        }

        int64_t nANow = GetAdjustedTime();

        int nTries = 0;
        while (true)
        {
            // use an nUnkBias between 10 (no outgoing connections) and 90 (8 outgoing connections)
            CAddress addr = addrman.Select(10 + min(nOutbound,8)*10);

            // if we selected an invalid address, restart
            if (!addr.IsValid() || setConnected.count(addr.GetGroup()) || IsLocal(addr))
                break;

            // If we didn't find an appropriate destination after trying 100 addresses fetched from addrman,
            // stop this loop, and let the outer loop run again (which sleeps, adds seed nodes, recalculates
            // already-connected network ranges, ...) before trying new addrman addresses.
            nTries++;
            if (nTries > 100)
                break;

            if (IsLimited(addr))
                continue;

            // only consider very recently tried nodes after 30 failed attempts
            if (nANow - addr.nLastTry < 600 && nTries < 30)
                continue;

            // do not allow non-default ports, unless after 50 invalid addresses selected already
            if (addr.GetPort() != GetDefaultPort() && nTries < 50)
                continue;

            addrConnect = addr;
            break;
        }

        if (addrConnect.IsValid())
            OpenNetworkConnection(addrConnect, &grant);
    }
}

void ThreadOpenAddedConnections(void* parg)
{
    // Make this thread recognisable as the connection opening thread
    RenameThread("neblio-opencon");

    try
    {
        vnThreadsRunning[THREAD_ADDEDCONNECTIONS]++;
        ThreadOpenAddedConnections2(parg);
        vnThreadsRunning[THREAD_ADDEDCONNECTIONS]--;
    }
    catch (std::exception& e) {
        vnThreadsRunning[THREAD_ADDEDCONNECTIONS]--;
        PrintException(&e, "ThreadOpenAddedConnections()");
    } catch (...) {
        vnThreadsRunning[THREAD_ADDEDCONNECTIONS]--;
        PrintException(NULL, "ThreadOpenAddedConnections()");
    }
    printf("ThreadOpenAddedConnections exited\n");
}

void ThreadOpenAddedConnections2(void* parg)
{
    printf("ThreadOpenAddedConnections started\n");

    if (mapArgs.count("-addnode") == 0)
        return;

    if (HaveNameProxy()) {
        while(!fShutdown) {
            BOOST_FOREACH(string& strAddNode, mapMultiArgs["-addnode"]) {
                CAddress addr;
                CSemaphoreGrant grant(*semOutbound);
                OpenNetworkConnection(addr, &grant, strAddNode.c_str());
                MilliSleep(500);
            }
            vnThreadsRunning[THREAD_ADDEDCONNECTIONS]--;
            MilliSleep(120000); // Retry every 2 minutes
            vnThreadsRunning[THREAD_ADDEDCONNECTIONS]++;
        }
        return;
    }

    vector<vector<CService> > vservAddressesToAdd(0);
    BOOST_FOREACH(string& strAddNode, mapMultiArgs["-addnode"])
    {
        vector<CService> vservNode(0);
        if(Lookup(strAddNode.c_str(), vservNode, GetDefaultPort(), fNameLookup, 0))
        {
            vservAddressesToAdd.push_back(vservNode);
            {
                LOCK(cs_setservAddNodeAddresses);
                BOOST_FOREACH(CService& serv, vservNode)
                    setservAddNodeAddresses.insert(serv);
            }
        }
    }
    while (true)
    {
        vector<vector<CService> > vservConnectAddresses = vservAddressesToAdd;
        // Attempt to connect to each IP for each addnode entry until at least one is successful per addnode entry
        // (keeping in mind that addnode entries can have many IPs if fNameLookup)
        {
            LOCK(cs_vNodes);
            BOOST_FOREACH(CNode* pnode, vNodes)
                for (vector<vector<CService> >::iterator it = vservConnectAddresses.begin(); it != vservConnectAddresses.end(); it++)
                    BOOST_FOREACH(CService& addrNode, *(it))
                        if (pnode->addr == addrNode)
                        {
                            it = vservConnectAddresses.erase(it);
                            it--;
                            break;
                        }
        }
        BOOST_FOREACH(vector<CService>& vserv, vservConnectAddresses)
        {
            CSemaphoreGrant grant(*semOutbound);
            OpenNetworkConnection(CAddress(*(vserv.begin())), &grant);
            MilliSleep(500);
            if (fShutdown)
                return;
        }
        if (fShutdown)
            return;
        vnThreadsRunning[THREAD_ADDEDCONNECTIONS]--;
        MilliSleep(120000); // Retry every 2 minutes
        vnThreadsRunning[THREAD_ADDEDCONNECTIONS]++;
        if (fShutdown)
            return;
    }
}

// if successful, this moves the passed grant to the constructed node
bool OpenNetworkConnection(const CAddress& addrConnect, CSemaphoreGrant *grantOutbound, const char *strDest, bool fOneShot)
{
    //
    // Initiate outbound network connection
    //
    if (fShutdown)
        return false;
    if (!strDest)
        if (IsLocal(addrConnect) ||
            FindNode((CNetAddr)addrConnect) || CNode::IsBanned(addrConnect) ||
            FindNode(addrConnect.ToStringIPPort().c_str()))
            return false;
    if (strDest && FindNode(strDest))
        return false;

    vnThreadsRunning[THREAD_OPENCONNECTIONS]--;
    CNode* pnode = ConnectNode(addrConnect, strDest);
    vnThreadsRunning[THREAD_OPENCONNECTIONS]++;
    if (fShutdown)
        return false;
    if (!pnode)
        return false;
    if (grantOutbound)
        grantOutbound->MoveTo(pnode->grantOutbound);
    pnode->fNetworkNode = true;
    if (fOneShot)
        pnode->fOneShot = true;

    return true;
}








void ThreadMessageHandler(void* parg)
{
    // Make this thread recognisable as the message handling thread
    RenameThread("neblio-msghand");

    try
    {
        vnThreadsRunning[THREAD_MESSAGEHANDLER]++;
        ThreadMessageHandler2(parg);
        vnThreadsRunning[THREAD_MESSAGEHANDLER]--;
    }
    catch (std::exception& e) {
        vnThreadsRunning[THREAD_MESSAGEHANDLER]--;
        PrintException(&e, "ThreadMessageHandler()");
    } catch (...) {
        vnThreadsRunning[THREAD_MESSAGEHANDLER]--;
        PrintException(NULL, "ThreadMessageHandler()");
    }
    printf("ThreadMessageHandler exited\n");
}

void ThreadMessageHandler2(void* parg)
{
    printf("ThreadMessageHandler started\n");
    SetThreadPriority(THREAD_PRIORITY_BELOW_NORMAL);
    while (!fShutdown)
    {
        vector<CNode*> vNodesCopy;
        {
            LOCK(cs_vNodes);
            vNodesCopy = vNodes;
            BOOST_FOREACH(CNode* pnode, vNodesCopy)
                pnode->AddRef();
        }

        // Poll the connected nodes for messages
        CNode* pnodeTrickle = NULL;
        if (!vNodesCopy.empty())
            pnodeTrickle = vNodesCopy[GetRand(vNodesCopy.size())];
        BOOST_FOREACH(CNode* pnode, vNodesCopy)
        {
            if (pnode->fDisconnect)
                continue;

            // Receive messages
            {
                TRY_LOCK(pnode->cs_vRecvMsg, lockRecv);
                if (lockRecv)
                    if (!ProcessMessages(pnode))
                        pnode->CloseSocketDisconnect();
            }
            if (fShutdown)
                return;

            // Send messages
            {
                TRY_LOCK(pnode->cs_vSend, lockSend);
                if (lockSend)
                    SendMessages(pnode, pnode == pnodeTrickle);
            }
            if (fShutdown)
                return;
        }

        {
            LOCK(cs_vNodes);
            BOOST_FOREACH(CNode* pnode, vNodesCopy)
                pnode->Release();
        }

        // Wait and allow messages to bunch up.
        // Reduce vnThreadsRunning so StopNode has permission to exit while
        // we're sleeping, but we must always check fShutdown after doing this.
        vnThreadsRunning[THREAD_MESSAGEHANDLER]--;
        MilliSleep(100);
        if (fRequestShutdown)
            StartShutdown();
        vnThreadsRunning[THREAD_MESSAGEHANDLER]++;
        if (fShutdown)
            return;
    }
}






bool BindListenPort(const CService &addrBind, string& strError)
{
    strError = "";
    int nOne = 1;

#ifdef WIN32
    // Initialize Windows Sockets
    WSADATA wsadata;
    int ret = WSAStartup(MAKEWORD(2,2), &wsadata);
    if (ret != NO_ERROR)
    {
        strError = strprintf("Error: TCP/IP socket library failed to start (WSAStartup returned error %d)", ret);
        printf("%s\n", strError.c_str());
        return false;
    }
#endif

    // Create socket for listening for incoming connections
    struct sockaddr_storage sockaddr;
    socklen_t len = sizeof(sockaddr);
    if (!addrBind.GetSockAddr((struct sockaddr*)&sockaddr, &len))
    {
        strError = strprintf("Error: bind address family for %s not supported", addrBind.ToString().c_str());
        printf("%s\n", strError.c_str());
        return false;
    }

    SOCKET hListenSocket = socket(((struct sockaddr*)&sockaddr)->sa_family, SOCK_STREAM, IPPROTO_TCP);
    if (hListenSocket == INVALID_SOCKET)
    {
        strError = strprintf("Error: Couldn't open socket for incoming connections (socket returned error %d)", WSAGetLastError());
        printf("%s\n", strError.c_str());
        return false;
    }

#ifdef SO_NOSIGPIPE
    // Different way of disabling SIGPIPE on BSD
    setsockopt(hListenSocket, SOL_SOCKET, SO_NOSIGPIPE, (void*)&nOne, sizeof(int));
#endif

#ifndef WIN32
    // Allow binding if the port is still in TIME_WAIT state after
    // the program was closed and restarted.  Not an issue on windows.
    setsockopt(hListenSocket, SOL_SOCKET, SO_REUSEADDR, (void*)&nOne, sizeof(int));
#endif


#ifdef WIN32
    // Set to non-blocking, incoming connections will also inherit this
    if (ioctlsocket(hListenSocket, FIONBIO, (u_long*)&nOne) == SOCKET_ERROR)
#else
    if (fcntl(hListenSocket, F_SETFL, O_NONBLOCK) == SOCKET_ERROR)
#endif
    {
        strError = strprintf("Error: Couldn't set properties on socket for incoming connections (error %d)", WSAGetLastError());
        printf("%s\n", strError.c_str());
        return false;
    }

    // some systems don't have IPV6_V6ONLY but are always v6only; others do have the option
    // and enable it by default or not. Try to enable it, if possible.
    if (addrBind.IsIPv6()) {
#ifdef IPV6_V6ONLY
#ifdef WIN32
        setsockopt(hListenSocket, IPPROTO_IPV6, IPV6_V6ONLY, (const char*)&nOne, sizeof(int));
#else
        setsockopt(hListenSocket, IPPROTO_IPV6, IPV6_V6ONLY, (void*)&nOne, sizeof(int));
#endif
#endif
#ifdef WIN32
        int nProtLevel = 10 /* PROTECTION_LEVEL_UNRESTRICTED */;
        int nParameterId = 23 /* IPV6_PROTECTION_LEVEl */;
        // this call is allowed to fail
        setsockopt(hListenSocket, IPPROTO_IPV6, nParameterId, (const char*)&nProtLevel, sizeof(int));
#endif
    }

    if (::bind(hListenSocket, (struct sockaddr*)&sockaddr, len) == SOCKET_ERROR)
    {
        int nErr = WSAGetLastError();
        if (nErr == WSAEADDRINUSE)
            strError = strprintf(_("Unable to bind to %s on this computer. neblio is probably already running."), addrBind.ToString().c_str());
        else
            strError = strprintf(_("Unable to bind to %s on this computer (bind returned error %d, %s)"), addrBind.ToString().c_str(), nErr, strerror(nErr));
        printf("%s\n", strError.c_str());
        return false;
    }
    printf("Bound to %s\n", addrBind.ToString().c_str());

    // Listen for incoming connections
    if (listen(hListenSocket, SOMAXCONN) == SOCKET_ERROR)
    {
        strError = strprintf("Error: Listening for incoming connections failed (listen returned error %d)", WSAGetLastError());
        printf("%s\n", strError.c_str());
        return false;
    }

    vhListenSocket.push_back(hListenSocket);

    if (addrBind.IsRoutable() && fDiscover)
        AddLocal(addrBind, LOCAL_BIND);

    return true;
}

void static Discover()
{
    if (!fDiscover)
        return;

#ifdef WIN32
    // Get local host IP
    char pszHostName[1000] = "";
    if (gethostname(pszHostName, sizeof(pszHostName)) != SOCKET_ERROR)
    {
        vector<CNetAddr> vaddr;
        if (LookupHost(pszHostName, vaddr))
        {
            BOOST_FOREACH (const CNetAddr &addr, vaddr)
            {
                AddLocal(addr, LOCAL_IF);
            }
        }
    }
#else
    // Get local host ip
    struct ifaddrs* myaddrs;
    if (getifaddrs(&myaddrs) == 0)
    {
        for (struct ifaddrs* ifa = myaddrs; ifa != NULL; ifa = ifa->ifa_next)
        {
            if (ifa->ifa_addr == NULL) continue;
            if ((ifa->ifa_flags & IFF_UP) == 0) continue;
            if (strcmp(ifa->ifa_name, "lo") == 0) continue;
            if (strcmp(ifa->ifa_name, "lo0") == 0) continue;
            if (ifa->ifa_addr->sa_family == AF_INET)
            {
                struct sockaddr_in* s4 = (struct sockaddr_in*)(ifa->ifa_addr);
                CNetAddr addr(s4->sin_addr);
                if (AddLocal(addr, LOCAL_IF))
                    printf("IPv4 %s: %s\n", ifa->ifa_name, addr.ToString().c_str());
            }
            else if (ifa->ifa_addr->sa_family == AF_INET6)
            {
                struct sockaddr_in6* s6 = (struct sockaddr_in6*)(ifa->ifa_addr);
                CNetAddr addr(s6->sin6_addr);
                if (AddLocal(addr, LOCAL_IF))
                    printf("IPv6 %s: %s\n", ifa->ifa_name, addr.ToString().c_str());
            }
        }
        freeifaddrs(myaddrs);
    }
#endif

    // Don't use external IPv4 discovery, when -onlynet="IPv6"
    if (!IsLimited(NET_IPV4))
        NewThread(ThreadGetMyExternalIP, NULL);
}

void StartNode(void* parg)
{
    // Make this thread recognisable as the startup thread
    RenameThread("neblio-start");

    if (semOutbound == NULL) {
        // initialize semaphore
        int nMaxOutbound = min(MAX_OUTBOUND_CONNECTIONS, (int)GetArg("-maxconnections", 125));
        semOutbound = new CSemaphore(nMaxOutbound);
    }

    if (pnodeLocalHost == NULL)
        pnodeLocalHost = new CNode(INVALID_SOCKET, CAddress(CService("127.0.0.1", 0), nLocalServices));

    Discover();

    //
    // Start threads
    //

    if (!GetBoolArg("-dnsseed", true))
        printf("DNS seeding disabled\n");
    else
        if (!NewThread(ThreadDNSAddressSeed, NULL))
            printf("Error: NewThread(ThreadDNSAddressSeed) failed\n");

    // Map ports with UPnP
    if (fUseUPnP)
        MapPort();

    // Send and receive from sockets, accept connections
    if (!NewThread(ThreadSocketHandler, NULL))
        printf("Error: NewThread(ThreadSocketHandler) failed\n");

    // Initiate outbound connections from -addnode
    if (!NewThread(ThreadOpenAddedConnections, NULL))
        printf("Error: NewThread(ThreadOpenAddedConnections) failed\n");

    // Initiate outbound connections
    if (!NewThread(ThreadOpenConnections, NULL))
        printf("Error: NewThread(ThreadOpenConnections) failed\n");

    // Process messages
    if (!NewThread(ThreadMessageHandler, NULL))
        printf("Error: NewThread(ThreadMessageHandler) failed\n");

    // Dump network addresses
    if (!NewThread(ThreadDumpAddress, NULL))
        printf("Error; NewThread(ThreadDumpAddress) failed\n");

    // Mine proof-of-stake blocks in the background
    if (!GetBoolArg("-staking", true))
        printf("Staking disabled\n");
    else
        if (!NewThread(ThreadStakeMiner, pwalletMain))
            printf("Error: NewThread(ThreadStakeMiner) failed\n");
}

bool StopNode()
{
    printf("StopNode()\n");
    fShutdown = true;
    nTransactionsUpdated++;
    int64_t nStart = GetTime();
    if (semOutbound)
        for (int i=0; i<MAX_OUTBOUND_CONNECTIONS; i++)
            semOutbound->post();
    do
    {
        int nThreadsRunning = 0;
        for (int n = 0; n < THREAD_MAX; n++)
            nThreadsRunning += vnThreadsRunning[n];
        if (nThreadsRunning == 0)
            break;
        if (GetTime() - nStart > 20)
            break;
        MilliSleep(20);
    } while(true);
    if (vnThreadsRunning[THREAD_SOCKETHANDLER] > 0) printf("ThreadSocketHandler still running\n");
    if (vnThreadsRunning[THREAD_OPENCONNECTIONS] > 0) printf("ThreadOpenConnections still running\n");
    if (vnThreadsRunning[THREAD_MESSAGEHANDLER] > 0) printf("ThreadMessageHandler still running\n");
    if (vnThreadsRunning[THREAD_RPCLISTENER] > 0) printf("ThreadRPCListener still running\n");
    if (vnThreadsRunning[THREAD_RPCHANDLER] > 0) printf("ThreadsRPCServer still running\n");
#ifdef USE_UPNP
    if (vnThreadsRunning[THREAD_UPNP] > 0) printf("ThreadMapPort still running\n");
#endif
    if (vnThreadsRunning[THREAD_DNSSEED] > 0) printf("ThreadDNSAddressSeed still running\n");
    if (vnThreadsRunning[THREAD_ADDEDCONNECTIONS] > 0) printf("ThreadOpenAddedConnections still running\n");
    if (vnThreadsRunning[THREAD_DUMPADDRESS] > 0) printf("ThreadDumpAddresses still running\n");
    if (vnThreadsRunning[THREAD_STAKE_MINER] > 0) printf("ThreadStakeMiner still running\n");
    while (vnThreadsRunning[THREAD_MESSAGEHANDLER] > 0 || vnThreadsRunning[THREAD_RPCHANDLER] > 0)
        MilliSleep(20);
    MilliSleep(50);
    DumpAddresses();
    return true;
}

class CNetCleanup
{
public:
    CNetCleanup()
    {
    }
    ~CNetCleanup()
    {
        // Close sockets
        BOOST_FOREACH(CNode* pnode, vNodes)
            if (pnode->hSocket != INVALID_SOCKET)
                closesocket(pnode->hSocket);
        BOOST_FOREACH(SOCKET hListenSocket, vhListenSocket)
            if (hListenSocket != INVALID_SOCKET)
                if (closesocket(hListenSocket) == SOCKET_ERROR)
                    printf("closesocket(hListenSocket) failed with error %d\n", WSAGetLastError());

#ifdef WIN32
        // Shutdown Windows Sockets
        WSACleanup();
#endif
    }
}
instance_of_cnetcleanup;







void RelayTransaction(const CTransaction& tx, const uint256& hash)
{
    CDataStream ss(SER_NETWORK, PROTOCOL_VERSION);
    ss.reserve(10000);
    ss << tx;
    RelayTransaction(tx, hash, ss);
}

void RelayTransaction(const CTransaction& tx, const uint256& hash, const CDataStream& ss)
{
    CInv inv(MSG_TX, hash);
    {
        LOCK(cs_mapRelay);
        // Expire old relay messages
        while (!vRelayExpiration.empty() && vRelayExpiration.front().first < GetTime())
        {
            mapRelay.erase(vRelayExpiration.front().second);
            vRelayExpiration.pop_front();
        }

        // Save original serialized message so newer versions are preserved
        mapRelay.insert(std::make_pair(inv, ss));
        vRelayExpiration.push_back(std::make_pair(GetTime() + 15 * 60, inv));
    }
    LOCK(cs_vNodes);
    BOOST_FOREACH(CNode* pnode, vNodes)
    {
<<<<<<< HEAD
=======
        if(!pnode->fRelayTxes)
            continue;
>>>>>>> ac898c99
        LOCK(pnode->cs_filter);
        if (pnode->pfilter)
        {
            if (pnode->pfilter->IsRelevantAndUpdate(tx, hash))
                pnode->PushInventory(inv);
        } else
            pnode->PushInventory(inv);
    }
}<|MERGE_RESOLUTION|>--- conflicted
+++ resolved
@@ -2057,11 +2057,8 @@
     LOCK(cs_vNodes);
     BOOST_FOREACH(CNode* pnode, vNodes)
     {
-<<<<<<< HEAD
-=======
         if(!pnode->fRelayTxes)
             continue;
->>>>>>> ac898c99
         LOCK(pnode->cs_filter);
         if (pnode->pfilter)
         {
