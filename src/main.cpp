--- conflicted
+++ resolved
@@ -3758,10 +3758,7 @@
             delete pfrom->pfilter;
             pfrom->pfilter = new CBloomFilter(filter);
         }
-<<<<<<< HEAD
-=======
         pfrom->fRelayTxes = true;
->>>>>>> ac898c99
     }
 
 
@@ -3790,10 +3787,7 @@
         LOCK(pfrom->cs_filter);
         delete pfrom->pfilter;
         pfrom->pfilter = NULL;
-<<<<<<< HEAD
-=======
         pfrom->fRelayTxes = true;
->>>>>>> ac898c99
     }
 
 
