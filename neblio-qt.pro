TEMPLATE = app
TARGET = neblio-qt
VERSION = 1.0.7
INCLUDEPATH += src src/json src/qt
DEFINES += QT_GUI BOOST_THREAD_USE_LIB BOOST_SPIRIT_THREADSAFE
CONFIG += no_include_pwd
CONFIG += thread

greaterThan(QT_MAJOR_VERSION, 4) {
    QT += widgets
    DEFINES += QT_DISABLE_DEPRECATED_BEFORE=0
}

# for boost 1.37, add -mt to the boost libraries
# use: qmake BOOST_LIB_SUFFIX=-mt
# for boost thread win32 with _win32 sufix
# use: BOOST_THREAD_LIB_SUFFIX=_win32-...
# or when linking against a specific BerkelyDB version: BDB_LIB_SUFFIX=-4.8

BOOST_LIB_SUFFIX=
windows:BOOST_INCLUDE_PATH=/home/build/Documents/mxe/usr/i686-w64-mingw32.static/include/boost
windows:BOOST_LIB_PATH=/home/build/Documents/mxe/usr/i686-w64-mingw32.static/lib
macx:BOOST_LIB_PATH=/usr/local/Cellar/boost/1.64.0_1/lib
windows:BDB_INCLUDE_PATH=/home/build/Documents/mxe/usr/i686-w64-mingw32.static/include
windows:BDB_LIB_PATH=/home/build/Documents/mxe/usr/i686-w64-mingw32.static/lib
macx:BDB_LIB_PATH=/usr/local/Cellar/berkeley-db\@4/4.8.30/lib/
windows:OPENSSL_INCLUDE_PATH=/home/build/Documents/mxe/usr/i686-w64-mingw32.static/include/openssl
windows:OPENSSL_LIB_PATH=/home/build/Documents/mxe/usr/i686-w64-mingw32.static/lib
macx:OPENSSL_LIB_PATH=/usr/local/opt/openssl/lib
MINIUPNPC_LIB_SUFFIX=-miniupnpc
windows:MINIUPNPC_INCLUDE_PATH=/home/build/Documents/mxe/usr/i686-w64-mingw32.static/include
windows:MINIUPNPC_LIB_PATH=/home/build/Documents/mxe/usr/i686-w64-mingw32.static/libc
macx:MINIUPNPC_INCLUDE_PATH=/usr/local/Cellar/miniupnpc/2.0.20170509/include
macx:MINIUPNPC_LIB_PATH=/usr/local/Cellar/miniupnpc/2.0.20170509/lib
macx:QRENCODE_INCLUDE_PATH=/usr/local/Cellar/qrencode/3.4.4/include
macx:QRENCODE_LIB_PATH=/usr/local/Cellar/qrencode/3.4.4/lib
windows:QRENCODE_INCLUDE_PATH=/home/build/Documents/mxe/usr/i686-w64-mingw32.static/include
windows:QRENCODE_LIB_PATH=/home/build/Documents/mxe/usr/i686-w64-mingw32.static/libc

# Dependency library locations can be customized with:
#    BOOST_INCLUDE_PATH, BOOST_LIB_PATH, BDB_INCLUDE_PATH,
#    BDB_LIB_PATH, OPENSSL_INCLUDE_PATH and OPENSSL_LIB_PATH respectively

OBJECTS_DIR = build
MOC_DIR = build
UI_DIR = build

# use: qmake "RELEASE=1"
contains(RELEASE, 1) {
    # Mac: compile for maximum compatibility (10.5, 32-bit)
    macx:QMAKE_CXXFLAGS += -mmacosx-version-min=10.5 -arch x86_64 -isysroot /Developer/SDKs/MacOSX10.5.sdk

    !windows:!macx {
        # Linux: static link
        LIBS += -Wl,-Bstatic
    }
}

!win32 {
# for extra security against potential buffer overflows: enable GCCs Stack Smashing Protection
QMAKE_CXXFLAGS *= -fstack-protector-all
QMAKE_LFLAGS *= -fstack-protector-all
# We need to exclude this for Windows cross compile with MinGW 4.2.x, as it will result in a non-working executable!
# This can be enabled for Windows, when we switch to MinGW >= 4.4.x.
}
# for extra security (see: https://wiki.debian.org/Hardening)
QMAKE_CXXFLAGS *= -D_FORTIFY_SOURCE=2 -Wl,-z,relro -Wl,-z,now
# for extra security on Windows: enable ASLR and DEP via GCC linker flags
win32:QMAKE_LFLAGS *= -Wl,--dynamicbase -Wl,--nxcompat
win32:QMAKE_LFLAGS *= -Wl,--large-address-aware -static
#win32:QMAKE_LFLAGS += -static-libgcc -static-libstdc++


# use: qmake "USE_QRCODE=1"
# libqrencode (http://fukuchi.org/works/qrencode/index.en.html) must be installed for support
contains(USE_QRCODE, 1) {
    message(Building with QRCode support)
    DEFINES += USE_QRCODE
    LIBS += -lqrencode
    windows:LIBS += -lpthread
}

# use: qmake "USE_UPNP=1" ( enabled by default; default)
#  or: qmake "USE_UPNP=0" (disabled by default)
#  or: qmake "USE_UPNP=-" (not supported)
# miniupnpc (http://miniupnp.free.fr/files/) must be installed for support
contains(USE_UPNP, -) {
    message(Building without UPNP support)
} else {
    message(Building with UPNP support)
    count(USE_UPNP, 0) {
        USE_UPNP=1
    }
    DEFINES += USE_UPNP=$$USE_UPNP STATICLIB
    INCLUDEPATH += $$MINIUPNPC_INCLUDE_PATH
    LIBS += $$join(MINIUPNPC_LIB_PATH,,-L,) -lminiupnpc
    win32:LIBS += -liphlpapi
}

# use: qmake "USE_DBUS=1" or qmake "USE_DBUS=0"
linux:count(USE_DBUS, 0) {
    USE_DBUS=1
}
contains(USE_DBUS, 1) {
    message(Building with DBUS (Freedesktop notifications) support)
    DEFINES += USE_DBUS
    QT += dbus
}

contains(BITCOIN_NEED_QT_PLUGINS, 1) {
    DEFINES += BITCOIN_NEED_QT_PLUGINS
    QTPLUGIN += qcncodecs qjpcodecs qtwcodecs qkrcodecs qtaccessiblewidgets
}

INCLUDEPATH += src/leveldb/include src/leveldb/helpers
macx: INCLUDEPATH += /usr/include /usr/local/opt/berkeley-db@4/include /usr/local/opt/boost/include /usr/local/opt/openssl/include
LIBS += $$PWD/src/leveldb/libleveldb.a $$PWD/src/leveldb/libmemenv.a
SOURCES += src/txdb-leveldb.cpp
!win32 {
    # we use QMAKE_CXXFLAGS_RELEASE even without RELEASE=1 because we use RELEASE to indicate linking preferences not -O preferences
    genleveldb.commands = cd $$PWD/src/leveldb && CC=$$QMAKE_CC CXX=$$QMAKE_CXX $(MAKE) OPT=\"$$QMAKE_CXXFLAGS $$QMAKE_CXXFLAGS_RELEASE\" libleveldb.a libmemenv.a
} else {
    # make an educated guess about what the ranlib command is called
    isEmpty(QMAKE_RANLIB) {
        QMAKE_RANLIB = $$replace(QMAKE_STRIP, strip, ranlib)
    }
    LIBS += -lshlwapi
   # genleveldb.commands = cd $$PWD/src/leveldb && CC=$$QMAKE_CC CXX=$$QMAKE_CXX TARGET_OS=OS_WINDOWS_CROSSCOMPILE $(MAKE) OPT=\"$$QMAKE_CXXFLAGS $$QMAKE_CXXFLAGS_RELEASE\" libleveldb.a libmemenv.a && $$QMAKE_RANLIB $$PWD/src/leveldb/libleveldb.a && $$QMAKE_RANLIB $$PWD/src/leveldb/libmemenv.a
}
genleveldb.target = $$PWD/src/leveldb/libleveldb.a
genleveldb.depends = FORCE
PRE_TARGETDEPS += $$PWD/src/leveldb/libleveldb.a
QMAKE_EXTRA_TARGETS += genleveldb
# Gross ugly hack that depends on qmake internals, unfortunately there is no other way to do it.
QMAKE_CLEAN += $$PWD/src/leveldb/libleveldb.a; cd $$PWD/src/leveldb ; $(MAKE) clean

# regenerate src/build.h
!windows|contains(USE_BUILD_INFO, 1) {
    genbuild.depends = FORCE
    genbuild.commands = cd $$PWD; /bin/sh share/genbuild.sh $$OUT_PWD/build/build.h
    genbuild.target = $$OUT_PWD/build/build.h
    PRE_TARGETDEPS += $$OUT_PWD/build/build.h
    QMAKE_EXTRA_TARGETS += genbuild
    DEFINES += HAVE_BUILD_INFO
}

contains(USE_O3, 1) {
    message(Building O3 optimization flag)
    QMAKE_CXXFLAGS_RELEASE -= -O2
    QMAKE_CFLAGS_RELEASE -= -O2
    QMAKE_CXXFLAGS += -O3
    QMAKE_CFLAGS += -O3
}

*-g++-32 {
    message("32 platform, adding -msse2 flag")

    QMAKE_CXXFLAGS += -msse2
    QMAKE_CFLAGS += -msse2
}

QMAKE_CXXFLAGS_WARN_ON = -fdiagnostics-show-option -Wall -Wextra -Wno-ignored-qualifiers -Wformat -Wformat-security -Wno-unused-parameter -Wstack-protector

# Input
DEPENDPATH += src src/json src/qt
HEADERS += src/qt/bitcoingui.h \
    src/qt/transactiontablemodel.h \
    src/qt/addresstablemodel.h \
    src/qt/optionsdialog.h \
    src/qt/coincontroldialog.h \
    src/qt/coincontroltreewidget.h \
    src/qt/sendcoinsdialog.h \
    src/qt/addressbookpage.h \
    src/qt/signverifymessagedialog.h \
    src/qt/aboutdialog.h \
    src/qt/editaddressdialog.h \
    src/qt/bitcoinaddressvalidator.h \
    src/alert.h \
    src/addrman.h \
    src/base58.h \
    src/bignum.h \
    src/checkpoints.h \
    src/compat.h \
    src/coincontrol.h \
    src/sync.h \
    src/util.h \
    src/hash.h \
    src/uint256.h \
    src/kernel.h \
    src/scrypt.h \
    src/pbkdf2.h \
    src/zerocoin/Accumulator.h \
    src/zerocoin/AccumulatorProofOfKnowledge.h \
    src/zerocoin/Coin.h \
    src/zerocoin/CoinSpend.h \
    src/zerocoin/Commitment.h \
    src/zerocoin/ParamGeneration.h \
    src/zerocoin/Params.h \
    src/zerocoin/SerialNumberSignatureOfKnowledge.h \
    src/zerocoin/SpendMetaData.h \
    src/zerocoin/ZeroTest.h \
    src/zerocoin/Zerocoin.h \
    src/serialize.h \
    src/main.h \
    src/miner.h \
    src/net.h \
    src/key.h \
    src/db.h \
    src/txdb.h \
    src/walletdb.h \
    src/script.h \
    src/init.h \
<<<<<<< HEAD
=======
    src/hash.h \
>>>>>>> ac898c99
    src/bloom.h \
    src/mruset.h \
    src/json/json_spirit_writer_template.h \
    src/json/json_spirit_writer.h \
    src/json/json_spirit_value.h \
    src/json/json_spirit_utils.h \
    src/json/json_spirit_stream_reader.h \
    src/json/json_spirit_reader_template.h \
    src/json/json_spirit_reader.h \
    src/json/json_spirit_error_position.h \
    src/json/json_spirit.h \
    src/qt/clientmodel.h \
    src/qt/guiutil.h \
    src/qt/transactionrecord.h \
    src/qt/guiconstants.h \
    src/qt/optionsmodel.h \
    src/qt/monitoreddatamapper.h \
    src/qt/transactiondesc.h \
    src/qt/transactiondescdialog.h \
    src/qt/bitcoinamountfield.h \
    src/wallet.h \
    src/keystore.h \
    src/qt/transactionfilterproxy.h \
    src/qt/transactionview.h \
    src/qt/walletmodel.h \
    src/bitcoinrpc.h \
    src/qt/overviewpage.h \
    src/qt/csvmodelwriter.h \
    src/crypter.h \
    src/qt/sendcoinsentry.h \
    src/qt/qvalidatedlineedit.h \
    src/qt/bitcoinunits.h \
    src/qt/qvaluecombobox.h \
    src/qt/askpassphrasedialog.h \
    src/protocol.h \
    src/qt/notificator.h \
    src/qt/qtipcserver.h \
    src/allocators.h \
    src/ui_interface.h \
    src/qt/rpcconsole.h \
    src/version.h \
    src/netbase.h \
    src/clientversion.h \
    src/threadsafety.h

SOURCES += src/qt/bitcoin.cpp src/qt/bitcoingui.cpp \
    src/qt/transactiontablemodel.cpp \
    src/qt/addresstablemodel.cpp \
    src/qt/optionsdialog.cpp \
    src/qt/sendcoinsdialog.cpp \
    src/qt/coincontroldialog.cpp \
    src/qt/coincontroltreewidget.cpp \
    src/qt/addressbookpage.cpp \
    src/qt/signverifymessagedialog.cpp \
    src/qt/aboutdialog.cpp \
    src/qt/editaddressdialog.cpp \
    src/qt/bitcoinaddressvalidator.cpp \
    src/alert.cpp \
    src/version.cpp \
    src/sync.cpp \
    src/util.cpp \
    src/hash.cpp \
    src/netbase.cpp \
    src/key.cpp \
    src/script.cpp \
    src/main.cpp \
    src/miner.cpp \
    src/init.cpp \
    src/net.cpp \
    src/bloom.cpp \
    src/checkpoints.cpp \
    src/addrman.cpp \
    src/db.cpp \
    src/walletdb.cpp \
    src/qt/clientmodel.cpp \
    src/qt/guiutil.cpp \
    src/qt/transactionrecord.cpp \
    src/qt/optionsmodel.cpp \
    src/qt/monitoreddatamapper.cpp \
    src/qt/transactiondesc.cpp \
    src/qt/transactiondescdialog.cpp \
    src/qt/bitcoinstrings.cpp \
    src/qt/bitcoinamountfield.cpp \
    src/wallet.cpp \
    src/keystore.cpp \
    src/qt/transactionfilterproxy.cpp \
    src/qt/transactionview.cpp \
    src/qt/walletmodel.cpp \
    src/bitcoinrpc.cpp \
    src/rpcdump.cpp \
    src/rpcnet.cpp \
    src/rpcmining.cpp \
    src/rpcwallet.cpp \
    src/rpcblockchain.cpp \
    src/rpcrawtransaction.cpp \
    src/qt/overviewpage.cpp \
    src/qt/csvmodelwriter.cpp \
    src/crypter.cpp \
    src/qt/sendcoinsentry.cpp \
    src/qt/qvalidatedlineedit.cpp \
    src/qt/bitcoinunits.cpp \
    src/qt/qvaluecombobox.cpp \
    src/qt/askpassphrasedialog.cpp \
    src/protocol.cpp \
    src/qt/notificator.cpp \
    src/qt/qtipcserver.cpp \
    src/qt/rpcconsole.cpp \
    src/noui.cpp \
    src/kernel.cpp \
    src/scrypt-arm.S \
    src/scrypt-x86.S \
    src/scrypt-x86_64.S \
    src/scrypt.cpp \
    src/pbkdf2.cpp \
    src/zerocoin/Accumulator.cpp \
    src/zerocoin/AccumulatorProofOfKnowledge.cpp \
    src/zerocoin/Coin.cpp \
    src/zerocoin/CoinSpend.cpp \
    src/zerocoin/Commitment.cpp \
    src/zerocoin/ParamGeneration.cpp \
    src/zerocoin/Params.cpp \
    src/zerocoin/SerialNumberSignatureOfKnowledge.cpp \
    src/zerocoin/SpendMetaData.cpp \
    src/zerocoin/ZeroTest.cpp

RESOURCES += \
    src/qt/bitcoin.qrc

FORMS += \
    src/qt/forms/coincontroldialog.ui \
    src/qt/forms/sendcoinsdialog.ui \
    src/qt/forms/addressbookpage.ui \
    src/qt/forms/signverifymessagedialog.ui \
    src/qt/forms/aboutdialog.ui \
    src/qt/forms/editaddressdialog.ui \
    src/qt/forms/transactiondescdialog.ui \
    src/qt/forms/overviewpage.ui \
    src/qt/forms/sendcoinsentry.ui \
    src/qt/forms/askpassphrasedialog.ui \
    src/qt/forms/rpcconsole.ui \
    src/qt/forms/optionsdialog.ui

contains(USE_QRCODE, 1) {
HEADERS += src/qt/qrcodedialog.h
SOURCES += src/qt/qrcodedialog.cpp
FORMS += src/qt/forms/qrcodedialog.ui
}

CODECFORTR = UTF-8

# for lrelease/lupdate
# also add new translations to src/qt/bitcoin.qrc under translations/
TRANSLATIONS = $$files(src/qt/locale/bitcoin_*.ts)

isEmpty(QMAKE_LRELEASE) {
    QMAKE_LRELEASE = $$[QT_INSTALL_BINS]/lrelease
}
isEmpty(QM_DIR):QM_DIR = $$PWD/src/qt/locale
# automatically build translations, so they can be included in resource file
TSQM.name = lrelease ${QMAKE_FILE_IN}
TSQM.input = TRANSLATIONS
TSQM.output = $$QM_DIR/${QMAKE_FILE_BASE}.qm
TSQM.commands = $$QMAKE_LRELEASE ${QMAKE_FILE_IN} -qm ${QMAKE_FILE_OUT}
TSQM.CONFIG = no_link
QMAKE_EXTRA_COMPILERS += TSQM

# "Other files" to show in Qt Creator
OTHER_FILES += \
    doc/*.rst doc/*.txt doc/README README.md res/bitcoin-qt.rc

# platform specific defaults, if not overridden on command line
isEmpty(BOOST_LIB_SUFFIX) {
    macx:BOOST_LIB_SUFFIX = -mt
    windows:BOOST_LIB_SUFFIX = -mt
}

isEmpty(BOOST_THREAD_LIB_SUFFIX) {
    win32:BOOST_THREAD_LIB_SUFFIX = _win32$$BOOST_LIB_SUFFIX
    else:BOOST_THREAD_LIB_SUFFIX = $$BOOST_LIB_SUFFIX
}

isEmpty(BDB_LIB_PATH) {
    macx:BDB_LIB_PATH = /opt/local/lib/db48
}

isEmpty(BDB_LIB_SUFFIX) {
    macx:BDB_LIB_SUFFIX = -4.8
}

isEmpty(BDB_INCLUDE_PATH) {
    macx:BDB_INCLUDE_PATH = /opt/local/include/db48
}

isEmpty(BOOST_LIB_PATH) {
    macx:BOOST_LIB_PATH = /opt/local/lib
}

isEmpty(BOOST_INCLUDE_PATH) {
    #macx:BOOST_INCLUDE_PATH = /opt/local/include
    macx:BOOST_INCLUDE_PATH = /usr/local/include
}

windows:DEFINES += WIN32
windows:RC_FILE = src/qt/res/bitcoin-qt.rc

windows:!contains(MINGW_THREAD_BUGFIX, 0) {
    # At least qmake's win32-g++-cross profile is missing the -lmingwthrd
    # thread-safety flag. GCC has -mthreads to enable this, but it doesn't
    # work with static linking. -lmingwthrd must come BEFORE -lmingw, so
    # it is prepended to QMAKE_LIBS_QT_ENTRY.
    # It can be turned off with MINGW_THREAD_BUGFIX=0, just in case it causes
    # any problems on some untested qmake profile now or in the future.
    DEFINES += _MT BOOST_THREAD_PROVIDES_GENERIC_SHARED_MUTEX_ON_WIN
    QMAKE_LIBS_QT_ENTRY = -lmingwthrd $$QMAKE_LIBS_QT_ENTRY
}

macx:HEADERS += src/qt/macdockiconhandler.h src/qt/macnotificationhandler.h
macx:OBJECTIVE_SOURCES += src/qt/macdockiconhandler.mm src/qt/macnotificationhandler.mm
macx:LIBS += -framework Foundation -framework ApplicationServices -framework AppKit
macx:DEFINES += MAC_OSX MSG_NOSIGNAL=0
macx:ICON = src/qt/res/icons/bitcoin.icns
macx:TARGET = "neblio-Qt"
macx:QMAKE_CFLAGS_THREAD += -pthread
macx:QMAKE_LFLAGS_THREAD += -pthread
macx:QMAKE_CXXFLAGS_THREAD += -pthread

# Set libraries and includes at end, to use platform-defined defaults if not overridden
INCLUDEPATH += $$BOOST_INCLUDE_PATH $$BDB_INCLUDE_PATH $$OPENSSL_INCLUDE_PATH $$QRENCODE_INCLUDE_PATH
LIBS += $$join(BOOST_LIB_PATH,,-L,) $$join(BDB_LIB_PATH,,-L,) $$join(OPENSSL_LIB_PATH,,-L,) $$join(QRENCODE_LIB_PATH,,-L,)
LIBS += -lssl -lcrypto -ldb_cxx$$BDB_LIB_SUFFIX
# -lgdi32 has to happen after -lcrypto (see  #681)
windows:LIBS += -lws2_32 -lshlwapi -lmswsock -lole32 -loleaut32 -luuid -lgdi32
LIBS += -lboost_system$$BOOST_LIB_SUFFIX -lboost_filesystem$$BOOST_LIB_SUFFIX -lboost_program_options$$BOOST_LIB_SUFFIX -lboost_thread$$BOOST_THREAD_LIB_SUFFIX
windows:LIBS += -lboost_chrono$$BOOST_LIB_SUFFIX

contains(RELEASE, 1) {
    !windows:!macx {
        # Linux: turn dynamic linking back on for c/c++ runtime libraries
        LIBS += -Wl,-Bdynamic
    }
}

!windows:!macx {
    DEFINES += LINUX
    LIBS += -lrt -ldl
}

system($$QMAKE_LRELEASE -silent $$_PRO_FILE_)<|MERGE_RESOLUTION|>--- conflicted
+++ resolved
@@ -210,10 +210,7 @@
     src/walletdb.h \
     src/script.h \
     src/init.h \
-<<<<<<< HEAD
-=======
     src/hash.h \
->>>>>>> ac898c99
     src/bloom.h \
     src/mruset.h \
     src/json/json_spirit_writer_template.h \
