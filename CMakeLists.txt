cmake_minimum_required(VERSION 3.2.0)
project(Neblio)

option(NEBLIO_CMAKE "Enable buildig with cmake (to ensure this is for development)" OFF)
if(NOT NEBLIO_CMAKE)
    if(NOT DEFINED ENV{NEBLIO_CMAKE})
        message(FATAL_ERROR "This cmake file is only for development. Please use qmake to build the project.")
    endif()
endif()

cmake_host_system_information(RESULT hostname QUERY HOSTNAME)
message("Building on machine: " ${hostname})

set(CMAKE_CXX_STANDARD 11)

set(CMAKE_CXX_FLAGS "${CMAKE_CXX_FLAGS} -Wall -Wextra -Wno-unused-variable -Wno-unused-function -Wno-unused-private-field -Wno-class-memaccess -Wno-stringop-truncation")

if(${CMAKE_SYSTEM_PROCESSOR} MATCHES "arm")
    set(CMAKE_CXX_FLAGS "${CMAKE_CXX_FLAGS} -Wno-psabi")  # some ABI compatbility warnings... irrelevant: https://gcc.gnu.org/legacy-ml/gcc/2017-05/msg00073.html
else()
    set(CMAKE_CXX_FLAGS "${CMAKE_CXX_FLAGS} -Wshadow")  # pragma to disable warnings doesn't work with arm gcc
endif()

if(WIN32)
    set(CMAKE_CXX_FLAGS "${CMAKE_CXX_FLAGS} -Wa,-mbig-obj")
endif()

include(CMakePushCheckState)
include(CheckCXXSourceCompiles)

option(COMPILE_GUI            "Enable compiling neblio-qt" ON)
option(COMPILE_DAEMON         "Enable compiling nebliod" ON)
option(COMPILE_CURL           "Download and compile libcurl (and OpenSSL) automatically (Not for Windows)" OFF)
option(COMPILE_TESTS          "Build tests" ON)
option(USE_QRCODE             "Enable QRCode" ON)
option(USE_UPNP               "Enable Miniupnpc" OFF)
option(USE_DBUS               "Enable Dbus" ON)
option(USE_CUSTOM_WARNINGS    "Enable custom warnings" OFF)
option(DISABLE_ASSERTS        "Disables asserts" OFF)
option(CONFIGURE_SYSTEM_TESTS "Configure system tests" ON)
option(DISABLE_ATTRUBTES_WARNINGS "Set the flag -Wno-attributes to disable attributes warnings (for CI)" OFF)
option(ASSEMBLY_OPTIMIZED_SCRYPT "Enable optimized scrypt and xor_salsa8 for better performance" ON)


if(DISABLE_ATTRUBTES_WARNINGS)
    set(CMAKE_CXX_FLAGS "${CMAKE_CXX_FLAGS} -Wno-attributes")
endif()

if(ASSEMBLY_OPTIMIZED_SCRYPT)
    add_definitions(-DOPTIMIZED_SALSA)
endif()

if(NOT DISABLE_ASSERTS)
    # this removes the definition NDEBUG from release mode and release mode with debug info
    # for both gcc/clang and Visual Studio
    string( REPLACE "/DNDEBUG" "" CMAKE_CXX_FLAGS_RELEASE "${CMAKE_CXX_FLAGS_RELEASE}")
    string( REPLACE "/DNDEBUG" "" CMAKE_CXX_FLAGS_RELWITHDEBINFO "${CMAKE_CXX_FLAGS_RELWITHDEBINFO}")
    string( REPLACE "-DNDEBUG" "" CMAKE_CXX_FLAGS_RELEASE "${CMAKE_CXX_FLAGS_RELEASE}")
    string( REPLACE "-DNDEBUG" "" CMAKE_CXX_FLAGS_RELWITHDEBINFO "${CMAKE_CXX_FLAGS_RELWITHDEBINFO}")
endif()

option(SANITIZE_THREAD "Enable clang thread-sanitizer (only for clang-compiler)" OFF)
if(SANITIZE_THREAD)
    set(CMAKE_CXX_FLAGS           "${CMAKE_CXX_FLAGS}        -g -fsanitize=thread")
    set(CMAKE_EXE_LINKER_FLAGS    "${CMAKE_EXE_LINKER_FLAGS}    -fsanitize=thread")
    set(CMAKE_SHARED_LINKER_FLAGS "${CMAKE_SHARED_LINKER_FLAGS} -fsanitize=thread")
#    set(CMAKE_CXX_FLAGS           "${CMAKE_CXX_FLAGS}           -fsanitize-blacklist=${CMAKE_SOURCE_DIR}/sanitizer-blacklist.txt")
endif()

option(SANITIZE_UNDEFINED "Enable clang undefined-behavior-sanitizer (only for clang-compiler)" OFF)
if(SANITIZE_UNDEFINED)
    set(CMAKE_CXX_FLAGS           "${CMAKE_CXX_FLAGS} -g -fsanitize=undefined")
    set(CMAKE_EXE_LINKER_FLAGS    "${CMAKE_EXE_LINKER_FLAGS} -fsanitize=undefined")
    set(CMAKE_SHARED_LINKER_FLAGS "${CMAKE_SHARED_LINKER_FLAGS} -fsanitize=undefined")
endif()

option(SANITIZE_ADDRESS "Enable clang address-sanitizer (only for clang-compiler)" OFF)
if(SANITIZE_ADDRESS)
    set(CMAKE_CXX_FLAGS           "${CMAKE_CXX_FLAGS} -g -fsanitize=address")
    set(CMAKE_EXE_LINKER_FLAGS    "${CMAKE_EXE_LINKER_FLAGS} -fsanitize=address")
    set(CMAKE_SHARED_LINKER_FLAGS "${CMAKE_SHARED_LINKER_FLAGS} -fsanitize=address")
endif()

option(SANITIZE_LEAK "Enable clang leak-sanitizer (only for clang-compiler)" OFF)
if(SANITIZE_LEAK)
    set(CMAKE_CXX_FLAGS           "${CMAKE_CXX_FLAGS} -g -fsanitize=leak")
    set(CMAKE_EXE_LINKER_FLAGS    "${CMAKE_EXE_LINKER_FLAGS} -fsanitize=leak")
    set(CMAKE_SHARED_LINKER_FLAGS "${CMAKE_SHARED_LINKER_FLAGS} -fsanitize=leak")
endif()

option(SANITIZE_MEMORY "Enable clang memory-sanitizer (only for clang-compiler)" OFF)
if(SANITIZE_MEMORY)
    set(CMAKE_CXX_FLAGS           "${CMAKE_CXX_FLAGS} -g -fsanitize=memory")
    set(CMAKE_EXE_LINKER_FLAGS    "${CMAKE_EXE_LINKER_FLAGS} -fsanitize=memory")
    set(CMAKE_SHARED_LINKER_FLAGS "${CMAKE_SHARED_LINKER_FLAGS} -fsanitize=memory")
endif()

set(CMAKE_AUTOMOC ON)

set(CMAKE_INCLUDE_CURRENT_DIR ON)

add_definitions(-DBOOST_BIND_GLOBAL_PLACEHOLDERS)

list(INSERT CMAKE_MODULE_PATH 0
     "${CMAKE_SOURCE_DIR}/cmake")

add_definitions("-DQT_STATICPLUGIN")

foreach(plugin ${Qt5Widgets_PLUGINS})
  get_target_property(_loc ${plugin} LOCATION)
  message("Plugin ${plugin} is at location ${_loc}")
endforeach()

set(Boost_USE_STATIC_LIBS 1)
if(WIN32)
    set(Boost_USE_STATIC_RUNTIME 1)
endif()

find_package(Qt5Widgets       REQUIRED)
find_package(Qt5Core          REQUIRED)
find_package(Qt5LinguistTools REQUIRED)
find_package(BerkeleyDB       REQUIRED)
find_package(PkgConfig        REQUIRED)
find_package(Boost 1.65       COMPONENTS system random filesystem thread regex program_options iostreams atomic REQUIRED)
find_package(Threads          REQUIRED)
find_package(sodium           REQUIRED)

set(ATOMIC32_TEST_CODE "
    #include <atomic>
    #include <stdint.h>
    int main() {
        std::atomic<int32_t> x;
        x.store(1);
        x--;
        return x.load();
    }")

set(ATOMIC64_TEST_CODE "
    #include <atomic>
    #include <stdint.h>
    int main() {
        std::atomic<int64_t> x;
        x.store(1);
        x--;
        return x.load();
    }")

macro(ATOMIC_CHECK)

    # test whether atomic works
    check_cxx_source_compiles("${ATOMIC32_TEST_CODE}" atomic32_test)
    check_cxx_source_compiles("${ATOMIC64_TEST_CODE}" atomic64_test)

    # if doesn't work, attempt to find the atomic library, link with it and try again
    if(NOT atomic32_test OR NOT atomic64_test)
        find_library(ATOMIC NAMES libatomic.so.1
        HINTS
          $ENV{HOME}/local/lib64
          $ENV{HOME}/local/lib
          /usr/local/lib64
          /usr/local/lib
          /opt/local/lib64
          /opt/local/lib
          /usr/lib64
          /usr/lib
          /lib64
          /lib
          /usr/lib/arm-linux-gnueabihf
        )

        if(ATOMIC)
            set(LIBATOMIC ${ATOMIC})
            message(STATUS "Found libatomic: ${LIBATOMIC}")
            message(STATUS "Attempting to test atomic with atomic library linked")

            get_filename_component(atomic_lib_dir ${LIBATOMIC} DIRECTORY)

            # Before setting CMAKE_REQUIRED_FLAGS, we preserve the current state
            cmake_push_check_state()

            set(CMAKE_REQUIRED_FLAGS "-L${atomic_lib_dir} -latomic")
            check_cxx_source_compiles("${ATOMIC32_TEST_CODE}" atomic32_test_with_atomic_linking)
            check_cxx_source_compiles("${ATOMIC64_TEST_CODE}" atomic64_test_with_atomic_linking)

            cmake_pop_check_state()

            if(NOT atomic32_test_with_atomic_linking)
                message(FATAL_ERROR "Even after linking with the atomic library, atomic 32-bit compilation failed.")
            endif()

            if(NOT atomic64_test_with_atomic_linking)
                message(FATAL_ERROR "Even after linking with the atomic library, atomic 64-bit compilation failed.")
            endif()

            set(CMAKE_CXX_FLAGS "${CMAKE_CXX_FLAGS} -L${atomic_lib_dir} -latomic")
            set(CMAKE_C_FLAGS   "${CMAKE_C_FLAGS}   -L${atomic_lib_dir} -latomic")
        else()
            message(FATAL_ERROR "Failed to find libatomic even though it seems to be required")
        endif()
    endif()

endmacro()

ATOMIC_CHECK()

if(${CMAKE_SYSTEM_PROCESSOR} MATCHES "arm" OR ${CMAKE_SYSTEM_PROCESSOR} MATCHES "aarch64") # 32-bit and 64-bit arm
elseif(CMAKE_SIZEOF_VOID_P EQUAL "4") # 32-bit compiler + x86
    set(CMAKE_CXX_FLAGS "${CMAKE_CXX_FLAGS} -msse2")
    set(CMAKE_C_FLAGS   "${CMAKE_C_FLAGS}   -msse2")
endif()

SET(CMAKE_FIND_LIBRARY_SUFFIXES ".a")
find_package(ZLIB       REQUIRED)


if(COMPILE_CURL AND NOT WIN32)
    include(FindPythonInterp)
    if( !PYTHONINTERP_FOUND )
        message( FATAL_ERROR "Could not find a Python interpreter. A python interpreter is requirered to compile curl." )
    endif()

    if(IS_SYMLINK "${CMAKE_BINARY_DIR}/openssl_build" OR EXISTS "${CMAKE_BINARY_DIR}/openssl_build")
    else()
        message("Compiling OpenSSL...")
        execute_process(
            COMMAND "${PYTHON_EXECUTABLE}" "${CMAKE_SOURCE_DIR}/build_scripts/CompileOpenSSL-Linux.py"
            WORKING_DIRECTORY ${CMAKE_BINARY_DIR}
            OUTPUT_VARIABLE COMPILE_OPENSSL_OUTPUT
            ERROR_VARIABLE COMPILE_OPENSSL_OUTPUT
            RESULT_VARIABLE COMPILE_OPENSSL_RETURN_VALUE
            )

        if (NOT COMPILE_OPENSSL_RETURN_VALUE EQUAL 0)
            message(FATAL_ERROR "Failed to compile OpenSSL: ${COMPILE_OPENSSL_OUTPUT}")
        endif()
        message("Done compiling OpenSSL.")
    endif()

    if(IS_SYMLINK "${CMAKE_BINARY_DIR}/curl_build" OR EXISTS "${CMAKE_BINARY_DIR}/curl_build")
    else()
        message("Compiling libcurl...")
        execute_process(
            COMMAND "${PYTHON_EXECUTABLE}" "${CMAKE_SOURCE_DIR}/build_scripts/CompileCurl-Linux.py"
            WORKING_DIRECTORY ${CMAKE_BINARY_DIR}
            OUTPUT_VARIABLE COMPILE_CURL_OUTPUT
            ERROR_VARIABLE COMPILE_CURL_OUTPUT
            RESULT_VARIABLE COMPILE_CURL_RETURN_VALUE
            )

        if (NOT COMPILE_CURL_RETURN_VALUE EQUAL 0)
            message(FATAL_ERROR "Failed to compile OpenSSL: ${COMPILE_CURL_OUTPUT}")
        endif()
        message("Done compiling libcurl.")
    endif()
    SET(ENV{PKG_CONFIG_PATH} "${CMAKE_BINARY_DIR}/curl_build/lib/pkgconfig/:$ENV{PKG_CONFIG_PATH}")
    SET(ENV{PKG_CONFIG_PATH} ":${CMAKE_BINARY_DIR}/openssl_build/lib/pkgconfig/:$ENV{PKG_CONFIG_PATH}")
endif()

############################## CURL and OpenSSL PkgConfig
execute_process(
    COMMAND "${PKG_CONFIG_EXECUTABLE}" "libcurl" "--libs"
    OUTPUT_VARIABLE CURL_LIBS
    ERROR_VARIABLE CURL_LIBS
    RESULT_VARIABLE CURL_LIBS_RETURN_VALUE
    OUTPUT_STRIP_TRAILING_WHITESPACE
    )
if (NOT CURL_LIBS_RETURN_VALUE EQUAL 0)
    message(FATAL_ERROR "Failed to retrieve libs for libcurl with pkg-config: ${CURL_LIBS} ")
endif()
execute_process(
    COMMAND "${PKG_CONFIG_EXECUTABLE}" "libcurl" "--cflags"
    OUTPUT_VARIABLE CURL_INCLUDES
    ERROR_VARIABLE CURL_INCLUDES
    RESULT_VARIABLE CURL_INCLUDES_RETURN_VALUE
    OUTPUT_STRIP_TRAILING_WHITESPACE
    )

if (NOT CURL_INCLUDES_RETURN_VALUE EQUAL 0)
    message(FATAL_ERROR "Failed to retrieve libs for libcurl with pkg-config: ${CURL_INCLUDES}")
endif()
execute_process(
    COMMAND ${PKG_CONFIG_EXECUTABLE} openssl --libs
    OUTPUT_VARIABLE OPENSSL_LIBS
    ERROR_VARIABLE OPENSSL_LIBS
    RESULT_VARIABLE OPENSSL_LIBS_RETURN_VALUE
    OUTPUT_STRIP_TRAILING_WHITESPACE
    )
if (NOT OPENSSL_LIBS_RETURN_VALUE EQUAL 0)
    message(FATAL_ERROR "Failed to retrieve libs for openssl with pkg-config: ${OPENSSL_LIBS}")
endif()
execute_process(
    COMMAND ${PKG_CONFIG_EXECUTABLE} openssl --cflags
    OUTPUT_VARIABLE OPENSSL_INCLUDES
    ERROR_VARIABLE OPENSSL_INCLUDES
    RESULT_VARIABLE OPENSSL_INCLUDES_RETURN_VALUE
    OUTPUT_STRIP_TRAILING_WHITESPACE
    )
if (NOT OPENSSL_INCLUDES_RETURN_VALUE EQUAL 0)
    message(FATAL_ERROR "Failed to retrieve libs for openssl with pkg-config: ${OPENSSL_INCLUDES}")
endif()
add_definitions(-DCURL_STATICLIB)
set(CMAKE_CXX_FLAGS "${CMAKE_CXX_FLAGS} ${OPENSSL_INCLUDES} ${CURL_INCLUDES}")
################################################

if(USE_DBUS)
    execute_process(
        COMMAND ${PKG_CONFIG_EXECUTABLE} dbus-1 --libs
        OUTPUT_VARIABLE DBUS_LIBRARY_DIRS
        ERROR_VARIABLE DBUS_LIBRARY_DIRS
        RESULT_VARIABLE DBUS_LIBS_RETURN_VALUE
        OUTPUT_STRIP_TRAILING_WHITESPACE
        )
    if (NOT DBUS_LIBS_RETURN_VALUE EQUAL 0)
        message(FATAL_ERROR "Failed to retrieve libs for dbus with pkg-config: ${DBUS_LIBRARY_DIRS}")
    endif()
    execute_process(
        COMMAND ${PKG_CONFIG_EXECUTABLE} dbus-1 --cflags
        OUTPUT_VARIABLE DBUS_INCLUDE_DIRS
        ERROR_VARIABLE DBUS_INCLUDE_DIRS
        RESULT_VARIABLE DBUS_INCLUDES_RETURN_VALUE
        OUTPUT_STRIP_TRAILING_WHITESPACE
        )
    if (NOT DBUS_INCLUDES_RETURN_VALUE EQUAL 0)
        message(FATAL_ERROR "Failed to retrieve libs for dbus with pkg-config: ${DBUS_INCLUDE_DIRS}")
    endif()
    set(CMAKE_CXX_FLAGS "${CMAKE_CXX_FLAGS} -Wno-unused-command-line-argument")
    set(CMAKE_CXX_FLAGS "${CMAKE_CXX_FLAGS} ${DBUS_LIBRARY_DIRS}")
endif()

# copy "res", the resources dir to build dir
file(COPY "${CMAKE_SOURCE_DIR}/wallet/qt/res" DESTINATION "${CMAKE_BINARY_DIR}")
# read, modify then write the qrc file, remove "locale/" directory as it's not necessary when translation files are generated in build dir
file(READ ${CMAKE_SOURCE_DIR}/wallet/qt/bitcoin.qrc resources_file_data)
STRING(REGEX REPLACE "locale\/(bitcoin[a-zA-Z_]+\.qm)" "\\1" resources_file_data_mod "${resources_file_data}" )
FILE(WRITE ${CMAKE_BINARY_DIR}/bitcoin.qrc "${resources_file_data_mod}")
set(RESOURCE ${CMAKE_BINARY_DIR}/bitcoin.qrc)
qt5_add_resources(RESOURCE_ADDED ${RESOURCE})

add_subdirectory(test)

add_definitions(-DBOOST_SPIRIT_THREADSAFE)

if(APPLE)
    set(CMAKE_CXX_FLAGS "${CMAKE_CXX_FLAGS} -mmacosx-version-min=10.12 -arch x86_64 -Wno-nullability-completeness -Wno-unused-command-line-argument")
    add_library(mac_libs
        qt/macdockiconhandler.h
        qt/macnotificationhandler.h
        qt/macdockiconhandler.mm
        qt/macnotificationhandler.mm
        )
    target_link_libraries(mac_libs
        -framework Foundation -framework ApplicationServices -framework AppKit
        )
    add_definitions(-DMAC_OSX MSG_NOSIGNAL=0)

    # NOTE: Don't include the path in MACOSX_BUNDLE_ICON_FILE -- this is
    # the property added to Info.plist
    set(MACOSX_BUNDLE_ICON_FILE qt/res/icons/bitcoin.icns)

    # And this part tells CMake where to find and install the file itself
    set(myApp_ICON ${CMAKE_CURRENT_SOURCE_DIR}/images/myAppImage.icns)
    set_source_files_properties(${myApp_ICON} PROPERTIES
           MACOSX_PACKAGE_LOCATION "Resources")
endif()

if(UNIX AND NOT APPLE)
#    set(CMAKE_CXX_FLAGS "${CMAKE_CXX_FLAGS} -Wl,-Bstatic")
    add_definitions(-DLINUX)
endif()

if(NOT WIN32)
    # for extra security against potential buffer overflows: enable GCCs Stack Smashing Protection
    set(CMAKE_CXX_FLAGS "${CMAKE_CXX_FLAGS} -fstack-protector-all -Wstack-protector")
    # We need to exclude this for Windows cross compile with MinGW 4.2.x, as it will result in a non-working executable!
    # This can be enabled for Windows, when we switch to MinGW >= 4.4.x.
endif()

# for extra security (see: https://wiki.debian.org/Hardening)
set(CMAKE_CXX_FLAGS "${CMAKE_CXX_FLAGS} -D_FORTIFY_SOURCE=2")
if (NOT "${CMAKE_CXX_COMPILER_ID}" STREQUAL "Clang" AND NOT WIN32)
    set(CMAKE_CXX_FLAGS "${CMAKE_CXX_FLAGS} -Wl,-z,relro -Wl,-z,now")
endif()

if(WIN32)
    # for extra security on Windows: enable ASLR and DEP via GCC linker flags
    set(CMAKE_LINKER_FLAGS "${CMAKE_LINKER_FLAGS} -Wl,--dynamicbase -Wl,--nxcompat")
    set(CMAKE_LINKER_FLAGS "${CMAKE_LINKER_FLAGS} -Wl,--large-address-aware -static")
    add_definitions(-DWIN32)
    add_definitions(-D_MT -DBOOST_THREAD_PROVIDES_GENERIC_SHARED_MUTEX_ON_WIN)
    set(CMAKE_LINKER_FLAGS "${CMAKE_LINKER_FLAGS} -lmingwthrd -mthreads")
    set(CMAKE_CXX_FLAGS "-Wno-unused-variable")
    set(CMAKE_CXX_FLAGS "${CMAKE_CXX_FLAGS} -Wl,-Bstatic")
endif()

# TODO
#contains(BITCOIN_NEED_QT_PLUGINS, 1) {
#    DEFINES += BITCOIN_NEED_QT_PLUGINS
#    QTPLUGIN += qcncodecs qjpcodecs qtwcodecs qkrcodecs qtaccessiblewidgets
#}

#############################################################
# lmdb
# Check whether we're on a 32-bit or 64-bit system
if(CMAKE_SIZEOF_VOID_P EQUAL "8")
  set(DEFAULT_LMDB64 ON)
else()
  set(DEFAULT_LMDB64 OFF)
endif()
option(USE_LMDB64 "Build LMDB for 64-bit? 'OFF' builds for 32-bit." ${DEFAULT_LMDB64})

add_subdirectory(wallet/liblmdb)
include_directories(${LMDB_INCLUDE})
#############################################################

###################
# generate build.h
file(MAKE_DIRECTORY "${CMAKE_BINARY_DIR}/build")
add_custom_command(
    OUTPUT ${CMAKE_BINARY_DIR}/build/build.h
    COMMAND /bin/sh ${CMAKE_SOURCE_DIR}/share/genbuild.sh ${CMAKE_BINARY_DIR}/build/build.h
)
set_property(SOURCE ${CMAKE_BINARY_DIR}/build/build.h PROPERTY SKIP_AUTOMOC ON)
###################

if(USE_CUSTOM_WARNINGS)
    set(CMAKE_CXX_FLAGS "${CMAKE_CXX_FLAGS} -fdiagnostics-show-option -Wall -Wextra -Wno-ignored-qualifiers -Wformat -Wformat-security -Wno-unused-parameter -Wstack-protector")
endif()

# TODO: from qmake. Is this necessary?
# CODECFORTR = UTF-8

qt5_add_translation(QM_FILES
    wallet/qt/locale/bitcoin_af_ZA.ts
    wallet/qt/locale/bitcoin_ar.ts
    wallet/qt/locale/bitcoin_be_BY.ts
    wallet/qt/locale/bitcoin_bg.ts
    wallet/qt/locale/bitcoin_bs.ts
    wallet/qt/locale/bitcoin_ca.ts
    wallet/qt/locale/bitcoin_ca@valencia.ts
    wallet/qt/locale/bitcoin_ca_ES.ts
    wallet/qt/locale/bitcoin_cs.ts
    wallet/qt/locale/bitcoin_cy.ts
    wallet/qt/locale/bitcoin_da.ts
    wallet/qt/locale/bitcoin_de.ts
    wallet/qt/locale/bitcoin_el_GR.ts
    wallet/qt/locale/bitcoin_en.ts
    wallet/qt/locale/bitcoin_eo.ts
    wallet/qt/locale/bitcoin_es.ts
    wallet/qt/locale/bitcoin_es_CL.ts
    wallet/qt/locale/bitcoin_es_DO.ts
    wallet/qt/locale/bitcoin_es_MX.ts
    wallet/qt/locale/bitcoin_es_UY.ts
    wallet/qt/locale/bitcoin_et.ts
    wallet/qt/locale/bitcoin_eu_ES.ts
    wallet/qt/locale/bitcoin_fa.ts
    wallet/qt/locale/bitcoin_fa_IR.ts
    wallet/qt/locale/bitcoin_fi.ts
    wallet/qt/locale/bitcoin_fr.ts
    wallet/qt/locale/bitcoin_fr_CA.ts
    wallet/qt/locale/bitcoin_gl.ts
    wallet/qt/locale/bitcoin_he.ts
    wallet/qt/locale/bitcoin_hi_IN.ts
    wallet/qt/locale/bitcoin_hr.ts
    wallet/qt/locale/bitcoin_hu.ts
    wallet/qt/locale/bitcoin_id_ID.ts
    wallet/qt/locale/bitcoin_it.ts
    wallet/qt/locale/bitcoin_ja.ts
    wallet/qt/locale/bitcoin_ka.ts
    wallet/qt/locale/bitcoin_kk_KZ.ts
    wallet/qt/locale/bitcoin_ko_KR.ts
    wallet/qt/locale/bitcoin_ky.ts
    wallet/qt/locale/bitcoin_la.ts
    wallet/qt/locale/bitcoin_lt.ts
    wallet/qt/locale/bitcoin_lv_LV.ts
    wallet/qt/locale/bitcoin_ms_MY.ts
    wallet/qt/locale/bitcoin_nb.ts
    wallet/qt/locale/bitcoin_nl.ts
    wallet/qt/locale/bitcoin_pam.ts
    wallet/qt/locale/bitcoin_pl.ts
    wallet/qt/locale/bitcoin_pt_BR.ts
    wallet/qt/locale/bitcoin_pt_PT.ts
    wallet/qt/locale/bitcoin_ro_RO.ts
    wallet/qt/locale/bitcoin_ru.ts
    wallet/qt/locale/bitcoin_sah.ts
    wallet/qt/locale/bitcoin_sk.ts
    wallet/qt/locale/bitcoin_sl_SI.ts
    wallet/qt/locale/bitcoin_sq.ts
    wallet/qt/locale/bitcoin_sr.ts
    wallet/qt/locale/bitcoin_sv.ts
    wallet/qt/locale/bitcoin_th_TH.ts
    wallet/qt/locale/bitcoin_tr.ts
    wallet/qt/locale/bitcoin_uk.ts
    wallet/qt/locale/bitcoin_ur_PK.ts
    wallet/qt/locale/bitcoin_vi.ts
    wallet/qt/locale/bitcoin_vi_VN.ts
    wallet/qt/locale/bitcoin_zh_CN.ts
    wallet/qt/locale/bitcoin_zh_TW.ts
    )

if(USE_QRCODE AND COMPILE_GUI)
    include(FindPythonInterp)
    if( !PYTHONINTERP_FOUND )
        message( FATAL_ERROR "Could not find a Python interpreter. A python interpreter is requirered to compile qrencode." )
    endif()

    if(NOT WIN32)
        if(IS_SYMLINK "${CMAKE_BINARY_DIR}/qrencode_build" OR EXISTS "${CMAKE_BINARY_DIR}/qrencode_build")
        else()
            message("Compiling qrencode...")
            execute_process(
                COMMAND "${PYTHON_EXECUTABLE}" "${CMAKE_SOURCE_DIR}/build_scripts/CompileQREncode-Linux.py"
                WORKING_DIRECTORY ${CMAKE_BINARY_DIR}
                OUTPUT_VARIABLE COMPILE_QRENCODE_OUTPUT
                ERROR_VARIABLE COMPILE_QRENCODE_OUTPUT
                RESULT_VARIABLE COMPILE_QRENCODE_RETURN_VALUE
                )
            if (NOT COMPILE_QRENCODE_RETURN_VALUE EQUAL 0)
                message(FATAL_ERROR "Failed to compile OpenSSL: ${COMPILE_QRENCODE_OUTPUT}")
            endif()
            message("Done compiling qrencode.")
        endif()
    endif()
    SET(ENV{PKG_CONFIG_PATH} "${CMAKE_BINARY_DIR}/qrencode_build/lib/pkgconfig/:$ENV{PKG_CONFIG_PATH}")
    execute_process(
        COMMAND "${PKG_CONFIG_EXECUTABLE}" "libqrencode" "--libs"
        OUTPUT_VARIABLE QRENCODE_LIBS
        ERROR_VARIABLE QRENCODE_LIBS
        RESULT_VARIABLE QRENCODE_LIBS_RETURN_VALUE
        OUTPUT_STRIP_TRAILING_WHITESPACE
        )
    if (NOT QRENCODE_LIBS_RETURN_VALUE EQUAL 0)
        message(FATAL_ERROR "Failed to retrieve libs for libqrencode with pkg-config: ${QRENCODE_LIBS} ")
    endif()
    execute_process(
        COMMAND "${PKG_CONFIG_EXECUTABLE}" "libqrencode" "--cflags"
        OUTPUT_VARIABLE QRENCODE_INCLUDES
        ERROR_VARIABLE QRENCODE_INCLUDES
        RESULT_VARIABLE QRENCODE_INCLUDES_RETURN_VALUE
        OUTPUT_STRIP_TRAILING_WHITESPACE
        )
    set(QRCODE_SOURCES "wallet/qt/qrcodedialog.cpp" "wallet/qt/ui_qrcodedialog.h")
    add_definitions(-DUSE_QRCODE)
endif()

add_library(logging_lib STATIC
    wallet/logging/defaultlogger.cpp
    wallet/logging/logger.cpp
    )

add_library(gui_lib STATIC
    wallet/qt/bitcoingui.cpp
    wallet/qt/transactiontablemodel.cpp
    wallet/qt/addresstablemodel.cpp
    wallet/qt/optionsdialog.cpp
    wallet/qt/sendcoinsdialog.cpp
    wallet/qt/coincontroldialog.cpp
    wallet/qt/coincontroltreewidget.cpp
    wallet/qt/addressbookpage.cpp
    wallet/qt/signverifymessagedialog.cpp
    wallet/qt/aboutdialog.cpp
    wallet/qt/editaddressdialog.cpp
    wallet/qt/bitcoinaddressvalidator.cpp
    wallet/qt/clientmodel.cpp
    wallet/qt/guiutil.cpp
    wallet/qt/transactionrecord.cpp
    wallet/qt/optionsmodel.cpp
    wallet/qt/monitoreddatamapper.cpp
    wallet/qt/transactiondesc.cpp
    wallet/qt/transactiondescdialog.cpp
    wallet/qt/bitcoinstrings.cpp
    wallet/qt/bitcoinamountfield.cpp
    wallet/qt/transactionfilterproxy.cpp
    wallet/qt/transactionview.cpp
    wallet/qt/walletmodel.cpp
    wallet/qt/overviewpage.cpp
    wallet/qt/csvmodelwriter.cpp
    wallet/qt/sendcoinsentry.cpp
    wallet/qt/qvalidatedlineedit.cpp
    wallet/qt/bitcoinunits.cpp
    wallet/qt/qvaluecombobox.cpp
    wallet/qt/askpassphrasedialog.cpp
    wallet/qt/notificator.cpp
    wallet/qt/qtipcserver.cpp
    wallet/qt/rpcconsole.cpp
    wallet/qt/ClickableLabel.cpp
    wallet/qt/neblioupdatedialog.cpp
    wallet/qt/messageboxwithtimer.cpp
    wallet/qt/coldstakingpage.cpp
    wallet/qt/coldstakingmodel.cpp
    wallet/qt/coldstakinglistitemdelegate.cpp
    wallet/qt/coldstakinglistfilterproxy.cpp
    wallet/qt/newstakedelegationdialog.cpp
    wallet/qt/sociallinks.cpp
    wallet/qt/nebliosplash.cpp
    wallet/qt/votesdialog.cpp
    wallet/qt/votesdatamodel.cpp
    wallet/qt/votesdataview.cpp
    wallet/qt/votestablecelldelegate.cpp
    ${QRCODE_SOURCES}
    )

if(USE_QRCODE)
    target_compile_options(gui_lib PRIVATE ${QRENCODE_INCLUDES})
endif()

target_link_libraries(gui_lib
    Qt5::Core
    Qt5::Widgets
    ${QRENCODE_LIBS}
    ui_lib
    )

add_library(ui_lib STATIC
    wallet/qt/ui_aboutdialog.h
    wallet/qt/ui_addressbookpage.h
    wallet/qt/ui_askpassphrasedialog.h
    wallet/qt/ui_coincontroldialog.h
    wallet/qt/ui_editaddressdialog.h
    wallet/qt/ui_coldstakingpage.h
    wallet/qt/ui_ntp1summary.h
    wallet/qt/ui_optionsdialog.h
    wallet/qt/ui_overviewpage.h
    wallet/qt/ui_qrcodedialog.h
    wallet/qt/ui_rpcconsole.h
    wallet/qt/ui_sendcoinsdialog.h
    wallet/qt/ui_sendcoinsentry.h
    wallet/qt/ui_signverifymessagedialog.h
    wallet/qt/ui_transactiondescdialog.h
    )

target_link_libraries(ui_lib
    Qt5::Core
    Qt5::Widgets
    )

add_library(ntp1_gui_lib STATIC
    wallet/qt/ntp1summary.cpp
    wallet/qt/ntp1/ntp1tokenlistmodel.cpp
    wallet/qt/ntp1/ntp1tokenlistfilterproxy.cpp
    wallet/qt/ntp1/ntp1tokenlistitemdelegate.cpp
    wallet/qt/ntp1/ntp1createmetadatadialog.cpp
    wallet/qt/ntp1/ntp1metadatapairwidget.cpp
    wallet/qt/ntp1/ntp1custommetadatawidget.cpp
    wallet/qt/ntp1/ntp1metadatapairswidget.cpp
    wallet/qt/ntp1sendtokensfeewidget.cpp
    wallet/qt/json/AbstractTreeNode.cpp
    wallet/qt/json/JsonNewNodeDialog.cpp
    wallet/qt/json/JsonTreeModel.cpp
    wallet/qt/json/JsonTreeNode.cpp
    wallet/qt/json/JsonTreeView.cpp
    wallet/qt/json/NTP1MetadataViewer.cpp
    wallet/qt/ntp1/issuenewntp1tokendialog.cpp
    )

target_link_libraries(ntp1_gui_lib
    Qt5::Core
    Qt5::Widgets
    ui_lib
    )

add_library(utils_lib STATIC
    wallet/stringmanip.cpp
    )

set_source_files_properties(wallet/scrypt-arm.S PROPERTIES LANGUAGE CXX)
set_source_files_properties(wallet/scrypt-x86.S PROPERTIES LANGUAGE CXX)
set_source_files_properties(wallet/scrypt-x86_64.S PROPERTIES LANGUAGE CXX)

add_library(core_lib STATIC
    ${CMAKE_BINARY_DIR}/build/build.h
    wallet/alert.cpp
    wallet/version.cpp
    wallet/sync.cpp
    wallet/util.cpp
    wallet/hash.cpp
    wallet/netbase.cpp
    wallet/key.cpp
    wallet/script.cpp
    wallet/script_error.cpp
    wallet/main.cpp
    wallet/miner.cpp
    wallet/net.cpp
    wallet/bloom.cpp
    wallet/checkpoints.cpp
    wallet/addrman.cpp
    wallet/db.cpp
    wallet/walletdb.cpp
    wallet/keystore.cpp
    wallet/bitcoinrpc.cpp
    wallet/rpcdump.cpp
    wallet/rpcnet.cpp
    wallet/rpcmining.cpp
    wallet/rpcwallet.cpp
    wallet/rpcblockchain.cpp
    wallet/rpcrawtransaction.cpp
    wallet/crypter.cpp
    wallet/protocol.cpp
    wallet/noui.cpp
    wallet/kernel.cpp
    wallet/scrypt-arm.S
    wallet/scrypt-x86.S
    wallet/scrypt-x86_64.S
    wallet/scrypt.cpp
    wallet/pbkdf2.cpp
    wallet/neblioupdater.cpp
    wallet/neblioversion.cpp
    wallet/neblioreleaseinfo.cpp
    wallet/ThreadSafeMap.cpp
    wallet/ThreadSafeHashMap.cpp
    wallet/NetworkForks.cpp
    wallet/blockindexcatalog.cpp
    wallet/blockindex.cpp
    wallet/outpoint.cpp
    wallet/inpoint.cpp
    wallet/block.cpp
    wallet/transaction.cpp
    wallet/globals.cpp
    wallet/disktxpos.cpp
    wallet/txindex.cpp
    wallet/txin.cpp
    wallet/txout.cpp
    wallet/txmempool.cpp
    wallet/merkletx.cpp
    wallet/blocklocator.cpp
    wallet/crypto_highlevel.cpp
    wallet/chainparamsbase.cpp
    wallet/chainparams.cpp
    wallet/consensus_params.cpp
    wallet/amount.h
    wallet/CustomTypes.cpp
    wallet/merkle.cpp
    wallet/wallet_ismine.cpp
    wallet/stakemaker.cpp
    wallet/work.cpp
    wallet/addressbook.cpp
    wallet/validation.cpp
    wallet/itxdb.h
    wallet/coldstakedelegation.cpp
    wallet/udaddress.cpp
    wallet/blockreject.cpp
    wallet/blockmetadata.cpp
    wallet/blockindexlrucache.cpp
<<<<<<< HEAD
    wallet/forkspendsimulator.cpp
    wallet/viucache.cpp
=======
    wallet/proposal.cpp
>>>>>>> c0b18664
    )

target_link_libraries(core_lib
    logging_lib
    ntp1_lib
    curltools_lib
    sodium
    db_lib
    utils_lib
    )

add_library(curltools_lib STATIC
    wallet/curltools.cpp
    )

if(USE_UPNP)
    find_package(Miniupnpc REQUIRED)
    message(Building without UPNP support)
    target_link_libraries(core_lib -lminiupnpc)
    target_compile_definitions(core_lib PRIVATE -DUSE_UPNP=1)
endif()

add_library(ntp1_lib STATIC
    wallet/ntp1/ntp1sendtokensonerecipientdata.cpp
    wallet/ntp1/ntp1script_burn.cpp
    wallet/ntp1/ntp1tokenminimalmetadata.cpp
    wallet/ntp1/ntp1sendtxdata.cpp
    wallet/ntp1/ntp1tokenmetadata.cpp
    wallet/ntp1/intp1wallet.h
    wallet/ntp1/ntp1wallet.cpp
    wallet/ntp1/ntp1tools.cpp
    wallet/ntp1/ntp1inpoint.cpp
    wallet/ntp1/ntp1outpoint.cpp
    wallet/ntp1/ntp1transaction.cpp
    wallet/ntp1/ntp1txin.cpp
    wallet/ntp1/ntp1txout.cpp
    wallet/ntp1/ntp1tokentxdata.cpp
    wallet/ntp1/ntp1apicalls.cpp
    wallet/ntp1/ntp1script.cpp
    wallet/ntp1/ntp1script_issuance.cpp
    wallet/ntp1/ntp1script_transfer.cpp
    wallet/ntp1/ntp1v1_issuance_static_data.cpp
    )

target_link_libraries(ntp1_lib
    curltools_lib
    )

add_library(json_spirit_lib STATIC
    wallet/json/json_spirit_value.cpp
    wallet/json/json_spirit_reader.cpp
    wallet/json/json_spirit_writer.cpp
    )

if(WIN32)
    # this solves a problem of big string tables on Windows when building in debug mode
    set_property(TARGET json_spirit_lib PROPERTY COMPILE_FLAGS "-O2")
endif()

add_library(db_lib STATIC
    wallet/db/idb.h
    wallet/db/lmdb/lmdb.cpp
    wallet/db/lmdb/lmdbtransaction.cpp
    )

add_library(txdb_lib STATIC
    wallet/txdb-lmdb.cpp
    wallet/SerializationTester.cpp
    wallet/db/lmdb/lmdbtransaction.cpp
    )

target_link_libraries(db_lib
    lmdb
    )

target_link_libraries(txdb_lib
    db_lib
    utils_lib
    )

target_link_libraries(curltools_lib
    ${CURL_LIBS}
    ${OPENSSL_LIBS}
)

include_directories(wallet)
include_directories(wallet/spdlog/include)
include_directories(wallet/json)
target_include_directories(gui_lib PRIVATE wallet/qt)
target_include_directories(ntp1_gui_lib PRIVATE wallet/qt)

include_directories(${ZLIB_INCLUDE_DIRS})

include_directories(${sodium_INCLUDE_DIR})

# the following from here https://github.com/owncloud/client/blob/master/src/gui/CMakeLists.txt
target_compile_definitions(gui_lib PRIVATE "QT_DISABLE_DEPRECATED_BEFORE=0")

if(COMPILE_TESTS)
    # GTEST ##############
    set(GTEST_PATH ${CMAKE_SOURCE_DIR}/wallet/test/googletest/googletest)
    include_directories(${GTEST_PATH}/include)
    include_directories(${GTEST_PATH}/)
    add_library(gtest ${GTEST_PATH}/src/gtest-all.cc)
    target_link_libraries(gtest Threads::Threads)
    set_property(TARGET gtest PROPERTY COMPILE_FLAGS "-w")
    ######################

    # GMOCK ##############
    set(GMOCK_PATH ${CMAKE_SOURCE_DIR}/wallet/test/googletest/googlemock)
    include_directories(${GMOCK_PATH}/include)
    include_directories(${GMOCK_PATH}/)
    add_library(gmock ${GMOCK_PATH}/src/gmock-all.cc)
    target_link_libraries(gtest Threads::Threads)
    set_property(TARGET gmock PROPERTY COMPILE_FLAGS "-w")
    ######################

    enable_testing()
    add_subdirectory(wallet/test)
endif()

if(WIN32)
    if(COMPILE_GUI)
        add_executable(
            neblio-qt
            ${RESOURCE_ADDED}
            ${QM_FILES}
            # sources that depend on target as they have defs inside them
            wallet/qt/bitcoin.cpp
            wallet/wallet.cpp
            wallet/init.cpp
            )

        target_link_libraries(neblio-qt
            gui_lib
            ui_lib
            ntp1_gui_lib
            curltools_lib
            ntp1_lib
            core_lib
            json_spirit_lib
            txdb_lib
            Threads::Threads
            ### win32 libs
            -lws2_32 -lshlwapi -lmswsock -lole32 -loleaut32 -luuid -lgdi32
            ##############
            Boost::system
            Boost::filesystem
            Boost::thread
            Boost::regex
            Boost::program_options
            Boost::iostreams
            Boost::atomic
            ${BERKELEY_DB_LIBRARIES}
            ${CURL_LIBS}
            ${OPENSSL_LIBS}
            ${ZLIB_LIBRARIES}
            )
        target_compile_definitions(neblio-qt PRIVATE
            QT_GUI
            )
        target_link_libraries(neblio-qt Qt5::QWindowsIntegrationPlugin)
    endif()
    if(COMPILE_DAEMON)
        add_executable(
            # sources that depend on target as they have defs inside them
            nebliod
            wallet/wallet.cpp
            wallet/init.cpp
            )

        target_link_libraries(nebliod
            core_lib
            ntp1_lib
            curltools_lib
            json_spirit_lib
            txdb_lib
            Threads::Threads
            ### win32 libs
            -lws2_32 -lshlwapi -lmswsock -lole32 -loleaut32 -luuid -lgdi32
            ##############
            Boost::system
            Boost::filesystem
            Boost::thread
            Boost::regex
            Boost::program_options
            ${BERKELEY_DB_LIBRARIES}
            ${CURL_LIBS}
            ${OPENSSL_LIBS}
            )
    endif()
elseif(APPLE)
    add_executable(
        neblio-qt
        MACOSX_BUNDLE ${myApp_ICON}
        )
else()
    if(COMPILE_GUI)
        add_executable(
            neblio-qt
            ${RESOURCE_ADDED}
            ${QM_FILES}
            # sources that depend on target as they have defs inside them
            wallet/qt/bitcoin.cpp
            wallet/wallet.cpp
            wallet/init.cpp
            )

        target_link_libraries(neblio-qt
            gui_lib
            ui_lib
            ntp1_gui_lib
            curltools_lib
            ntp1_lib
            core_lib
            json_spirit_lib
            txdb_lib
            Threads::Threads
            -lrt
            -ldl
            Boost::system
            Boost::filesystem
            Boost::thread
            Boost::regex
            Boost::program_options
            Boost::iostreams
            ${BERKELEY_DB_LIBRARIES}
            ${CURL_LIBS}
            ${OPENSSL_LIBS}
            ${ZLIB_LIBRARIES}
            )
        target_compile_definitions(neblio-qt PRIVATE
            QT_GUI
            )
    endif()

    if(COMPILE_DAEMON)
        add_executable(
            nebliod
            # sources that depend on target as they have defs inside them
            wallet/wallet.cpp
            wallet/init.cpp
            )

        target_link_libraries(nebliod
            core_lib
            ntp1_lib
            curltools_lib
            json_spirit_lib
            txdb_lib
            Threads::Threads
            -lrt
            -ldl
            Boost::system
            Boost::filesystem
            Boost::thread
            Boost::regex
            Boost::program_options
            Boost::iostreams
            Boost::atomic
            ${BERKELEY_DB_LIBRARIES}
            ${CURL_LIBS}
            ${OPENSSL_LIBS}
            ${ZLIB_LIBRARIES}
            )
    endif()
endif()<|MERGE_RESOLUTION|>--- conflicted
+++ resolved
@@ -740,12 +740,9 @@
     wallet/blockreject.cpp
     wallet/blockmetadata.cpp
     wallet/blockindexlrucache.cpp
-<<<<<<< HEAD
     wallet/forkspendsimulator.cpp
     wallet/viucache.cpp
-=======
     wallet/proposal.cpp
->>>>>>> c0b18664
     )
 
 target_link_libraries(core_lib
