cmake_minimum_required(VERSION 3.2.0)
project(Neblio)

option(NEBLIO_CMAKE "Enable buildig with cmake (to ensure this is for development)" OFF)
if(NOT NEBLIO_CMAKE)
    message(FATAL_ERROR "This cmake file is only for development. Please use qmake to build the project.")
endif()

cmake_host_system_information(RESULT hostname QUERY HOSTNAME)
message("Building on machine: " ${hostname})

set(CMAKE_CXX_STANDARD 11)

set(CMAKE_CXX_FLAGS "${CMAKE_CXX_FLAGS} -Wall -Wno-unused-variable -Wno-unused-function -Wno-unused-private-field")

if(WIN32)
    set(CMAKE_CXX_FLAGS "${CMAKE_CXX_FLAGS} -Wa,-mbig-obj")
endif()

option(COMPILE_GUI            "Enable compiling neblio-qt" ON)
option(COMPILE_DAEMON         "Enable compiling nebliod" ON)
option(COMPILE_CURL           "Download and compile libcurl (and OpenSSL) automatically (Not for Windows)" OFF)
option(COMPILE_TESTS          "Build tests" ON)
option(USE_QRCODE             "Enable QRCode" ON)
option(USE_UPNP               "Enable Miniupnpc" OFF)
option(USE_DBUS               "Enable Dbus" ON)
option(USE_CUSTOM_WARNINGS    "Enable custom warnings" OFF)
option(DISABLE_ASSERTS        "Disables asserts" OFF)
option(CONFIGURE_SYSTEM_TESTS "Configure system tests" ON)
option(DISABLE_ATTRUBTES_WARNINGS "Set the flag -Wno-attributes to disable attributes warnings (for CI)" OFF)

if(DISABLE_ATTRUBTES_WARNINGS)
    set(CMAKE_CXX_FLAGS "${CMAKE_CXX_FLAGS} -Wno-attributes")
endif()

if(NOT DISABLE_ASSERTS)
    # this removes the definition NDEBUG from release mode and release mode with debug info
    # for both gcc/clang and Visual Studio
    string( REPLACE "/DNDEBUG" "" CMAKE_CXX_FLAGS_RELEASE "${CMAKE_CXX_FLAGS_RELEASE}")
    string( REPLACE "/DNDEBUG" "" CMAKE_CXX_FLAGS_RELWITHDEBINFO "${CMAKE_CXX_FLAGS_RELWITHDEBINFO}")
    string( REPLACE "-DNDEBUG" "" CMAKE_CXX_FLAGS_RELEASE "${CMAKE_CXX_FLAGS_RELEASE}")
    string( REPLACE "-DNDEBUG" "" CMAKE_CXX_FLAGS_RELWITHDEBINFO "${CMAKE_CXX_FLAGS_RELWITHDEBINFO}")
endif()

option(SANITIZE_THREAD "Enable clang thread-sanitizer (only for clang-compiler)" OFF)
if(SANITIZE_THREAD)
    set(CMAKE_CXX_FLAGS           "${CMAKE_CXX_FLAGS}        -g -fsanitize=thread")
    set(CMAKE_EXE_LINKER_FLAGS    "${CMAKE_EXE_LINKER_FLAGS}    -fsanitize=thread")
    set(CMAKE_SHARED_LINKER_FLAGS "${CMAKE_SHARED_LINKER_FLAGS} -fsanitize=thread")
#    set(CMAKE_CXX_FLAGS           "${CMAKE_CXX_FLAGS}           -fsanitize-blacklist=${CMAKE_SOURCE_DIR}/sanitizer-blacklist.txt")
endif()

option(SANITIZE_UNDEFINED "Enable clang undefined-behavior-sanitizer (only for clang-compiler)" OFF)
if(SANITIZE_UNDEFINED)
    set(CMAKE_CXX_FLAGS           "${CMAKE_CXX_FLAGS} -g -fsanitize=undefined")
    set(CMAKE_EXE_LINKER_FLAGS    "${CMAKE_EXE_LINKER_FLAGS} -fsanitize=undefined")
    set(CMAKE_SHARED_LINKER_FLAGS "${CMAKE_SHARED_LINKER_FLAGS} -fsanitize=undefined")
endif()

option(SANITIZE_ADDRESS "Enable clang address-sanitizer (only for clang-compiler)" OFF)
if(SANITIZE_ADDRESS)
    set(CMAKE_CXX_FLAGS           "${CMAKE_CXX_FLAGS} -g -fsanitize=address")
    set(CMAKE_EXE_LINKER_FLAGS    "${CMAKE_EXE_LINKER_FLAGS} -fsanitize=address")
    set(CMAKE_SHARED_LINKER_FLAGS "${CMAKE_SHARED_LINKER_FLAGS} -fsanitize=address")
endif()

option(SANITIZE_LEAK "Enable clang leak-sanitizer (only for clang-compiler)" OFF)
if(SANITIZE_LEAK)
    set(CMAKE_CXX_FLAGS           "${CMAKE_CXX_FLAGS} -g -fsanitize=leak")
    set(CMAKE_EXE_LINKER_FLAGS    "${CMAKE_EXE_LINKER_FLAGS} -fsanitize=leak")
    set(CMAKE_SHARED_LINKER_FLAGS "${CMAKE_SHARED_LINKER_FLAGS} -fsanitize=leak")
endif()

option(SANITIZE_MEMORY "Enable clang memory-sanitizer (only for clang-compiler)" OFF)
if(SANITIZE_MEMORY)
    set(CMAKE_CXX_FLAGS           "${CMAKE_CXX_FLAGS} -g -fsanitize=memory")
    set(CMAKE_EXE_LINKER_FLAGS    "${CMAKE_EXE_LINKER_FLAGS} -fsanitize=memory")
    set(CMAKE_SHARED_LINKER_FLAGS "${CMAKE_SHARED_LINKER_FLAGS} -fsanitize=memory")
endif()

set(CMAKE_AUTOMOC ON)

set(CMAKE_INCLUDE_CURRENT_DIR ON)

list(INSERT CMAKE_MODULE_PATH 0
     "${CMAKE_SOURCE_DIR}/cmake")

add_definitions("-DQT_STATICPLUGIN")

foreach(plugin ${Qt5Widgets_PLUGINS})
  get_target_property(_loc ${plugin} LOCATION)
  message("Plugin ${plugin} is at location ${_loc}")
endforeach()

set(Boost_USE_STATIC_LIBS 1)
set(Boost_USE_STATIC_RUNTIME 1)

find_package(Qt5Widgets       REQUIRED)
find_package(Qt5Core          REQUIRED)
find_package(Qt5LinguistTools REQUIRED)
find_package(BerkeleyDB       REQUIRED)
find_package(PkgConfig        REQUIRED)
find_package(Boost 1.55       COMPONENTS system random filesystem thread regex program_options iostreams atomic REQUIRED)
find_package(Threads          REQUIRED)
find_package(sodium           REQUIRED)

SET(CMAKE_FIND_LIBRARY_SUFFIXES ".a")
find_package(ZLIB       REQUIRED)


if(COMPILE_CURL AND NOT WIN32)
    include(FindPythonInterp)
    if( !PYTHONINTERP_FOUND )
        message( FATAL_ERROR "Could not find a Python interpreter. A python interpreter is requirered to compile curl." )
    endif()

    if(IS_SYMLINK "${CMAKE_BINARY_DIR}/openssl_build" OR EXISTS "${CMAKE_BINARY_DIR}/openssl_build")
    else()
        message("Compiling OpenSSL...")
        execute_process(
            COMMAND "${PYTHON_EXECUTABLE}" "${CMAKE_SOURCE_DIR}/build_scripts/CompileOpenSSL-Linux.py"
            WORKING_DIRECTORY ${CMAKE_BINARY_DIR}
            OUTPUT_VARIABLE COMPILE_OPENSSL_OUTPUT
            ERROR_VARIABLE COMPILE_OPENSSL_OUTPUT
            RESULT_VARIABLE COMPILE_OPENSSL_RETURN_VALUE
            )

        if (NOT COMPILE_OPENSSL_RETURN_VALUE EQUAL 0)
            message(FATAL_ERROR "Failed to compile OpenSSL: ${COMPILE_OPENSSL_OUTPUT}")
        endif()
        message("Done compiling OpenSSL.")
    endif()

    if(IS_SYMLINK "${CMAKE_BINARY_DIR}/curl_build" OR EXISTS "${CMAKE_BINARY_DIR}/curl_build")
    else()
        message("Compiling libcurl...")
        execute_process(
            COMMAND "${PYTHON_EXECUTABLE}" "${CMAKE_SOURCE_DIR}/build_scripts/CompileCurl-Linux.py"
            WORKING_DIRECTORY ${CMAKE_BINARY_DIR}
            OUTPUT_VARIABLE COMPILE_CURL_OUTPUT
            ERROR_VARIABLE COMPILE_CURL_OUTPUT
            RESULT_VARIABLE COMPILE_CURL_RETURN_VALUE
            )

        if (NOT COMPILE_CURL_RETURN_VALUE EQUAL 0)
            message(FATAL_ERROR "Failed to compile OpenSSL: ${COMPILE_CURL_OUTPUT}")
        endif()
        message("Done compiling libcurl.")
    endif()
    SET(ENV{PKG_CONFIG_PATH} "${CMAKE_BINARY_DIR}/curl_build/lib/pkgconfig/:$ENV{PKG_CONFIG_PATH}")
    SET(ENV{PKG_CONFIG_PATH} ":${CMAKE_BINARY_DIR}/openssl_build/lib/pkgconfig/:$ENV{PKG_CONFIG_PATH}")
endif()

############################## CURL and OpenSSL PkgConfig
execute_process(
    COMMAND "${PKG_CONFIG_EXECUTABLE}" "libcurl" "--libs"
    OUTPUT_VARIABLE CURL_LIBS
    ERROR_VARIABLE CURL_LIBS
    RESULT_VARIABLE CURL_LIBS_RETURN_VALUE
    OUTPUT_STRIP_TRAILING_WHITESPACE
    )
if (NOT CURL_LIBS_RETURN_VALUE EQUAL 0)
    message(FATAL_ERROR "Failed to retrieve libs for libcurl with pkg-config: ${CURL_LIBS} ")
endif()
execute_process(
    COMMAND "${PKG_CONFIG_EXECUTABLE}" "libcurl" "--cflags"
    OUTPUT_VARIABLE CURL_INCLUDES
    ERROR_VARIABLE CURL_INCLUDES
    RESULT_VARIABLE CURL_INCLUDES_RETURN_VALUE
    OUTPUT_STRIP_TRAILING_WHITESPACE
    )

if (NOT CURL_INCLUDES_RETURN_VALUE EQUAL 0)
    message(FATAL_ERROR "Failed to retrieve libs for libcurl with pkg-config: ${CURL_INCLUDES}")
endif()
execute_process(
    COMMAND ${PKG_CONFIG_EXECUTABLE} openssl --libs
    OUTPUT_VARIABLE OPENSSL_LIBS
    ERROR_VARIABLE OPENSSL_LIBS
    RESULT_VARIABLE OPENSSL_LIBS_RETURN_VALUE
    OUTPUT_STRIP_TRAILING_WHITESPACE
    )
if (NOT OPENSSL_LIBS_RETURN_VALUE EQUAL 0)
    message(FATAL_ERROR "Failed to retrieve libs for openssl with pkg-config: ${OPENSSL_LIBS}")
endif()
execute_process(
    COMMAND ${PKG_CONFIG_EXECUTABLE} openssl --cflags
    OUTPUT_VARIABLE OPENSSL_INCLUDES
    ERROR_VARIABLE OPENSSL_INCLUDES
    RESULT_VARIABLE OPENSSL_INCLUDES_RETURN_VALUE
    OUTPUT_STRIP_TRAILING_WHITESPACE
    )
if (NOT OPENSSL_INCLUDES_RETURN_VALUE EQUAL 0)
    message(FATAL_ERROR "Failed to retrieve libs for openssl with pkg-config: ${OPENSSL_INCLUDES}")
endif()
add_definitions(-DCURL_STATICLIB)
set(CMAKE_CXX_FLAGS "${CMAKE_CXX_FLAGS} ${OPENSSL_INCLUDES} ${CURL_INCLUDES}")
################################################

if(USE_DBUS)
    execute_process(
        COMMAND ${PKG_CONFIG_EXECUTABLE} dbus-1 --libs
        OUTPUT_VARIABLE DBUS_LIBRARY_DIRS
        ERROR_VARIABLE DBUS_LIBRARY_DIRS
        RESULT_VARIABLE DBUS_LIBS_RETURN_VALUE
        OUTPUT_STRIP_TRAILING_WHITESPACE
        )
    if (NOT DBUS_LIBS_RETURN_VALUE EQUAL 0)
        message(FATAL_ERROR "Failed to retrieve libs for dbus with pkg-config: ${DBUS_LIBRARY_DIRS}")
    endif()
    execute_process(
        COMMAND ${PKG_CONFIG_EXECUTABLE} dbus-1 --cflags
        OUTPUT_VARIABLE DBUS_INCLUDE_DIRS
        ERROR_VARIABLE DBUS_INCLUDE_DIRS
        RESULT_VARIABLE DBUS_INCLUDES_RETURN_VALUE
        OUTPUT_STRIP_TRAILING_WHITESPACE
        )
    if (NOT DBUS_INCLUDES_RETURN_VALUE EQUAL 0)
        message(FATAL_ERROR "Failed to retrieve libs for dbus with pkg-config: ${DBUS_INCLUDE_DIRS}")
    endif()
    set(CMAKE_CXX_FLAGS "-Wno-unused-command-line-argument")
    set(CMAKE_CXX_FLAGS "${CMAKE_CXX_FLAGS} ${DBUS_LIBRARY_DIRS}")
endif()

# copy "res", the resources dir to build dir
file(COPY "${CMAKE_SOURCE_DIR}/wallet/qt/res" DESTINATION "${CMAKE_BINARY_DIR}")
# read, modify then write the qrc file, remove "locale/" directory as it's not necessary when translation files are generated in build dir
file(READ ${CMAKE_SOURCE_DIR}/wallet/qt/bitcoin.qrc resources_file_data)
STRING(REGEX REPLACE "locale\/(bitcoin[a-zA-Z_]+\.qm)" "\\1" resources_file_data_mod "${resources_file_data}" )
FILE(WRITE ${CMAKE_BINARY_DIR}/bitcoin.qrc "${resources_file_data_mod}")
set(RESOURCE ${CMAKE_BINARY_DIR}/bitcoin.qrc)
qt5_add_resources(RESOURCE_ADDED ${RESOURCE})

add_subdirectory(test)

add_definitions(-DBOOST_SPIRIT_THREADSAFE)

if(APPLE)
    set(CMAKE_CXX_FLAGS "${CMAKE_CXX_FLAGS} -mmacosx-version-min=10.12 -arch x86_64 -Wno-nullability-completeness -Wno-unused-command-line-argument")
    add_library(mac_libs
        qt/macdockiconhandler.h
        qt/macnotificationhandler.h
        qt/macdockiconhandler.mm
        qt/macnotificationhandler.mm
        )
    target_link_libraries(mac_libs
        -framework Foundation -framework ApplicationServices -framework AppKit
        )
    add_definitions(-DMAC_OSX MSG_NOSIGNAL=0)

    # NOTE: Don't include the path in MACOSX_BUNDLE_ICON_FILE -- this is
    # the property added to Info.plist
    set(MACOSX_BUNDLE_ICON_FILE qt/res/icons/bitcoin.icns)

    # And this part tells CMake where to find and install the file itself
    set(myApp_ICON ${CMAKE_CURRENT_SOURCE_DIR}/images/myAppImage.icns)
    set_source_files_properties(${myApp_ICON} PROPERTIES
           MACOSX_PACKAGE_LOCATION "Resources")
endif()

if(UNIX AND NOT APPLE)
#    set(CMAKE_CXX_FLAGS "${CMAKE_CXX_FLAGS} -Wl,-Bstatic")
    add_definitions(-DLINUX)
endif()

if(NOT WIN32)
    # for extra security against potential buffer overflows: enable GCCs Stack Smashing Protection
    set(CMAKE_CXX_FLAGS "${CMAKE_CXX_FLAGS} -fstack-protector-all -Wstack-protector")
    # We need to exclude this for Windows cross compile with MinGW 4.2.x, as it will result in a non-working executable!
    # This can be enabled for Windows, when we switch to MinGW >= 4.4.x.
endif()

# for extra security (see: https://wiki.debian.org/Hardening)
set(CMAKE_CXX_FLAGS "${CMAKE_CXX_FLAGS} -D_FORTIFY_SOURCE=2")
if (NOT "${CMAKE_CXX_COMPILER_ID}" STREQUAL "Clang" AND NOT WIN32)
    set(CMAKE_CXX_FLAGS "${CMAKE_CXX_FLAGS} -Wl,-z,relro -Wl,-z,now")
endif()

if(WIN32)
    # for extra security on Windows: enable ASLR and DEP via GCC linker flags
    set(CMAKE_LINKER_FLAGS "${CMAKE_LINKER_FLAGS} -Wl,--dynamicbase -Wl,--nxcompat")
    set(CMAKE_LINKER_FLAGS "${CMAKE_LINKER_FLAGS} -Wl,--large-address-aware -static")
    add_definitions(-DWIN32)
    add_definitions(-D_MT -DBOOST_THREAD_PROVIDES_GENERIC_SHARED_MUTEX_ON_WIN)
    set(CMAKE_LINKER_FLAGS "${CMAKE_LINKER_FLAGS} -lmingwthrd -mthreads")
    set(CMAKE_CXX_FLAGS "-Wno-unused-variable")
    set(CMAKE_CXX_FLAGS "${CMAKE_CXX_FLAGS} -Wl,-Bstatic")
endif()

# TODO
#contains(BITCOIN_NEED_QT_PLUGINS, 1) {
#    DEFINES += BITCOIN_NEED_QT_PLUGINS
#    QTPLUGIN += qcncodecs qjpcodecs qtwcodecs qkrcodecs qtaccessiblewidgets
#}

#############################################################
# lmdb
# Check whether we're on a 32-bit or 64-bit system
if(CMAKE_SIZEOF_VOID_P EQUAL "8")
  set(DEFAULT_LMDB64 ON)
else()
  set(DEFAULT_LMDB64 OFF)
endif()
option(USE_LMDB64 "Build LMDB for 64-bit? 'OFF' builds for 32-bit." ${DEFAULT_LMDB64})

add_subdirectory(wallet/liblmdb)
include_directories(${LMDB_INCLUDE})
#############################################################

###################
# generate build.h
file(MAKE_DIRECTORY "${CMAKE_BINARY_DIR}/build")
add_custom_command(
    OUTPUT ${CMAKE_BINARY_DIR}/build/build.h
    COMMAND /bin/sh ${CMAKE_SOURCE_DIR}/share/genbuild.sh ${CMAKE_BINARY_DIR}/build/build.h
)
set_property(SOURCE ${CMAKE_BINARY_DIR}/build/build.h PROPERTY SKIP_AUTOMOC ON)
###################

if(CMAKE_SIZEOF_VOID_P EQUAL "4") # 32-bit compiler
    set(CMAKE_CXX_FLAGS "${CMAKE_CXX_FLAGS} -msse2")
    set(CMAKE_C_FLAGS   "${CMAKE_C_FLAGS}   -msse2")
endif()

if(USE_CUSTOM_WARNINGS)
    set(CMAKE_CXX_FLAGS "${CMAKE_CXX_FLAGS} -fdiagnostics-show-option -Wall -Wextra -Wno-ignored-qualifiers -Wformat -Wformat-security -Wno-unused-parameter -Wstack-protector")
endif()

# TODO: from qmake. Is this necessary?
# CODECFORTR = UTF-8

qt5_add_translation(QM_FILES
    wallet/qt/locale/bitcoin_af_ZA.ts
    wallet/qt/locale/bitcoin_ar.ts
    wallet/qt/locale/bitcoin_be_BY.ts
    wallet/qt/locale/bitcoin_bg.ts
    wallet/qt/locale/bitcoin_bs.ts
    wallet/qt/locale/bitcoin_ca.ts
    wallet/qt/locale/bitcoin_ca@valencia.ts
    wallet/qt/locale/bitcoin_ca_ES.ts
    wallet/qt/locale/bitcoin_cs.ts
    wallet/qt/locale/bitcoin_cy.ts
    wallet/qt/locale/bitcoin_da.ts
    wallet/qt/locale/bitcoin_de.ts
    wallet/qt/locale/bitcoin_el_GR.ts
    wallet/qt/locale/bitcoin_en.ts
    wallet/qt/locale/bitcoin_eo.ts
    wallet/qt/locale/bitcoin_es.ts
    wallet/qt/locale/bitcoin_es_CL.ts
    wallet/qt/locale/bitcoin_es_DO.ts
    wallet/qt/locale/bitcoin_es_MX.ts
    wallet/qt/locale/bitcoin_es_UY.ts
    wallet/qt/locale/bitcoin_et.ts
    wallet/qt/locale/bitcoin_eu_ES.ts
    wallet/qt/locale/bitcoin_fa.ts
    wallet/qt/locale/bitcoin_fa_IR.ts
    wallet/qt/locale/bitcoin_fi.ts
    wallet/qt/locale/bitcoin_fr.ts
    wallet/qt/locale/bitcoin_fr_CA.ts
    wallet/qt/locale/bitcoin_gl.ts
    wallet/qt/locale/bitcoin_he.ts
    wallet/qt/locale/bitcoin_hi_IN.ts
    wallet/qt/locale/bitcoin_hr.ts
    wallet/qt/locale/bitcoin_hu.ts
    wallet/qt/locale/bitcoin_id_ID.ts
    wallet/qt/locale/bitcoin_it.ts
    wallet/qt/locale/bitcoin_ja.ts
    wallet/qt/locale/bitcoin_ka.ts
    wallet/qt/locale/bitcoin_kk_KZ.ts
    wallet/qt/locale/bitcoin_ko_KR.ts
    wallet/qt/locale/bitcoin_ky.ts
    wallet/qt/locale/bitcoin_la.ts
    wallet/qt/locale/bitcoin_lt.ts
    wallet/qt/locale/bitcoin_lv_LV.ts
    wallet/qt/locale/bitcoin_ms_MY.ts
    wallet/qt/locale/bitcoin_nb.ts
    wallet/qt/locale/bitcoin_nl.ts
    wallet/qt/locale/bitcoin_pam.ts
    wallet/qt/locale/bitcoin_pl.ts
    wallet/qt/locale/bitcoin_pt_BR.ts
    wallet/qt/locale/bitcoin_pt_PT.ts
    wallet/qt/locale/bitcoin_ro_RO.ts
    wallet/qt/locale/bitcoin_ru.ts
    wallet/qt/locale/bitcoin_sah.ts
    wallet/qt/locale/bitcoin_sk.ts
    wallet/qt/locale/bitcoin_sl_SI.ts
    wallet/qt/locale/bitcoin_sq.ts
    wallet/qt/locale/bitcoin_sr.ts
    wallet/qt/locale/bitcoin_sv.ts
    wallet/qt/locale/bitcoin_th_TH.ts
    wallet/qt/locale/bitcoin_tr.ts
    wallet/qt/locale/bitcoin_uk.ts
    wallet/qt/locale/bitcoin_ur_PK.ts
    wallet/qt/locale/bitcoin_vi.ts
    wallet/qt/locale/bitcoin_vi_VN.ts
    wallet/qt/locale/bitcoin_zh_CN.ts
    wallet/qt/locale/bitcoin_zh_TW.ts
    )

if(USE_QRCODE AND COMPILE_GUI)
    include(FindPythonInterp)
    if( !PYTHONINTERP_FOUND )
        message( FATAL_ERROR "Could not find a Python interpreter. A python interpreter is requirered to compile qrencode." )
    endif()

    if(NOT WIN32)
        if(IS_SYMLINK "${CMAKE_BINARY_DIR}/qrencode_build" OR EXISTS "${CMAKE_BINARY_DIR}/qrencode_build")
        else()
            message("Compiling qrencode...")
            execute_process(
                COMMAND "${PYTHON_EXECUTABLE}" "${CMAKE_SOURCE_DIR}/build_scripts/CompileQREncode-Linux.py"
                WORKING_DIRECTORY ${CMAKE_BINARY_DIR}
                OUTPUT_VARIABLE COMPILE_QRENCODE_OUTPUT
                ERROR_VARIABLE COMPILE_QRENCODE_OUTPUT
                RESULT_VARIABLE COMPILE_QRENCODE_RETURN_VALUE
                )
            if (NOT COMPILE_QRENCODE_RETURN_VALUE EQUAL 0)
                message(FATAL_ERROR "Failed to compile OpenSSL: ${COMPILE_QRENCODE_OUTPUT}")
            endif()
            message("Done compiling qrencode.")
        endif()
    endif()
    SET(ENV{PKG_CONFIG_PATH} "${CMAKE_BINARY_DIR}/qrencode_build/lib/pkgconfig/:$ENV{PKG_CONFIG_PATH}")
    execute_process(
        COMMAND "${PKG_CONFIG_EXECUTABLE}" "libqrencode" "--libs"
        OUTPUT_VARIABLE QRENCODE_LIBS
        ERROR_VARIABLE QRENCODE_LIBS
        RESULT_VARIABLE QRENCODE_LIBS_RETURN_VALUE
        OUTPUT_STRIP_TRAILING_WHITESPACE
        )
    if (NOT QRENCODE_LIBS_RETURN_VALUE EQUAL 0)
        message(FATAL_ERROR "Failed to retrieve libs for libqrencode with pkg-config: ${QRENCODE_LIBS} ")
    endif()
    execute_process(
        COMMAND "${PKG_CONFIG_EXECUTABLE}" "libqrencode" "--cflags"
        OUTPUT_VARIABLE QRENCODE_INCLUDES
        ERROR_VARIABLE QRENCODE_INCLUDES
        RESULT_VARIABLE QRENCODE_INCLUDES_RETURN_VALUE
        OUTPUT_STRIP_TRAILING_WHITESPACE
        )
    set(QRCODE_SOURCES "wallet/qt/qrcodedialog.cpp" "wallet/qt/ui_qrcodedialog.h")
    add_definitions(-DUSE_QRCODE)
endif()

add_library(gui_lib STATIC
    wallet/qt/bitcoingui.cpp
    wallet/qt/transactiontablemodel.cpp
    wallet/qt/addresstablemodel.cpp
    wallet/qt/optionsdialog.cpp
    wallet/qt/sendcoinsdialog.cpp
    wallet/qt/coincontroldialog.cpp
    wallet/qt/coincontroltreewidget.cpp
    wallet/qt/addressbookpage.cpp
    wallet/qt/signverifymessagedialog.cpp
    wallet/qt/aboutdialog.cpp
    wallet/qt/editaddressdialog.cpp
    wallet/qt/bitcoinaddressvalidator.cpp
    wallet/qt/clientmodel.cpp
    wallet/qt/guiutil.cpp
    wallet/qt/transactionrecord.cpp
    wallet/qt/optionsmodel.cpp
    wallet/qt/monitoreddatamapper.cpp
    wallet/qt/transactiondesc.cpp
    wallet/qt/transactiondescdialog.cpp
    wallet/qt/bitcoinstrings.cpp
    wallet/qt/bitcoinamountfield.cpp
    wallet/qt/transactionfilterproxy.cpp
    wallet/qt/transactionview.cpp
    wallet/qt/walletmodel.cpp
    wallet/qt/overviewpage.cpp
    wallet/qt/csvmodelwriter.cpp
    wallet/qt/sendcoinsentry.cpp
    wallet/qt/qvalidatedlineedit.cpp
    wallet/qt/bitcoinunits.cpp
    wallet/qt/qvaluecombobox.cpp
    wallet/qt/askpassphrasedialog.cpp
    wallet/qt/notificator.cpp
    wallet/qt/qtipcserver.cpp
    wallet/qt/rpcconsole.cpp
    wallet/qt/ClickableLabel.cpp
    wallet/qt/neblioupdatedialog.cpp
    wallet/qt/messageboxwithtimer.cpp
    wallet/qt/coldstakingpage.cpp
    wallet/qt/coldstakingmodel.cpp
    wallet/qt/coldstakinglistitemdelegate.cpp
    wallet/qt/coldstakinglistfilterproxy.cpp
    wallet/qt/newstakedelegationdialog.cpp
    ${QRCODE_SOURCES}
    )

if(USE_QRCODE)
    target_compile_options(gui_lib PRIVATE ${QRENCODE_INCLUDES})
endif()

target_link_libraries(gui_lib
    Qt5::Core
    Qt5::Widgets
    ${QRENCODE_LIBS}
    ui_lib
    )

add_library(ui_lib STATIC
    wallet/qt/ui_aboutdialog.h
    wallet/qt/ui_addressbookpage.h
    wallet/qt/ui_askpassphrasedialog.h
    wallet/qt/ui_coincontroldialog.h
    wallet/qt/ui_editaddressdialog.h
    wallet/qt/ui_coldstakingpage.h
    wallet/qt/ui_ntp1summary.h
    wallet/qt/ui_optionsdialog.h
    wallet/qt/ui_overviewpage.h
    wallet/qt/ui_qrcodedialog.h
    wallet/qt/ui_rpcconsole.h
    wallet/qt/ui_sendcoinsdialog.h
    wallet/qt/ui_sendcoinsentry.h
    wallet/qt/ui_signverifymessagedialog.h
    wallet/qt/ui_transactiondescdialog.h
    )

target_link_libraries(ui_lib
    Qt5::Core
    Qt5::Widgets
    )

add_library(ntp1_gui_lib STATIC
    wallet/qt/ntp1summary.cpp
    wallet/qt/ntp1/ntp1tokenlistmodel.cpp
    wallet/qt/ntp1/ntp1tokenlistfilterproxy.cpp
    wallet/qt/ntp1/ntp1tokenlistitemdelegate.cpp
    wallet/qt/ntp1/ntp1createmetadatadialog.cpp
    wallet/qt/ntp1/ntp1metadatapairwidget.cpp
    wallet/qt/ntp1/ntp1custommetadatawidget.cpp
    wallet/qt/ntp1/ntp1metadatapairswidget.cpp
    wallet/qt/ntp1sendtokensfeewidget.cpp
    wallet/qt/json/AbstractTreeNode.cpp
    wallet/qt/json/JsonNewNodeDialog.cpp
    wallet/qt/json/JsonTreeModel.cpp
    wallet/qt/json/JsonTreeNode.cpp
    wallet/qt/json/JsonTreeView.cpp
    wallet/qt/json/NTP1MetadataViewer.cpp
    wallet/qt/ntp1/issuenewntp1tokendialog.cpp
    )

target_link_libraries(ntp1_gui_lib
    Qt5::Core
    Qt5::Widgets
    ui_lib
    )

add_library(core_lib STATIC
    ${CMAKE_BINARY_DIR}/build/build.h
    wallet/alert.cpp
    wallet/version.cpp
    wallet/sync.cpp
    wallet/util.cpp
    wallet/hash.cpp
    wallet/netbase.cpp
    wallet/key.cpp
    wallet/script.cpp
    wallet/script_error.cpp
    wallet/main.cpp
    wallet/miner.cpp
    wallet/net.cpp
    wallet/bloom.cpp
    wallet/checkpoints.cpp
    wallet/addrman.cpp
    wallet/db.cpp
    wallet/walletdb.cpp
    wallet/keystore.cpp
    wallet/bitcoinrpc.cpp
    wallet/rpcdump.cpp
    wallet/rpcnet.cpp
    wallet/rpcmining.cpp
    wallet/rpcwallet.cpp
    wallet/rpcblockchain.cpp
    wallet/rpcrawtransaction.cpp
    wallet/crypter.cpp
    wallet/protocol.cpp
    wallet/noui.cpp
    wallet/kernel.cpp
    wallet/scrypt-arm.S
    wallet/scrypt-x86.S
    wallet/scrypt-x86_64.S
    wallet/scrypt.cpp
    wallet/pbkdf2.cpp
    wallet/neblioupdater.cpp
    wallet/neblioversion.cpp
    wallet/neblioreleaseinfo.cpp
    wallet/ThreadSafeMap.cpp
    wallet/ThreadSafeHashMap.cpp
    wallet/NetworkForks.cpp
    wallet/blockindexcatalog.cpp
    wallet/blockindex.cpp
    wallet/outpoint.cpp
    wallet/inpoint.cpp
    wallet/block.cpp
    wallet/transaction.cpp
    wallet/globals.cpp
    wallet/diskblockindex.cpp
    wallet/disktxpos.cpp
    wallet/txindex.cpp
    wallet/txin.cpp
    wallet/txout.cpp
    wallet/txmempool.cpp
    wallet/merkletx.cpp
    wallet/blocklocator.cpp
    wallet/crypto_highlevel.cpp
    wallet/chainparamsbase.cpp
    wallet/chainparams.cpp
    wallet/consensus_params.cpp
    wallet/amount.h
    wallet/CustomTypes.cpp
    wallet/merkle.cpp
<<<<<<< HEAD
    wallet/wallet_ismine.cpp
    wallet/stakemaker.cpp
    wallet/work.cpp
    wallet/addressbook.cpp
    wallet/validation.cpp
    wallet/itxdb.h
    wallet/coldstakedelegation.cpp
=======
    wallet/udaddress.cpp
>>>>>>> 8f2f7579
    )

target_link_libraries(core_lib
    ntp1_lib
    curltools_lib
    sodium
    )

add_library(curltools_lib STATIC
    wallet/curltools.cpp
    )

if(USE_UPNP)
    find_package(Miniupnpc REQUIRED)
    message(Building without UPNP support)
    target_link_libraries(core_lib -lminiupnpc)
    target_compile_definitions(core_lib PRIVATE -DUSE_UPNP=1)
endif()

add_library(zerocoin_lib STATIC
    wallet/zerocoin/Accumulator.cpp
    wallet/zerocoin/AccumulatorProofOfKnowledge.cpp
    wallet/zerocoin/Coin.cpp
    wallet/zerocoin/CoinSpend.cpp
    wallet/zerocoin/Commitment.cpp
    wallet/zerocoin/ParamGeneration.cpp
    wallet/zerocoin/Params.cpp
    wallet/zerocoin/SerialNumberSignatureOfKnowledge.cpp
    wallet/zerocoin/SpendMetaData.cpp
    wallet/zerocoin/ZeroTest.cpp
    )

add_library(ntp1_lib STATIC
    wallet/ntp1/ntp1sendtokensonerecipientdata.cpp
    wallet/ntp1/ntp1script_burn.cpp
    wallet/ntp1/ntp1tokenminimalmetadata.cpp
    wallet/ntp1/ntp1sendtxdata.cpp
    wallet/ntp1/ntp1tokenmetadata.cpp
    wallet/ntp1/ntp1wallet.cpp
    wallet/ntp1/ntp1tools.cpp
    wallet/ntp1/ntp1inpoint.cpp
    wallet/ntp1/ntp1outpoint.cpp
    wallet/ntp1/ntp1transaction.cpp
    wallet/ntp1/ntp1txin.cpp
    wallet/ntp1/ntp1txout.cpp
    wallet/ntp1/ntp1tokentxdata.cpp
    wallet/ntp1/ntp1apicalls.cpp
    wallet/ntp1/ntp1script.cpp
    wallet/ntp1/ntp1script_issuance.cpp
    wallet/ntp1/ntp1script_transfer.cpp
    wallet/ntp1/ntp1v1_issuance_static_data.cpp
    )

target_link_libraries(ntp1_lib
    curltools_lib
    )

add_library(json_spirit_lib STATIC
    wallet/json/json_spirit_value.cpp
    wallet/json/json_spirit_reader.cpp
    wallet/json/json_spirit_writer.cpp
    )

if(WIN32)
    # this solves a problem of big string tables on Windows when building in debug mode
    set_property(TARGET json_spirit_lib PROPERTY COMPILE_FLAGS "-O2")
endif()

add_library(txdb_lib STATIC
    wallet/txdb-lmdb.cpp
    wallet/SerializationTester.cpp
    wallet/diskblockindex.cpp
    )

target_link_libraries(txdb_lib
    lmdb
    )

target_link_libraries(curltools_lib
    ${CURL_LIBS}
    ${OPENSSL_LIBS}
)

include_directories(wallet)
include_directories(wallet/json)
target_include_directories(gui_lib PRIVATE wallet/qt)
target_include_directories(ntp1_gui_lib PRIVATE wallet/qt)

include_directories(${ZLIB_INCLUDE_DIRS})

include_directories(${sodium_INCLUDE_DIR})

# the following from here https://github.com/owncloud/client/blob/master/src/gui/CMakeLists.txt
target_compile_definitions(gui_lib PRIVATE "QT_DISABLE_DEPRECATED_BEFORE=0")

if(COMPILE_TESTS)
    # GTEST ##############
    set(GTEST_PATH ${CMAKE_SOURCE_DIR}/wallet/test/googletest/googletest)
    include_directories(${GTEST_PATH}/include)
    include_directories(${GTEST_PATH}/)
    add_library(gtest ${GTEST_PATH}/src/gtest-all.cc)
    target_link_libraries(gtest Threads::Threads)
    ######################

    # GMOCK ##############
    set(GMOCK_PATH ${CMAKE_SOURCE_DIR}/wallet/test/googletest/googlemock)
    include_directories(${GMOCK_PATH}/include)
    include_directories(${GMOCK_PATH}/)
    add_library(gmock ${GMOCK_PATH}/src/gmock-all.cc)
    target_link_libraries(gtest Threads::Threads)
    ######################

    enable_testing()
    add_subdirectory(wallet/test)
endif()

if(WIN32)
    if(COMPILE_GUI)
        add_executable(
            neblio-qt
            ${RESOURCE_ADDED}
            ${QM_FILES}
            # sources that depend on target as they have defs inside them
            wallet/qt/bitcoin.cpp
            wallet/wallet.cpp
            wallet/init.cpp
            )

        target_link_libraries(neblio-qt
            gui_lib
            ui_lib
            ntp1_gui_lib
            curltools_lib
            zerocoin_lib
            ntp1_lib
            core_lib
            json_spirit_lib
            txdb_lib
            Threads::Threads
            ### win32 libs
            -lws2_32 -lshlwapi -lmswsock -lole32 -loleaut32 -luuid -lgdi32
            ##############
            Boost::system
            Boost::filesystem
            Boost::thread
            Boost::regex
            Boost::program_options
            Boost::iostreams
            Boost::atomic
            ${BERKELEY_DB_LIBRARIES}
            ${CURL_LIBS}
            ${OPENSSL_LIBS}
            ${ZLIB_LIBRARIES}
            )
        target_compile_definitions(neblio-qt PRIVATE
            QT_GUI
            )
        target_link_libraries(neblio-qt Qt5::QWindowsIntegrationPlugin)
    endif()
    if(COMPILE_DAEMON)
        add_executable(
            # sources that depend on target as they have defs inside them
            nebliod
            wallet/wallet.cpp
            wallet/init.cpp
            )

        target_link_libraries(nebliod
            core_lib
            zerocoin_lib
            ntp1_lib
            curltools_lib
            json_spirit_lib
            txdb_lib
            Threads::Threads
            ### win32 libs
            -lws2_32 -lshlwapi -lmswsock -lole32 -loleaut32 -luuid -lgdi32
            ##############
            Boost::system
            Boost::filesystem
            Boost::thread
            Boost::regex
            Boost::program_options
            ${BERKELEY_DB_LIBRARIES}
            ${CURL_LIBS}
            ${OPENSSL_LIBS}
            )
    endif()
elseif(APPLE)
    add_executable(
        neblio-qt
        MACOSX_BUNDLE ${myApp_ICON}
        )
else()
    if(COMPILE_GUI)
        add_executable(
            neblio-qt
            ${RESOURCE_ADDED}
            ${QM_FILES}
            # sources that depend on target as they have defs inside them
            wallet/qt/bitcoin.cpp
            wallet/wallet.cpp
            wallet/init.cpp
            )

        target_link_libraries(neblio-qt
            gui_lib
            ui_lib
            ntp1_gui_lib
            curltools_lib
            zerocoin_lib
            ntp1_lib
            core_lib
            json_spirit_lib
            txdb_lib
            Threads::Threads
            -lrt
            -ldl
            Boost::system
            Boost::filesystem
            Boost::thread
            Boost::regex
            Boost::program_options
            Boost::iostreams
            ${BERKELEY_DB_LIBRARIES}
            ${CURL_LIBS}
            ${OPENSSL_LIBS}
            ${ZLIB_LIBRARIES}
            )
        target_compile_definitions(neblio-qt PRIVATE
            QT_GUI
            )
    endif()

    if(COMPILE_DAEMON)
        add_executable(
            nebliod
            # sources that depend on target as they have defs inside them
            wallet/wallet.cpp
            wallet/init.cpp
            )

        target_link_libraries(nebliod
            core_lib
            zerocoin_lib
            ntp1_lib
            curltools_lib
            json_spirit_lib
            txdb_lib
            Threads::Threads
            -lrt
            -ldl
            Boost::system
            Boost::filesystem
            Boost::thread
            Boost::regex
            Boost::program_options
            Boost::iostreams
            Boost::atomic
            ${BERKELEY_DB_LIBRARIES}
            ${CURL_LIBS}
            ${OPENSSL_LIBS}
            ${ZLIB_LIBRARIES}
            )
    endif()
endif()<|MERGE_RESOLUTION|>--- conflicted
+++ resolved
@@ -611,7 +611,6 @@
     wallet/amount.h
     wallet/CustomTypes.cpp
     wallet/merkle.cpp
-<<<<<<< HEAD
     wallet/wallet_ismine.cpp
     wallet/stakemaker.cpp
     wallet/work.cpp
@@ -619,9 +618,7 @@
     wallet/validation.cpp
     wallet/itxdb.h
     wallet/coldstakedelegation.cpp
-=======
     wallet/udaddress.cpp
->>>>>>> 8f2f7579
     )
 
 target_link_libraries(core_lib
