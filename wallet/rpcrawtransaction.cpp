// Copyright (c) 2010 Satoshi Nakamoto
// Copyright (c) 2009-2012 The Bitcoin developers
// Distributed under the MIT/X11 software license, see the accompanying
// file COPYING or http://www.opensource.org/licenses/mit-license.php.

#include <boost/assign/list_of.hpp>

#include "base58.h"
#include "bitcoinrpc.h"
#include "boost/make_shared.hpp"
#include "climits"
#include "init.h"
#include "main.h"
#include "net.h"
#include "ntp1/ntp1transaction.h"
#include "txdb.h"
#include "wallet.h"

using namespace std;
using namespace boost;
using namespace boost::assign;
using namespace json_spirit;

void ScriptPubKeyToJSON(const CScript& scriptPubKey, Object& out, bool fIncludeHex)
{
    txnouttype             type;
    vector<CTxDestination> addresses;
    int                    nRequired;

    out.push_back(Pair("asm", scriptPubKey.ToString()));

    if (fIncludeHex)
        out.push_back(Pair("hex", HexStr(scriptPubKey.begin(), scriptPubKey.end())));

    if (!ExtractDestinations(scriptPubKey, type, addresses, nRequired)) {
        out.push_back(Pair("type", GetTxnOutputType(type)));
        return;
    }

    out.push_back(Pair("reqSigs", nRequired));
    out.push_back(Pair("type", GetTxnOutputType(type)));

    Array a;
    for (const CTxDestination& addr : addresses)
        a.push_back(CBitcoinAddress(addr).ToString());
    out.push_back(Pair("addresses", a));
}

template <typename T>
json_spirit::Value GetNTP1TxMetadata(const CTransaction& tx) noexcept
{
    static_assert(std::is_same<T, NTP1Script_Issuance>::value ||
                      std::is_same<T, NTP1Script_Transfer>::value ||
                      std::is_same<T, NTP1Script_Burn>::value,
                  "Unexpected type. Type should be one of the ones in the assert statement.");

    std::string opRet;
    bool        isNTP1 = IsTxNTP1(&tx, &opRet);
    if (isNTP1) {
        std::shared_ptr<NTP1Script> s  = NTP1Script::ParseScript(opRet);
        std::shared_ptr<T>          sd = std::dynamic_pointer_cast<T>(s);
        if (sd) {
            return NTP1Script::GetMetadataAsJson(sd.get());
        } else {
            return json_spirit::Value();
        }
    }
    return json_spirit::Value();
}

void TxToJSON(const CTransaction& tx, const uint256 hashBlock, Object& entry, bool ignoreNTP1 = false)
{
    std::pair<CTransaction, NTP1Transaction> pair;
    std::string                              opRet;
    bool                                     isNTP1 = IsTxNTP1(&tx, &opRet);
<<<<<<< HEAD
    if (isNTP1 && !ignoreNTP1) {
        pair = std::make_pair(FetchTxFromDisk(tx.GetHash()), NTP1Transaction());
=======
    if (isNTP1) {
>>>>>>> cd040df3
        CTxDB txdb("r");
        pair = std::make_pair(FetchTxFromDisk(tx.GetHash()), NTP1Transaction());
        FetchNTP1TxFromDisk(pair, txdb, false);
        if (pair.second.isNull()) {
            isNTP1 = false;
        }
    }
    entry.push_back(Pair("txid", tx.GetHash().GetHex()));
    entry.push_back(Pair("version", tx.nVersion));
    entry.push_back(Pair("time", (int64_t)tx.nTime));
    entry.push_back(Pair("locktime", (int64_t)tx.nLockTime));
    entry.push_back(Pair("ntp1", isNTP1));
    Array vin;
    for (unsigned int i = 0; i < tx.vin.size(); i++) {
        const CTxIn& txin = tx.vin[i];
        Object       in;
        Array        tokens;
        if (tx.IsCoinBase())
            in.push_back(Pair("coinbase", HexStr(txin.scriptSig.begin(), txin.scriptSig.end())));
        else {
            in.push_back(Pair("txid", txin.prevout.hash.GetHex()));
            in.push_back(Pair("vout", (int64_t)txin.prevout.n));
            Object o;
            o.push_back(Pair("asm", txin.scriptSig.ToString()));
            o.push_back(Pair("hex", HexStr(txin.scriptSig.begin(), txin.scriptSig.end())));
            in.push_back(Pair("scriptSig", o));
            if (isNTP1 && !ignoreNTP1) {
                for (unsigned int t = 0; t < pair.second.getTxIn(i).getNumOfTokens(); t++) {
                    json_spirit::Value n = pair.second.getTxIn(i).getToken(t).exportDatabaseJsonData();
                    uint256            issuanceTxid = pair.second.getTxIn(i).getToken(t).getIssueTxId();
                    json_spirit::Value issuanceJson =
                        NTP1Transaction::GetNTP1IssuanceMetadata(issuanceTxid);
                    n.get_obj().push_back(json_spirit::Pair("metadataOfIssuance", issuanceJson));
                    tokens.push_back(n);
                }
            }
        }
        in.push_back(Pair("sequence", (int64_t)txin.nSequence));
        if (isNTP1 && !ignoreNTP1) {
            in.push_back(Pair("tokens", tokens));
        }
        vin.push_back(in);
    }
    entry.push_back(Pair("vin", vin));
    Array vout;
    for (unsigned int i = 0; i < tx.vout.size(); i++) {
        const CTxOut& txout = tx.vout[i];
        Object        out;
        Array         tokens;
        out.push_back(Pair("value", ValueFromAmount(txout.nValue)));
        out.push_back(Pair("n", (int64_t)i));
        Object o;
        ScriptPubKeyToJSON(txout.scriptPubKey, o, false);
        out.push_back(Pair("scriptPubKey", o));
        if (isNTP1 && !ignoreNTP1) {
            for (unsigned int t = 0; t < pair.second.getTxOut(i).tokenCount(); t++) {
                json_spirit::Value n = pair.second.getTxOut(i).getToken(t).exportDatabaseJsonData();
                uint256            issuanceTxid = pair.second.getTxOut(i).getToken(t).getIssueTxId();
                json_spirit::Value issuanceJson = NTP1Transaction::GetNTP1IssuanceMetadata(issuanceTxid);
                n.get_obj().push_back(json_spirit::Pair("metadataOfIssuance", issuanceJson));
                tokens.push_back(n);
            }
            out.push_back(Pair("tokens", tokens));
        }
        vout.push_back(out);
    }
    entry.push_back(Pair("vout", vout));

    {
        if (isNTP1 && !ignoreNTP1) {
            std::shared_ptr<NTP1Script> s = NTP1Script::ParseScript(opRet);
            if (s && s->getProtocolVersion() >= 3) {
                if (s->getTxType() == NTP1Script::TxType_Issuance) {
                    entry.push_back(json_spirit::Pair("metadataOfUtxos",
                                                      GetNTP1TxMetadata<NTP1Script_Issuance>(tx)));
                } else if (s->getTxType() == NTP1Script::TxType_Transfer) {
                    entry.push_back(json_spirit::Pair("metadataOfUtxos",
                                                      GetNTP1TxMetadata<NTP1Script_Transfer>(tx)));
                } else if (s->getTxType() == NTP1Script::TxType_Burn) {
                    entry.push_back(
                        json_spirit::Pair("metadataOfUtxos", GetNTP1TxMetadata<NTP1Script_Burn>(tx)));
                }
            }
        }
    }

    if (hashBlock != 0) {
        entry.push_back(Pair("blockhash", hashBlock.GetHex()));
        BlockIndexMapType::iterator mi = mapBlockIndex.find(hashBlock);
        if (mi != mapBlockIndex.end() && (*mi).second) {
            CBlockIndexSmartPtr pindex = boost::atomic_load(&mi->second);
            if (pindex->IsInMainChain()) {
                entry.push_back(Pair("confirmations", 1 + nBestHeight - pindex->nHeight));
                entry.push_back(Pair("time", (int64_t)pindex->nTime));
                entry.push_back(Pair("blocktime", (int64_t)pindex->nTime));
            } else
                entry.push_back(Pair("confirmations", 0));
        }
    }
}

Value getrawtransaction(const Array& params, bool fHelp)
{
    if (fHelp || params.size() < 1 || params.size() > 3)
        throw runtime_error("getrawtransaction <txid> [verbose=0] [ignoreNTP1=false]\n"
                            "If verbose=0, returns a string that is\n"
                            "serialized, hex-encoded data for <txid>.\n"
                            "If verbose is non-zero, returns an Object\n"
                            "with information about <txid>. Not ignoring NTP1 will try to retireve NTP1 "
                            "data from the database. This won't work if the transaction is not in the "
                            "blockchain.");

    uint256 hash;
    hash.SetHex(params[0].get_str());

    bool fVerbose = false;
    if (params.size() > 1)
        fVerbose = (params[1].get_int() != 0);

    CTransaction tx;
    uint256      hashBlock = 0;
    if (!GetTransaction(hash, tx, hashBlock))
        throw JSONRPCError(RPC_INVALID_ADDRESS_OR_KEY, "No information available about transaction");

    CDataStream ssTx(SER_NETWORK, PROTOCOL_VERSION);
    ssTx << tx;
    string strHex = HexStr(ssTx.begin(), ssTx.end());

    if (!fVerbose)
        return strHex;

    bool fIgnoreNTP1 = false;
    if (params.size() > 2)
        fIgnoreNTP1 = params[2].get_bool();

    Object result;
    result.push_back(Pair("hex", strHex));
    TxToJSON(tx, hashBlock, result, fIgnoreNTP1);
    return result;
}

Value listunspent(const Array& params, bool fHelp)
{
    if (fHelp || params.size() > 3)
        throw runtime_error("listunspent [minconf=1] [maxconf=9999999]  [\"address\",...]\n"
                            "Returns array of unspent transaction outputs\n"
                            "with between minconf and maxconf (inclusive) confirmations.\n"
                            "Optionally filtered to only include txouts paid to specified addresses.\n"
                            "Results are an array of Objects, each of which has:\n"
                            "{txid, vout, scriptPubKey, amount, confirmations}");

    RPCTypeCheck(params, list_of(int_type)(int_type)(array_type));

    int nMinDepth = 1;
    if (params.size() > 0)
        nMinDepth = params[0].get_int();

    int nMaxDepth = 9999999;
    if (params.size() > 1)
        nMaxDepth = params[1].get_int();

    set<CBitcoinAddress> setAddress;
    if (params.size() > 2) {
        Array inputs = params[2].get_array();
        for (Value& input : inputs) {
            CBitcoinAddress address(input.get_str());
            if (!address.IsValid())
                throw JSONRPCError(RPC_INVALID_ADDRESS_OR_KEY,
                                   string("Invalid neblio address: ") + input.get_str());
            if (setAddress.count(address))
                throw JSONRPCError(RPC_INVALID_PARAMETER,
                                   string("Invalid parameter, duplicated address: ") + input.get_str());
            setAddress.insert(address);
        }
    }

    Array           results;
    vector<COutput> vecOutputs;
    pwalletMain->AvailableCoins(vecOutputs, false);
    for (const COutput& out : vecOutputs) {
        if (out.nDepth < nMinDepth || out.nDepth > nMaxDepth)
            continue;

        std::vector<std::pair<CTransaction, NTP1Transaction>> ntp1inputs =
            GetAllNTP1InputsOfTx(static_cast<CTransaction>(*out.tx), false);
        NTP1Transaction ntp1tx;
        ntp1tx.readNTP1DataFromTx(static_cast<CTransaction>(*out.tx), ntp1inputs);

        if (setAddress.size()) {
            CTxDestination address;
            if (!ExtractDestination(out.tx->vout[out.i].scriptPubKey, address))
                continue;

            if (!setAddress.count(address))
                continue;
        }

        int64_t        nValue = out.tx->vout[out.i].nValue;
        const CScript& pk     = out.tx->vout[out.i].scriptPubKey;
        Object         entry;
        entry.push_back(Pair("txid", out.tx->GetHash().GetHex()));
        entry.push_back(Pair("vout", out.i));
        CTxDestination address;
        if (ExtractDestination(out.tx->vout[out.i].scriptPubKey, address)) {
            entry.push_back(Pair("address", CBitcoinAddress(address).ToString()));
            if (pwalletMain->mapAddressBook.count(address))
                entry.push_back(Pair("account", pwalletMain->mapAddressBook[address]));
        }
        entry.push_back(Pair("scriptPubKey", HexStr(pk.begin(), pk.end())));
        entry.push_back(Pair("amount", ValueFromAmount(nValue)));
        entry.push_back(Pair("confirmations", out.nDepth));
        json_spirit::Array tokensRoot;
        for (int i = 0; i < (int)ntp1tx.getTxOut(out.i).tokenCount(); i++) {
            tokensRoot.push_back(ntp1tx.getTxOut(out.i).getToken(i).exportDatabaseJsonData());
        }
        entry.push_back(Pair("tokens", Value(tokensRoot)));
        results.push_back(entry);
    }

    return results;
}

Value createrawtransaction(const Array& params, bool fHelp)
{
    if (fHelp || params.size() != 2)
        throw runtime_error(
            "createrawtransaction [{\"txid\":txid,\"vout\":n},...] {address:amount,...}\n"
            "Create a transaction spending given inputs\n"
            "(array of objects containing transaction id and output number),\n"
            "sending to given address(es).\n"
            "Returns hex-encoded raw transaction.\n"
            "Note that the transaction's inputs are not signed, and\n"
            "it is not stored in the wallet or transmitted to the network.");

    RPCTypeCheck(params, list_of(array_type)(obj_type));

    Array  inputs = params[0].get_array();
    Object sendTo = params[1].get_obj();

    CTransaction rawTx;

    for (Value& input : inputs) {
        const Object& o = input.get_obj();

        const Value& txid_v = find_value(o, "txid");
        if (txid_v.type() != str_type)
            throw JSONRPCError(RPC_INVALID_PARAMETER, "Invalid parameter, missing txid key");
        string txid = txid_v.get_str();
        if (!IsHex(txid))
            throw JSONRPCError(RPC_INVALID_PARAMETER, "Invalid parameter, expected hex txid");

        const Value& vout_v = find_value(o, "vout");
        if (vout_v.type() != int_type)
            throw JSONRPCError(RPC_INVALID_PARAMETER, "Invalid parameter, missing vout key");
        int nOutput = vout_v.get_int();
        if (nOutput < 0)
            throw JSONRPCError(RPC_INVALID_PARAMETER, "Invalid parameter, vout must be positive");

        CTxIn in(COutPoint(uint256(txid), nOutput));
        rawTx.vin.push_back(in);
    }

    set<CBitcoinAddress> setAddress;
    for (const Pair& s : sendTo) {
        CBitcoinAddress address(s.name_);
        if (!address.IsValid())
            throw JSONRPCError(RPC_INVALID_ADDRESS_OR_KEY, string("Invalid neblio address: ") + s.name_);

        if (setAddress.count(address))
            throw JSONRPCError(RPC_INVALID_PARAMETER,
                               string("Invalid parameter, duplicated address: ") + s.name_);
        setAddress.insert(address);

        CScript scriptPubKey;
        scriptPubKey.SetDestination(address.Get());
        int64_t nAmount = AmountFromValue(s.value_);

        CTxOut out(nAmount, scriptPubKey);
        rawTx.vout.push_back(out);
    }

    CDataStream ss(SER_NETWORK, PROTOCOL_VERSION);
    ss << rawTx;
    return HexStr(ss.begin(), ss.end());
}

Value createrawntp1transaction(const Array& params, bool fHelp)
{
    if (fHelp || (params.size() != 2 && params.size() != 3))
        throw runtime_error(
            "createrawntp1transaction [{\"txid\":txid,\"vout\":n},...]"
            "{address:{tokenid/tokenName:tokenAmount}},{address:neblAmount,...} [NTP1 Metadata=\"\"]\n"
            "Create a transaction spending given inputs\n"
            "(array of objects containing transaction id and output number),\n"
            "sending to given address(es).\n"
            "Returns hex-encoded raw transaction.\n"
            "Note that the transaction is not stored in the wallet or transmitted to the network.");

    RPCTypeCheck(params, list_of(array_type)(obj_type));

    Array       inputs = params[0].get_array();
    Object      sendTo = params[1].get_obj();
    std::string ntp1metadata;
    if (params.size() >= 3) {
        ntp1metadata = params[2].get_str();
    }

    CTransaction rawTx;

    boost::shared_ptr<NTP1Wallet> ntp1wallet = boost::make_shared<NTP1Wallet>();
    ntp1wallet->setRetrieveMetadataFromAPI(false);
    ntp1wallet->update();

    // create the list of recipients that's compatible with NTP1 token selector
    std::vector<NTP1SendTokensOneRecipientData> ntp1recipients =
        GetNTP1RecipientsVector(sendTo, ntp1wallet);

    // create inputs' vector
    std::vector<COutPoint> cinputs;
    for (Value& input : inputs) {
        const Object& o = input.get_obj();

        const Value& txid_v = find_value(o, "txid");
        if (txid_v.type() != str_type)
            throw JSONRPCError(RPC_INVALID_PARAMETER, "Invalid parameter, missing txid key");
        string txid = txid_v.get_str();
        if (!IsHex(txid))
            throw JSONRPCError(RPC_INVALID_PARAMETER, "Invalid parameter, expected hex txid");

        const Value& vout_v = find_value(o, "vout");
        if (vout_v.type() != int_type)
            throw JSONRPCError(RPC_INVALID_PARAMETER, "Invalid parameter, missing vout key");
        int nOutput = vout_v.get_int();
        if (nOutput < 0)
            throw JSONRPCError(RPC_INVALID_PARAMETER, "Invalid parameter, vout must be positive");

        cinputs.push_back(COutPoint(uint256(txid), nOutput));
    }

    NTP1SendTxData tokenSelector;
    tokenSelector.selectNTP1Tokens(ntp1wallet, cinputs, ntp1recipients, false);

    const std::map<std::string, NTP1Int>& changeMap    = tokenSelector.getChangeTokens();
    NTP1Int                               changeTokens = std::accumulate(
        changeMap.begin(), changeMap.end(), NTP1Int(0),
        [](NTP1Int n, const std::pair<std::string, NTP1Int>& p1) { return n + p1.second; });

    if (changeTokens > 0) {
        std::string except_msg;
        try {
            // safety
            if (changeMap.size() > 0) {
                std::string tokenId      = changeMap.begin()->first;
                NTP1Int     changeAmount = changeMap.begin()->second;

                std::string tokenName = ntp1wallet->getTokenMetadataMap().at(tokenId).getTokenName();

                except_msg =
                    "The transaction has NTP1 tokens change. Please spend all NTP1 tokens in the "
                    "transaction. Token with name " +
                    tokenName + " and ID " + tokenId +
                    " has the following amount unspent: " + ::ToString(changeAmount);
            }
        } catch (std::exception&) {
            throw std::runtime_error("The transaction has NTP1 tokens change. Please spend all NTP1 "
                                     "tokens in the transaction");
        }

        throw std::runtime_error(except_msg);
    }

    std::vector<NTP1OutPoint> usedInputs = tokenSelector.getUsedInputs();

    for (const NTP1OutPoint& in : usedInputs) {
        rawTx.vin.push_back(CTxIn(in.getHash(), in.getIndex()));
    }

    // Pre-check input data for validity
    for (const NTP1SendTokensOneRecipientData& rcp : ntp1recipients) {
        CScript scriptPubKey;
        scriptPubKey.SetDestination(CBitcoinAddress(rcp.destination).Get());
        // here we add only nebls. NTP1 tokens will be added later
        if (rcp.tokenId == NTP1SendTxData::NEBL_TOKEN_ID) {
            using NeblInt = int64_t;
            NeblInt val   = 0;
            if (rcp.amount > NTP1Int(std::numeric_limits<NeblInt>::max())) {
                val = std::numeric_limits<NeblInt>::max();
            } else if (rcp.amount < 0) {
                val = 0;
            } else {
                val = rcp.amount.convert_to<NeblInt>();
            }
            rawTx.vout.push_back(CTxOut(val, scriptPubKey));
        }
    }

    // add NTP1 outputs to tx
    int tokenOutputOffset = -1;
    tokenOutputOffset     = CWallet::AddNTP1TokenOutputsToTx(rawTx, tokenSelector);

    // add NTP1 inputs to tx
    std::vector<NTP1Script::TransferInstruction> TIs;
    TIs = CWallet::AddNTP1TokenInputsToTx(rawTx, tokenSelector, tokenOutputOffset);

    CWallet::SetTxNTP1OpRet(rawTx, TIs, ntp1metadata);

    CDataStream ss(SER_NETWORK, PROTOCOL_VERSION);
    ss << rawTx;
    return HexStr(ss.begin(), ss.end());
}

Value decoderawtransaction(const Array& params, bool fHelp)
{
    if (fHelp || params.size() < 1 || params.size() > 2)
        throw runtime_error("decoderawtransaction <hex string> [ignoreNTP1=false]\n"
                            "Return a JSON object representing the serialized, hex-encoded transaction. "
                            "Not ignoring NTP1 will try to retireve NTP1 data from the database. This "
                            "won't work if the transaction is not in the blockchain.");

    RPCTypeCheck(params, list_of(str_type));

    vector<unsigned char> txData(ParseHex(params[0].get_str()));
    CDataStream           ssData(txData, SER_NETWORK, PROTOCOL_VERSION);
    CTransaction          tx;
    try {
        ssData >> tx;
    } catch (std::exception& e) {
        throw JSONRPCError(RPC_DESERIALIZATION_ERROR, "TX decode failed");
    }

    bool fIgnoreNTP1 = false;
    if (params.size() > 1)
        fIgnoreNTP1 = params[1].get_bool();

    Object result;
    TxToJSON(tx, 0, result, fIgnoreNTP1);

    return result;
}

Value decodescript(const Array& params, bool fHelp)
{
    if (fHelp || params.size() != 1)
        throw runtime_error("decodescript <hex string>\n"
                            "Decode a hex-encoded script.");

    RPCTypeCheck(params, list_of(str_type));

    Object  r;
    CScript script;
    if (params[0].get_str().size() > 0) {
        vector<unsigned char> scriptData(ParseHexV(params[0], "argument"));
        script = CScript(scriptData.begin(), scriptData.end());
    } else {
        // Empty scripts are valid
    }
    ScriptPubKeyToJSON(script, r, false);

    r.push_back(Pair("p2sh", CBitcoinAddress(script.GetID()).ToString()));
    return r;
}

Value signrawtransaction(const Array& params, bool fHelp)
{
    if (fHelp || params.size() < 1 || params.size() > 4)
        throw runtime_error(
            "signrawtransaction <hex string> [{\"txid\":txid,\"vout\":n,\"scriptPubKey\":hex},...] "
            "[<privatekey1>,...] [sighashtype=\"ALL\"]\n"
            "Sign inputs for raw transaction (serialized, hex-encoded).\n"
            "Second optional argument (may be null) is an array of previous transaction outputs that\n"
            "this transaction depends on but may not yet be in the blockchain.\n"
            "Third optional argument (may be null) is an array of base58-encoded private\n"
            "keys that, if given, will be the only keys used to sign the transaction.\n"
            "Fourth optional argument is a string that is one of six values; ALL, NONE, SINGLE or\n"
            "ALL|ANYONECANPAY, NONE|ANYONECANPAY, SINGLE|ANYONECANPAY.\n"
            "Returns json object with keys:\n"
            "  hex : raw transaction with signature(s) (hex-encoded string)\n"
            "  complete : 1 if transaction has a complete set of signature (0 if not)" +
            HelpRequiringPassphrase());

    RPCTypeCheck(params, list_of(str_type)(array_type)(array_type)(str_type), true);

    vector<unsigned char> txData(ParseHex(params[0].get_str()));
    CDataStream           ssData(txData, SER_NETWORK, PROTOCOL_VERSION);
    vector<CTransaction>  txVariants;
    while (!ssData.empty()) {
        try {
            CTransaction tx;
            ssData >> tx;
            txVariants.push_back(tx);
        } catch (std::exception& e) {
            throw JSONRPCError(RPC_DESERIALIZATION_ERROR, "TX decode failed");
        }
    }

    if (txVariants.empty())
        throw JSONRPCError(RPC_DESERIALIZATION_ERROR, "Missing transaction");

    // mergedTx will end up with all the signatures; it
    // starts as a clone of the rawtx:
    CTransaction mergedTx(txVariants[0]);
    bool         fComplete = true;

    // Fetch previous transactions (inputs):
    map<COutPoint, CScript> mapPrevOut;
    for (unsigned int i = 0; i < mergedTx.vin.size(); i++) {
        CTransaction           tempTx;
        MapPrevTx              mapPrevTx;
        CTxDB                  txdb("r");
        map<uint256, CTxIndex> unused;
        bool                   fInvalid;

        // FetchInputs aborts on failure, so we go one at a time.
        tempTx.vin.push_back(mergedTx.vin[i]);
        tempTx.FetchInputs(txdb, unused, false, false, mapPrevTx, fInvalid);

        // Copy results into mapPrevOut:
        for (const CTxIn& txin : tempTx.vin) {
            const uint256& prevHash = txin.prevout.hash;
            if (mapPrevTx.count(prevHash) && mapPrevTx[prevHash].second.vout.size() > txin.prevout.n)
                mapPrevOut[txin.prevout] = mapPrevTx[prevHash].second.vout[txin.prevout.n].scriptPubKey;
        }
    }

    // Add previous txouts given in the RPC call:
    if (params.size() > 1 && params[1].type() != null_type) {
        Array prevTxs = params[1].get_array();
        for (Value& p : prevTxs) {
            if (p.type() != obj_type)
                throw JSONRPCError(RPC_DESERIALIZATION_ERROR,
                                   "expected object with {\"txid'\",\"vout\",\"scriptPubKey\"}");

            Object prevOut = p.get_obj();

            RPCTypeCheck(prevOut,
                         map_list_of("txid", str_type)("vout", int_type)("scriptPubKey", str_type));

            string txidHex = find_value(prevOut, "txid").get_str();
            if (!IsHex(txidHex))
                throw JSONRPCError(RPC_DESERIALIZATION_ERROR, "txid must be hexadecimal");
            uint256 txid;
            txid.SetHex(txidHex);

            int nOut = find_value(prevOut, "vout").get_int();
            if (nOut < 0)
                throw JSONRPCError(RPC_DESERIALIZATION_ERROR, "vout must be positive");

            string pkHex = find_value(prevOut, "scriptPubKey").get_str();
            if (!IsHex(pkHex))
                throw JSONRPCError(RPC_DESERIALIZATION_ERROR, "scriptPubKey must be hexadecimal");
            vector<unsigned char> pkData(ParseHex(pkHex));
            CScript               scriptPubKey(pkData.begin(), pkData.end());

            COutPoint outpoint(txid, nOut);
            if (mapPrevOut.count(outpoint)) {
                // Complain if scriptPubKey doesn't match
                if (mapPrevOut[outpoint] != scriptPubKey) {
                    string err("Previous output scriptPubKey mismatch:\n");
                    err = err + mapPrevOut[outpoint].ToString() + "\nvs:\n" + scriptPubKey.ToString();
                    throw JSONRPCError(RPC_DESERIALIZATION_ERROR, err);
                }
            } else
                mapPrevOut[outpoint] = scriptPubKey;
        }
    }

    bool           fGivenKeys = false;
    CBasicKeyStore tempKeystore;
    if (params.size() > 2 && params[2].type() != null_type) {
        fGivenKeys = true;
        Array keys = params[2].get_array();
        for (Value k : keys) {
            CBitcoinSecret vchSecret;
            bool           fGood = vchSecret.SetString(k.get_str());
            if (!fGood)
                throw JSONRPCError(RPC_INVALID_ADDRESS_OR_KEY, "Invalid private key");
            CKey    key;
            bool    fCompressed;
            CSecret secret = vchSecret.GetSecret(fCompressed);
            key.SetSecret(secret, fCompressed);
            tempKeystore.AddKey(key);
        }
    } else
        EnsureWalletIsUnlocked();

    const CKeyStore& keystore = (fGivenKeys ? tempKeystore : *pwalletMain);

    int nHashType = SIGHASH_ALL;
    if (params.size() > 3 && params[3].type() != null_type) {
        static map<string, int> mapSigHashValues =
            boost::assign::map_list_of(string("ALL"), int(SIGHASH_ALL))(
                string("ALL|ANYONECANPAY"), int(SIGHASH_ALL | SIGHASH_ANYONECANPAY))(
                string("NONE"), int(SIGHASH_NONE))(string("NONE|ANYONECANPAY"),
                                                   int(SIGHASH_NONE | SIGHASH_ANYONECANPAY))(
                string("SINGLE"), int(SIGHASH_SINGLE))(string("SINGLE|ANYONECANPAY"),
                                                       int(SIGHASH_SINGLE | SIGHASH_ANYONECANPAY));
        string strHashType = params[3].get_str();
        if (mapSigHashValues.count(strHashType))
            nHashType = mapSigHashValues[strHashType];
        else
            throw JSONRPCError(RPC_INVALID_PARAMETER, "Invalid sighash param");
    }

    bool fHashSingle = ((nHashType & ~SIGHASH_ANYONECANPAY) == SIGHASH_SINGLE);

    // Sign what we can:
    for (unsigned int i = 0; i < mergedTx.vin.size(); i++) {
        CTxIn& txin = mergedTx.vin[i];
        if (mapPrevOut.count(txin.prevout) == 0) {
            fComplete = false;
            continue;
        }
        const CScript& prevPubKey = mapPrevOut[txin.prevout];

        txin.scriptSig.clear();
        // Only sign SIGHASH_SINGLE if there's a corresponding output:
        if (!fHashSingle || (i < mergedTx.vout.size()))
            SignSignature(keystore, prevPubKey, mergedTx, i, nHashType);

        // ... and merge in other signatures:
        for (const CTransaction& txv : txVariants) {
            txin.scriptSig =
                CombineSignatures(prevPubKey, mergedTx, i, txin.scriptSig, txv.vin[i].scriptSig);
        }
        if (!VerifyScript(txin.scriptSig, prevPubKey, mergedTx, i, true, true, 0))
            fComplete = false;
    }

    Object      result;
    CDataStream ssTx(SER_NETWORK, PROTOCOL_VERSION);
    ssTx << mergedTx;
    result.push_back(Pair("hex", HexStr(ssTx.begin(), ssTx.end())));
    result.push_back(Pair("complete", fComplete));

    return result;
}

Value sendrawtransaction(const Array& params, bool fHelp)
{
    if (fHelp || params.size() < 1 || params.size() > 1)
        throw runtime_error(
            "sendrawtransaction <hex string>\n"
            "Submits raw transaction (serialized, hex-encoded) to local node and network.");

    RPCTypeCheck(params, list_of(str_type));

    // parse hex string from parameter
    vector<unsigned char> txData(ParseHex(params[0].get_str()));
    CDataStream           ssData(txData, SER_NETWORK, PROTOCOL_VERSION);
    CTransaction          tx;

    // deserialize binary data stream
    try {
        ssData >> tx;
    } catch (std::exception& e) {
        throw JSONRPCError(RPC_DESERIALIZATION_ERROR, "TX decode failed");
    }
    uint256 hashTx = tx.GetHash();

    // See if the transaction is already in a block
    // or in the memory pool:
    CTransaction existingTx;
    uint256      hashBlock = 0;
    if (GetTransaction(hashTx, existingTx, hashBlock)) {
        if (hashBlock != 0)
            throw JSONRPCError(RPC_INVALID_ADDRESS_OR_KEY,
                               string("transaction already in block ") + hashBlock.GetHex());
        // Not in block, but already in the memory pool; will drop
        // through to re-relay it.
    } else {
        // push to local node
        if (!AcceptToMemoryPool(mempool, tx, NULL))
            throw JSONRPCError(RPC_DESERIALIZATION_ERROR, "TX rejected");

        SyncWithWallets(tx, NULL, true);
    }
    RelayTransaction(tx, hashTx);

    return hashTx.GetHex();
}<|MERGE_RESOLUTION|>--- conflicted
+++ resolved
@@ -73,12 +73,8 @@
     std::pair<CTransaction, NTP1Transaction> pair;
     std::string                              opRet;
     bool                                     isNTP1 = IsTxNTP1(&tx, &opRet);
-<<<<<<< HEAD
+
     if (isNTP1 && !ignoreNTP1) {
-        pair = std::make_pair(FetchTxFromDisk(tx.GetHash()), NTP1Transaction());
-=======
-    if (isNTP1) {
->>>>>>> cd040df3
         CTxDB txdb("r");
         pair = std::make_pair(FetchTxFromDisk(tx.GetHash()), NTP1Transaction());
         FetchNTP1TxFromDisk(pair, txdb, false);
