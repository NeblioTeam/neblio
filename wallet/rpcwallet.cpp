﻿// Copyright (c) 2010 Satoshi Nakamoto
// Copyright (c) 2009-2012 The Bitcoin developers
// Distributed under the MIT/X11 software license, see the accompanying
// file COPYING or http://www.opensource.org/licenses/mit-license.php.

#include "NetworkForks.h"
#include "base58.h"
#include "bitcoinrpc.h"
#include "boost/make_shared.hpp"
#include "coldstakedelegation.h"
#include "globals.h"
#include "init.h"
#include "main.h"
#include "udaddress.h"
#include "wallet.h"
#include "walletdb.h"

using namespace json_spirit;
using namespace std;

int64_t                 nWalletUnlockTime;
static CCriticalSection cs_nWalletUnlockTime;

extern void TxToJSON(const CTransaction& tx, const uint256 hashBlock, json_spirit::Object& entry,
                     bool ignoreNTP1);

static void accountingDeprecationCheck()
{
    if (!GetBoolArg("-enableaccounts", false))
        throw runtime_error(
            "Accounting API is deprecated and will be removed in future.\n"
            "It can easily result in negative or odd balances if misused or misunderstood, which has "
            "happened in the field.\n"
            "If you still want to enable it, add to your config file enableaccounts=1 and it is HIGHLY "
            "recommended that staking is DISABLED with staking=0\n");
}

std::string HelpRequiringPassphrase()
{
    return pwalletMain->IsCrypted()
               ? "\nrequires wallet passphrase to be set with walletpassphrase first"
               : "";
}

void EnsureWalletIsUnlocked()
{
    if (pwalletMain->IsLocked())
        throw JSONRPCError(RPC_WALLET_UNLOCK_NEEDED,
                           "Error: Please enter the wallet passphrase with walletpassphrase first.");
    if (fWalletUnlockStakingOnly)
        throw JSONRPCError(RPC_WALLET_UNLOCK_NEEDED, "Error: Wallet is unlocked for staking only.");
}

void WalletTxToJSON(const CWalletTx& wtx, Object& entry)
{
    int confirms = wtx.GetDepthInMainChain();
    entry.push_back(Pair("confirmations", confirms));
    if (wtx.IsCoinBase() || wtx.IsCoinStake())
        entry.push_back(Pair("generated", true));
    if (confirms > 0) {
        entry.push_back(Pair("blockhash", wtx.hashBlock.GetHex()));
        entry.push_back(Pair("blockindex", wtx.nIndex));
        entry.push_back(Pair("blocktime", (int64_t)(mapBlockIndex[wtx.hashBlock]->nTime)));
    }
    entry.push_back(Pair("txid", wtx.GetHash().GetHex()));
    json_spirit::Array conflicts;
    for (const uint256& conflict : wtx.GetConflicts())
        conflicts.push_back(conflict.GetHex());
    entry.push_back(Pair("walletconflicts", conflicts));
    entry.push_back(Pair("time", (int64_t)wtx.GetTxTime()));
    entry.push_back(Pair("timereceived", (int64_t)wtx.nTimeReceived));
    for (const PAIRTYPE(const string, string) & item : wtx.mapValue)
        entry.push_back(Pair(item.first, item.second));
}

string AccountFromValue(const Value& value)
{
    string strAccount = value.get_str();
    if (strAccount == "*")
        throw JSONRPCError(RPC_WALLET_INVALID_ACCOUNT_NAME, "Invalid account name");
    return strAccount;
}

Value getinfo(const Array& params, bool fHelp)
{
    if (fHelp || params.size() != 0)
        throw runtime_error("getinfo\n"
                            "Returns an object containing various state info.");

    proxyType proxy;
    GetProxy(NET_IPV4, proxy);

    CTxDB txdb;

    auto bestBlockIndex = txdb.GetBestBlockIndex();

    Object obj, diff;
    obj.push_back(Pair("version", FormatFullVersion()));
    obj.push_back(Pair("protocolversion", (int)PROTOCOL_VERSION));
    obj.push_back(Pair("walletversion", pwalletMain->GetVersion()));
    obj.push_back(Pair("balance", ValueFromAmount(pwalletMain->GetBalance())));
    obj.push_back(Pair("newmint", ValueFromAmount(pwalletMain->GetNewMint())));
    obj.push_back(Pair("stake", ValueFromAmount(pwalletMain->GetStake())));
    obj.push_back(Pair("blocks", (int)bestBlockIndex->nHeight));
    obj.push_back(Pair("timeoffset", (int64_t)GetTimeOffset()));
    obj.push_back(Pair("moneysupply", ValueFromAmount(bestBlockIndex->nMoneySupply)));
    obj.push_back(Pair("connections", (int)vNodes.size()));
    obj.push_back(Pair("proxy", (proxy.first.IsValid() ? proxy.first.ToStringIPPort() : string())));
    obj.push_back(Pair("ip", addrSeenByPeer.get().ToStringIP()));

    diff.push_back(Pair("proof-of-work", GetDifficulty()));
    diff.push_back(Pair("proof-of-stake", GetDifficulty(GetLastBlockIndex(bestBlockIndex.get(), true))));
    obj.push_back(Pair("difficulty", diff));

    obj.push_back(Pair("testnet", Params().NetType() != NetworkType::Mainnet));
    obj.push_back(
        Pair("tachyon", Params().GetNetForks().isForkActivated(NetworkFork::NETFORK__3_TACHYON, txdb)));
    obj.push_back(Pair("keypoololdest", (int64_t)pwalletMain->GetOldestKeyPoolTime()));
    obj.push_back(Pair("keypoolsize", (int)pwalletMain->GetKeyPoolSize()));
    obj.push_back(Pair("paytxfee", ValueFromAmount(nTransactionFee)));
    obj.push_back(Pair("mininput", ValueFromAmount(nMinimumInputValue)));
    if (pwalletMain->IsCrypted())
        obj.push_back(Pair("unlocked_until", (int64_t)nWalletUnlockTime / 1000));
    obj.push_back(Pair("errors", GetWarnings("statusbar")));
    return obj;
}

CWalletTx SubmitColdStakeDelegationTx(CReserveKey& reservekey, CAmount nValue,
                                      const CScript& scriptPubKey, bool fUseDelegated)
{
    // Get NTP1 wallet
    boost::shared_ptr<NTP1Wallet> ntp1wallet = boost::make_shared<NTP1Wallet>();
    ntp1wallet->setRetrieveFullMetadata(false);
    ntp1wallet->update();

    NTP1SendTxData tokenSelector;
    tokenSelector.selectNTP1Tokens(ntp1wallet, std::vector<COutPoint>(),
                                   std::vector<NTP1SendTokensOneRecipientData>(), false);

    const CAmount currBalance =
        pwalletMain->GetBalance() + (fUseDelegated ? pwalletMain->GetDelegatedBalance() : 0);

    // Create the transaction
    CAmount     nFeeRequired;
    CWalletTx   wtxNew;
    std::string strError;
    if (!pwalletMain->CreateTransaction(scriptPubKey, nValue, wtxNew, reservekey, nFeeRequired,
                                        tokenSelector, &strError, RawNTP1MetadataBeforeSend(), false,
                                        nullptr, fUseDelegated)) {
        if (nValue + nFeeRequired > currBalance)
            strError = strprintf("Error: This transaction requires a transaction fee of at least %s "
                                 "because of its amount, complexity, or use of recently received "
                                 "funds!",
                                 FormatMoney(nFeeRequired).c_str());
        printf("%s : %s\n", __func__, strError.c_str());
        throw JSONRPCError(RPC_WALLET_ERROR, strError);
    }

    return wtxNew;
}

RPCErrorCode ColdStakeDelegationRPCErrorCode(const ColdStakeDelegationErrorCode errorCode)
{
    switch (errorCode) {
    case ColdStakingDisabled:
        return RPC_VERIFY_ERROR;
    case InvalidStakerAddress:
        return RPC_INVALID_ADDRESS_OR_KEY;
    case StakerAddressPubKeyHashError:
        return RPC_WALLET_ERROR;
    case InvalidAmount:
        return RPC_INVALID_PARAMETER;
    case InsufficientBalance:
        return RPC_WALLET_INSUFFICIENT_FUNDS;
    case WalletLocked:
        return RPC_WALLET_UNLOCK_NEEDED;
    case InvalidOwnerAddress:
        return RPC_INVALID_ADDRESS_OR_KEY;
    case OwnerAddressPubKeyHashError:
        return RPC_WALLET_ERROR;
    case OwnerAddressNotInWallet:
        return RPC_INVALID_ADDRESS_OR_KEY;
    case KeyPoolEmpty:
        return RPC_WALLET_KEYPOOL_RAN_OUT;
    case GeneratedOwnerAddressPubKeyHashError:
        return RPC_WALLET_ERROR;
    }
    return RPC_MISC_ERROR;
}

struct CreateColdStakeDelegationParsedParams
{
    // the address of the staker
    std::string stakerAddress;

    // the amount to be delegated
    CAmount nValue;

    // owner address is optional, otherwise taken from the wallet
    boost::optional<std::string> ownerAddress;

    // force using an external address that doesn't belong to this wallet
    bool fForceExternalAddr;

    // include already delegated coins
    bool fUseDelegated = false;

    // Check that Cold Staking has been enforced or fForceNotEnabled = true
    bool fForceNotEnabled = false;
};

CreateColdStakeDelegationParsedParams ParseCreateColdStakeDelegationParams(const Array& params)
{
    CreateColdStakeDelegationParsedParams result;

    result.stakerAddress = params[0].get_str();

    result.nValue = AmountFromValue(params[1]);

    // owner address is optional, otherwise taken from the wallet
    if (params.size() > 2 && params[2].type() != Value_type::null_type && !params[2].get_str().empty())
        result.ownerAddress = params[2].get_str();

    // force using an external address that doesn't belong to this wallet
    result.fForceExternalAddr =
        params.size() > 3 && params[3].type() != Value_type::null_type ? params[3].get_bool() : false;

    // include already delegated coins
    result.fUseDelegated = false;
    if (params.size() > 4 && params[4].type() != Value_type::null_type)
        result.fUseDelegated = params[4].get_bool();

    // Check that Cold Staking has been enforced or fForceNotEnabled = true
    result.fForceNotEnabled = false;
    if (params.size() > 5 && params[5].type() != Value_type::null_type)
        result.fForceNotEnabled = params[5].get_bool();

    return result;
}

Value delegatestake(const Array& params, bool fHelp)
{
    if (fHelp || params.size() < 2 || params.size() > 6)
        throw std::runtime_error(
            "delegatestake \"stakingaddress\" amount ( \"owneraddress\" fExternalOwner fUseDelegated "
            "fForceNotEnabled )\n"
            "\nDelegate an amount to a given address for cold staking. The amount is a real and is "
            "rounded to the nearest 0.00000001\n" +
            HelpRequiringPassphrase() +
            "\n"

            "\nArguments:\n"
            "1. \"stakingaddress\"      (string, required) The neblio address to delegate.\n"
            "2. \"amount\"              (numeric, required) The amount in nebl to delegate for staking. "
            "eg 100\n"
            "3. \"owneraddress\"        (string, optional) The neblio address corresponding to the key "
            "that will be able to spend the stake. \n"
            "                               If not provided, or empty string, a new wallet address is "
            "generated.\n"
            "4. \"fExternalOwner\"      (boolean, optional, default = false) use the provided "
            "'owneraddress' anyway, even if not present in this wallet.\n"
            "                               WARNING: The owner of the keys to 'owneraddress' will be "
            "the only one allowed to spend these coins.\n"
            "5. \"fUseDelegated\"       (boolean, optional, default = false) include already delegated "
            "inputs if needed."
            "6. \"fForceNotEnabled\"    (boolean, optional, default = false) force the creation even if "
            "SPORK 17 is disabled (for tests)."

            "\nResult:\n"
            "{\n"
            "   \"owner_address\": \"xxx\"   (string) The owner (delegator) owneraddress.\n"
            "   \"staker_address\": \"xxx\"  (string) The cold staker (delegate) stakingaddress.\n"
            "   \"txid\": \"xxx\"            (string) The stake delegation transaction id.\n"
            "}\n"
            "\nExamples:\n" +
            "delegatestake \"TAUWWD4oJ3FM36F9CzUwVofGx17X6XtkBG\" 100\n"
            "delegatestake \"TAUWWD4oJ3FM36F9CzUwVofGx17X6XtkBG\" 1000\n"
            "\"DMJRSsuU9zfyrvxVaAEFQqK4MxZg34fk\""
            "delegatestake \"TAUWWD4oJ3FM36F9CzUwVofGx17X6XtkBG\" 1000 "
            "\"DMJRSsuU9zfyrvxVaAEFQqK4MxZg34fk\"");

    LOCK2(cs_main, pwalletMain->cs_wallet);

    CReserveKey reservekey(pwalletMain.get());

    const CreateColdStakeDelegationParsedParams pParams = ParseCreateColdStakeDelegationParams(params);

    const auto delegRes = CreateColdStakeDelegation(pParams.stakerAddress, pParams.nValue,
                                                    pParams.ownerAddress, pParams.fForceExternalAddr,
                                                    pParams.fUseDelegated, pParams.fForceNotEnabled);

    if (delegRes.isErr()) {
        throw JSONRPCError(ColdStakeDelegationRPCErrorCode(delegRes.unwrapErr()),
                           ColdStakeDelegationErrorStr(delegRes.unwrapErr()));
    }

    const CoinStakeDelegationResult res = delegRes.unwrap();

    const CWalletTx wtx =
        SubmitColdStakeDelegationTx(reservekey, pParams.nValue, res.scriptPubKey, pParams.fUseDelegated);

    if (!pwalletMain->CommitTransaction(wtx, reservekey))
        throw JSONRPCError(RPC_WALLET_ERROR,
                           "Error: The transaction was rejected! This might happen if some of the coins "
                           "in your wallet were already spent, such as if you used a copy of wallet.dat "
                           "and coins were spent in the copy but not marked as spent here.");

    Object ret = res.AddressesToJsonObject();

    ret.push_back(Pair("txid", wtx.GetHash().GetHex()));
    return ret;
}

Value rawdelegatestake(const Array& params, bool fHelp)
{
    if (fHelp || params.size() < 2 || params.size() > 5)
        throw std::runtime_error(
            "rawdelegatestake \"stakingaddress\" amount ( \"owneraddress\" fExternalOwner fUseDelegated "
            ")\n"
            "\nDelegate an amount to a given address for cold staking. The amount is a real and is "
            "rounded to the nearest 0.00000001\n"
            "\nDelegate transaction is returned as json object."
            "\n"
            "\nArguments:\n"
            "1. \"stakingaddress\"      (string, required) The neblio address to delegate.\n"
            "2. \"amount\"              (numeric, required) The amount in nebl to delegate for "
            "staking. "
            "eg 100\n"
            "3. \"owneraddress\"        (string, optional) The neblio address corresponding to the "
            "key "
            "that will be able to spend the stake. \n"
            "                               If not provided, or empty string, a new wallet address "
            "is "
            "generated.\n"
            "4. \"fExternalOwner\"      (boolean, optional, default = false) use the provided "
            "'owneraddress' anyway, even if not present in this wallet.\n"
            "                               WARNING: The owner of the keys to 'owneraddress' will "
            "be "
            "the only one allowed to spend these coins.\n"
            "5. \"fUseDelegated         (boolean, optional, default = false) include already "
            "delegated "
            "inputs if needed."

            "\nResult:\n"
            "{\n"
            "  \"txid\" : \"id\",        (string) The transaction id (same as provided)\n"
            "  \"version\" : n,          (numeric) The version\n"
            "  \"size\" : n,             (numeric) The serialized transaction size\n"
            "  \"locktime\" : ttt,       (numeric) The lock time\n"
            "  \"vin\" : [               (array of json objects)\n"
            "     {\n"
            "       \"txid\": \"id\",    (string) The transaction id\n"
            "       \"vout\": n,         (numeric) \n"
            "       \"scriptSig\": {     (json object) The script\n"
            "         \"asm\": \"asm\",  (string) asm\n"
            "         \"hex\": \"hex\"   (string) hex\n"
            "       },\n"
            "       \"sequence\": n      (numeric) The script sequence number\n"
            "     }\n"
            "     ,...\n"
            "  ],\n"
            "  \"vout\" : [              (array of json objects)\n"
            "     {\n"
            "       \"value\" : x.xxx,            (numeric) The value in btc\n"
            "       \"n\" : n,                    (numeric) index\n"
            "       \"scriptPubKey\" : {          (json object)\n"
            "         \"asm\" : \"asm\",          (string) the asm\n"
            "         \"hex\" : \"hex\",          (string) the hex\n"
            "         \"reqSigs\" : n,            (numeric) The required sigs\n"
            "         \"type\" : \"pubkeyhash\",  (string) The type, eg 'pubkeyhash'\n"
            "         \"addresses\" : [           (json array of string)\n"
            "           \"neblioaddress\"        (string) neblio address\n"
            "           ,...\n"
            "         ]\n"
            "       }\n"
            "     }\n"
            "     ,...\n"
            "  ],\n"
            "  \"hex\" : \"data\",       (string) The serialized, hex-encoded data for 'txid'\n"
            "}\n"

            "\nExamples:\n"
            "rawdelegatestake \"TAUWWD4oJ3FM36F9CzUwVofGx17X6XtkBG\" 100 rawdelegatestake"
            "\"TAUWWD4oJ3FM36F9CzUwVofGx17X6XtkBG\" 1000 \"DMJRSsuU9zfyrvxVaAEFQqK4MxZg34fk\" "
            "rawdelegatestake"
            "\"TAUWWD4oJ3FM36F9CzUwVofGx17X6XtkBG\" 1000 \"DMJRSsuU9zfyrvxVaAEFQqK4MxZg34fk\"");

    LOCK2(cs_main, pwalletMain->cs_wallet);

    CReserveKey reservekey(pwalletMain.get());

    const CreateColdStakeDelegationParsedParams pParams = ParseCreateColdStakeDelegationParams(params);

    const auto delegRes = CreateColdStakeDelegation(pParams.stakerAddress, pParams.nValue,
                                                    pParams.ownerAddress, pParams.fForceExternalAddr,
                                                    pParams.fUseDelegated, pParams.fForceNotEnabled);

    if (delegRes.isErr()) {
        throw JSONRPCError(ColdStakeDelegationRPCErrorCode(delegRes.unwrapErr()),
                           ColdStakeDelegationErrorStr(delegRes.unwrapErr()));
    }

    CoinStakeDelegationResult res = delegRes.unwrap();

    CWalletTx wtx =
        SubmitColdStakeDelegationTx(reservekey, pParams.nValue, res.scriptPubKey, pParams.fUseDelegated);

    Object result;
    TxToJSON(wtx, 0, result, true);

    return result;
}

Value getnewpubkey(const Array& params, bool fHelp)
{
    if (fHelp || params.size() > 1)
        throw runtime_error("getnewpubkey [account]\n"
                            "Returns new public key for coinbase generation.");

    // Parse the account first so we don't generate a key if there's an error
    string strAccount;
    if (params.size() > 0)
        strAccount = AccountFromValue(params[0]);

    if (!pwalletMain->IsLocked())
        pwalletMain->TopUpKeyPool();

    // Generate a new key that is added to wallet
    CPubKey newKey;
    if (!pwalletMain->GetKeyFromPool(newKey))
        throw JSONRPCError(RPC_WALLET_KEYPOOL_RAN_OUT,
                           "Error: Keypool ran out, please call keypoolrefill first");
    CKeyID keyID = newKey.GetID();

    pwalletMain->SetAddressBookEntry(keyID, strAccount);
    vector<unsigned char> vchPubKey = newKey.Raw();

    return HexStr(vchPubKey.begin(), vchPubKey.end());
}

Value getnewaddress(const Array& params, bool fHelp)
{
    if (fHelp || params.size() > 1)
        throw runtime_error("getnewaddress [account]\n"
                            "Returns a new neblio address for receiving payments.  "
                            "If [account] is specified, it is added to the address book "
                            "so payments received with the address will be credited to [account].");

    // Parse the account first so we don't generate a key if there's an error
    string strAccount;
    if (params.size() > 0)
        strAccount = AccountFromValue(params[0]);

    if (!pwalletMain->IsLocked())
        pwalletMain->TopUpKeyPool();

    // Generate a new key that is added to wallet
    CPubKey newKey;
    if (!pwalletMain->GetKeyFromPool(newKey))
        throw JSONRPCError(RPC_WALLET_KEYPOOL_RAN_OUT,
                           "Error: Keypool ran out, please call keypoolrefill first");
    CKeyID keyID = newKey.GetID();

    pwalletMain->SetAddressBookEntry(keyID, strAccount);

    return CBitcoinAddress(keyID).ToString();
}

Value getrawchangeaddress(const Array& params, bool fHelp)
{
    if (fHelp || params.size() > 1)
        throw std::runtime_error("getrawchangeaddress\n"
                                 "\nReturns a new neblio address, for receiving change.\n"
                                 "This is for use with raw transactions, NOT normal use.\n"

                                 "\nResult:\n"
                                 "\"address\"    (string) The address\n"

                                 "\nExamples:\n"
                                 "getrawchangeaddress");

    LOCK2(cs_main, pwalletMain->cs_wallet);

    if (!pwalletMain->IsLocked())
        pwalletMain->TopUpKeyPool();

    CReserveKey reservekey(pwalletMain.get());
    CPubKey     vchPubKey;
    if (!reservekey.GetReservedKey(vchPubKey))
        throw JSONRPCError(RPC_WALLET_KEYPOOL_RAN_OUT,
                           "Error: Keypool ran out, please call keypoolrefill first");

    reservekey.KeepKey();

    CKeyID keyID = vchPubKey.GetID();

    return CBitcoinAddress(keyID).ToString();
}

CBitcoinAddress GetAccountAddress(string strAccount, bool bForceNew = false)
{
    CWalletDB walletdb(pwalletMain->strWalletFile);

    CAccount account;
    walletdb.ReadAccount(strAccount, account);

    bool bKeyUsed = false;

    // Check if the current key has been used
    if (account.vchPubKey.IsValid()) {
        CScript scriptPubKey;
        scriptPubKey.SetDestination(account.vchPubKey.GetID());
        for (map<uint256, CWalletTx>::iterator it = pwalletMain->mapWallet.begin();
             it != pwalletMain->mapWallet.end() && account.vchPubKey.IsValid(); ++it) {
            const CWalletTx& wtx = (*it).second;
            for (const CTxOut& txout : wtx.vout)
                if (txout.scriptPubKey == scriptPubKey)
                    bKeyUsed = true;
        }
    }

    // Generate a new key
    if (!account.vchPubKey.IsValid() || bForceNew || bKeyUsed) {
        if (!pwalletMain->GetKeyFromPool(account.vchPubKey))
            throw JSONRPCError(RPC_WALLET_KEYPOOL_RAN_OUT,
                               "Error: Keypool ran out, please call keypoolrefill first");

        pwalletMain->SetAddressBookEntry(account.vchPubKey.GetID(), strAccount);
        walletdb.WriteAccount(strAccount, account);
    }

    return CBitcoinAddress(account.vchPubKey.GetID());
}

Value getaccountaddress(const Array& params, bool fHelp)
{
    if (fHelp || params.size() != 1)
        throw runtime_error(
            "getaccountaddress <account>\n"
            "Returns the current neblio address for receiving payments to this account.");

    // Parse the account first so we don't generate a key if there's an error
    string strAccount = AccountFromValue(params[0]);

    Value ret;

    ret = GetAccountAddress(strAccount).ToString();

    return ret;
}

Value setaccount(const Array& params, bool fHelp)
{
    if (fHelp || params.size() < 1 || params.size() > 2)
        throw runtime_error("setaccount <neblioaddress> <account>\n"
                            "Sets the account associated with the given address.");

    CBitcoinAddress address(params[0].get_str());
    if (!address.IsValid())
        throw JSONRPCError(RPC_INVALID_ADDRESS_OR_KEY, "Invalid neblio address");

    string strAccount;
    if (params.size() > 1)
        strAccount = AccountFromValue(params[1]);

    // Detect when changing the account of an address that is the 'unused current key' of another
    // account:
    if (const auto entry = pwalletMain->mapAddressBook.get(address.Get())) {
        string strOldAccount = entry->name;
        if (address == GetAccountAddress(strOldAccount))
            GetAccountAddress(strOldAccount, true);
    }

    pwalletMain->SetAddressBookEntry(address.Get(), strAccount);

    return Value::null;
}

Value getaccount(const Array& params, bool fHelp)
{
    if (fHelp || params.size() != 1)
        throw runtime_error("getaccount <neblioaddress>\n"
                            "Returns the account associated with the given address.");

    CBitcoinAddress address(params[0].get_str());
    if (!address.IsValid())
        throw JSONRPCError(RPC_INVALID_ADDRESS_OR_KEY, "Invalid neblio address");

    string     strAccount;
    const auto mi = pwalletMain->mapAddressBook.get(address.Get());
    if (mi.is_initialized() && !mi->name.empty())
        strAccount = mi->name;
    return strAccount;
}

Value getaddressesbyaccount(const Array& params, bool fHelp)
{
    if (fHelp || params.size() != 1)
        throw runtime_error("getaddressesbyaccount <account>\n"
                            "Returns the list of addresses for the given account.");

    string strAccount = AccountFromValue(params[0]);

    // Find all addresses that have the given account
<<<<<<< HEAD
    Array ret;
    for (const auto& item : pwalletMain->mapAddressBook) {
=======
    Array      ret;
    const auto addrBook = pwalletMain->mapAddressBook.getInternalMap();
    for (const auto& item : addrBook) {
>>>>>>> b24c44b2
        const CBitcoinAddress& address = item.first;
        const string&          strName = item.second.name;
        if (strName == strAccount)
            ret.push_back(address.ToString());
    }
    return ret;
}

Value sendtoaddress(const Array& params, bool fHelp)
{
    if (fHelp || params.size() < 2 || params.size() > 4)
        throw runtime_error("sendtoaddress <neblioaddress> <amount> [comment] [comment-to]\n"
                            "<amount> is a real and is rounded to the nearest 0.000001" +
                            HelpRequiringPassphrase());

    CBitcoinAddress address(params[0].get_str());
    if (!address.IsValid())
        throw JSONRPCError(RPC_INVALID_ADDRESS_OR_KEY, "Invalid neblio address");

    // Amount
    const CAmount nAmount = AmountFromValue(params[1]);

    // Wallet comments
    CWalletTx wtx;
    if (params.size() > 2 && params[2].type() != null_type && !params[2].get_str().empty())
        wtx.mapValue["comment"] = params[2].get_str();
    if (params.size() > 3 && params[3].type() != null_type && !params[3].get_str().empty())
        wtx.mapValue["to"] = params[3].get_str();

    if (pwalletMain->IsLocked())
        throw JSONRPCError(RPC_WALLET_UNLOCK_NEEDED,
                           "Error: Please enter the wallet passphrase with walletpassphrase first.");

    string strError = pwalletMain->SendMoneyToDestination(address.Get(), nAmount, wtx);
    if (strError != "")
        throw JSONRPCError(RPC_WALLET_ERROR, strError);

    return wtx.GetHash().GetHex();
}

Value sendntp1toaddress(const Array& params, bool fHelp)
{
    if (fHelp || params.size() < 3 || params.size() > 7)
        throw runtime_error("sendntp1toaddress <neblioaddress> <amount> <tokenId/tokenName> [NTP1 "
                            "metadata=\"\"] [encrypt-meta-data=false] [comment] [comment-to]\n" +
                            HelpRequiringPassphrase());

    CBitcoinAddress address(params[0].get_str());
    if (!address.IsValid())
        throw JSONRPCError(RPC_INVALID_ADDRESS_OR_KEY, "Invalid neblio address");

    // Amount
    const NTP1Int nAmount = NTP1AmountFromValue(params[1]);

    // Get NTP1 wallet
    boost::shared_ptr<NTP1Wallet> ntp1wallet = boost::make_shared<NTP1Wallet>();
    ntp1wallet->setRetrieveFullMetadata(false);
    ntp1wallet->update();

    // figure out token id from either the id or the name
    std::string tokenId;
    std::string providedId = params[2].get_str();

    const std::unordered_map<std::string, NTP1TokenMetaData> tokenMetadataMap =
        ntp1wallet->getTokenMetadataMap();
    // token id was not found
    if (tokenMetadataMap.find(providedId) == tokenMetadataMap.end()) {
        int nameCount = 0; // number of tokens that have that name
        // try to find whether the name of the token meatches with what's provided
        for (const auto& tokenMetadata : tokenMetadataMap) {
            if (tokenMetadata.second.getTokenName() == providedId) {
                tokenId = tokenMetadata.second.getTokenId();
                nameCount++;
            }
        }
        if (tokenId == "") {
            throw std::runtime_error("Failed to find token by the id/name: " + providedId);
        }
        if (nameCount > 1) {
            throw std::runtime_error("Found multiple tokens by the name " + providedId);
        }
    } else {
        tokenId = params[2].get_str();
    }

    // Wallet comments
    CWalletTx                 wtx;
    RawNTP1MetadataBeforeSend ntp1metadata("", false);
    if (params.size() > 3 && params[3].type() != null_type && !params[3].get_str().empty())
        ntp1metadata.metadata = params[3].get_str();
    if (params.size() > 4 && params[4].type() != null_type)
        ntp1metadata.encrypt = params[4].get_bool();
    if (params.size() > 5 && params[5].type() != null_type && !params[5].get_str().empty())
        wtx.mapValue["comment"] = params[5].get_str();
    if (params.size() > 6 && params[6].type() != null_type && !params[6].get_str().empty())
        wtx.mapValue["to"] = params[6].get_str();

    if (pwalletMain->IsLocked())
        throw JSONRPCError(RPC_WALLET_UNLOCK_NEEDED,
                           "Error: Please enter the wallet passphrase with walletpassphrase first.");

    string strError = pwalletMain->SendNTP1ToDestination(address.Get(), nAmount, tokenId, wtx,
                                                         ntp1wallet, ntp1metadata);
    if (strError != "")
        throw JSONRPCError(RPC_WALLET_ERROR, strError);

    return wtx.GetHash().GetHex();
}

std::unordered_map<std::string, std::unordered_map<std::string, std::pair<std::string, NTP1Int>>>
GetNTP1AddressVsTokenBalances()
{
    boost::shared_ptr<NTP1Wallet> ntp1wallet = boost::make_shared<NTP1Wallet>();
    ntp1wallet->setRetrieveFullMetadata(false);
    ntp1wallet->update();

    // map<address, map<tokenId, pair<name,balance>>>
    std::unordered_map<std::string, std::unordered_map<std::string, std::pair<std::string, NTP1Int>>>
        addressBalances;

    const std::unordered_map<NTP1OutPoint, NTP1Transaction>& ntp1outputs =
        ntp1wallet->getWalletOutputsWithTokens();

    for (const auto& outPair : ntp1outputs) {
        const NTP1Transaction& ntp1tx  = outPair.second;
        const NTP1TxOut&       ntp1out = ntp1tx.getTxOut(outPair.first.getIndex());
        const std::string      addr    = ntp1out.getAddress();
        if (addr.empty()) {
            continue;
        }
        if (addressBalances.find(addr) == addressBalances.end()) {
            addressBalances[addr] = std::unordered_map<std::string, std::pair<std::string, NTP1Int>>();
        }
        for (int i = 0; i < (int)ntp1out.tokenCount(); i++) {
            std::string tokenId   = ntp1out.getToken(i).getTokenId();
            std::string tokenName = ntp1out.getToken(i).getTokenSymbol();
            if (addressBalances[addr].find(tokenId) == addressBalances[addr].end()) {
                addressBalances[addr][tokenId] = std::make_pair(tokenName, 0);
            }
            addressBalances[addr][tokenId].second += ntp1out.getToken(i).getAmount();
        }
    }

    // print all content to cout for testing
    //    for (const auto& a : addressBalances) {
    //        for (const auto& t : a.second) {
    //            std::cout << a.first << "\t" << t.first << "\t" << t.second << std::endl;
    //        }
    //    }
    return addressBalances;
}

Value listaddressgroupings(const Array& /*params*/, bool fHelp)
{
    if (fHelp)
        throw runtime_error("listaddressgroupings\n"
                            "Lists groups of addresses which have had their common ownership\n"
                            "made public by common use as inputs or as the resulting change\n"
                            "in past transactions");

    std::unordered_map<std::string, std::unordered_map<std::string, std::pair<std::string, NTP1Int>>>
        ntp1AddressVsTokenBalances = GetNTP1AddressVsTokenBalances();

    Array                        jsonGroupings;
    map<CTxDestination, CAmount> balances = pwalletMain->GetAddressBalances();
    for (set<CTxDestination> grouping : pwalletMain->GetAddressGroupings()) {
        Array jsonGrouping;
        for (CTxDestination address : grouping) {
            Array       addressInfo;
            std::string addrStr = CBitcoinAddress(address).ToString();
            addressInfo.push_back(addrStr);
            addressInfo.push_back(ValueFromAmount(balances[address]));
            {
                if (const auto entry = pwalletMain->mapAddressBook.get(CBitcoinAddress(address).Get())) {
                    addressInfo.push_back(entry->name);
                }
            }
            // add NTP1 tokens
            {
                Array ntp1SingleTokenBalance;
                if (ntp1AddressVsTokenBalances.find(addrStr) != ntp1AddressVsTokenBalances.end()) {
                    for (const std::pair<const std::string, std::pair<std::string, NTP1Int>>&
                             tokenBalance : ntp1AddressVsTokenBalances[addrStr]) {
                        Array inner;
                        inner.push_back(tokenBalance.second.first);            // token name
                        inner.push_back(ToString(tokenBalance.second.second)); // balance
                        inner.push_back(tokenBalance.first);                   // token-id
                        ntp1SingleTokenBalance.push_back(inner);
                    }
                }
                addressInfo.push_back(ntp1SingleTokenBalance);
            }
            jsonGrouping.push_back(addressInfo);
        }
        jsonGroupings.push_back(jsonGrouping);
    }
    return jsonGroupings;
}

Value udtoneblioaddress(const Array& params, bool fHelp)
{
    if (fHelp || params.size() > 1)
        throw runtime_error(
            "udtoneblioaddress <unstoppable domain address>\n"
            "Returns the neblio address associated with the provided unstoppable domain");

    string strUDDomain;
    if (params.size() > 0)
        strUDDomain = params[0].get_str();

    if (!IsUDAddressSyntaxValid(strUDDomain)) {
        throw std::runtime_error("Invalid syntax for unstoppable domains");
    }

    auto neblAddress = GetNeblioAddressFromUDAddress(strUDDomain);
    if (!neblAddress) {
        throw std::runtime_error("Failed to get address from domain. Either the address is invalid or "
                                 "internet connectivity has a problem.");
    }

    return *neblAddress;
}

Value signmessage(const Array& params, bool fHelp)
{
    if (fHelp || params.size() != 2)
        throw runtime_error("signmessage <neblioaddress> <message>\n"
                            "Sign a message with the private key of an address");

    EnsureWalletIsUnlocked();

    string strAddress = params[0].get_str();
    string strMessage = params[1].get_str();

    CBitcoinAddress addr(strAddress);
    if (!addr.IsValid())
        throw JSONRPCError(RPC_TYPE_ERROR, "Invalid address");

    CKeyID keyID;
    if (!addr.GetKeyID(keyID))
        throw JSONRPCError(RPC_TYPE_ERROR, "Address does not refer to key");

    CKey key;
    if (!pwalletMain->GetKey(keyID, key))
        throw JSONRPCError(RPC_WALLET_ERROR, "Private key not available");

    CHashWriter ss(SER_GETHASH, 0);
    ss << strMessageMagic;
    ss << strMessage;

    vector<unsigned char> vchSig;
    if (!key.SignCompact(ss.GetHash(), vchSig))
        throw JSONRPCError(RPC_INVALID_ADDRESS_OR_KEY, "Sign failed");

    return EncodeBase64(&vchSig[0], vchSig.size());
}

Value verifymessage(const Array& params, bool fHelp)
{
    if (fHelp || params.size() != 3)
        throw runtime_error("verifymessage <neblioaddress> <signature> <message>\n"
                            "Verify a signed message");

    string strAddress = params[0].get_str();
    string strSign    = params[1].get_str();
    string strMessage = params[2].get_str();

    CBitcoinAddress addr(strAddress);
    if (!addr.IsValid())
        throw JSONRPCError(RPC_TYPE_ERROR, "Invalid address");

    CKeyID keyID;
    if (!addr.GetKeyID(keyID))
        throw JSONRPCError(RPC_TYPE_ERROR, "Address does not refer to key");

    bool                  fInvalid = false;
    vector<unsigned char> vchSig   = DecodeBase64(strSign.c_str(), &fInvalid);

    if (fInvalid)
        throw JSONRPCError(RPC_INVALID_ADDRESS_OR_KEY, "Malformed base64 encoding");

    CHashWriter ss(SER_GETHASH, 0);
    ss << strMessageMagic;
    ss << strMessage;

    CKey key;
    if (!key.SetCompactSignature(ss.GetHash(), vchSig))
        return false;

    return (key.GetPubKey().GetID() == keyID);
}

Value getreceivedbyaddress(const Array& params, bool fHelp)
{
    if (fHelp || params.size() < 1 || params.size() > 2)
        throw runtime_error("getreceivedbyaddress <neblioaddress> [minconf=1]\n"
                            "Returns the total amount received by <neblioaddress> in transactions with "
                            "at least [minconf] confirmations.");

    // Bitcoin address
    CBitcoinAddress address = CBitcoinAddress(params[0].get_str());
    CScript         scriptPubKey;
    if (!address.IsValid())
        throw JSONRPCError(RPC_INVALID_ADDRESS_OR_KEY, "Invalid neblio address");
    scriptPubKey.SetDestination(address.Get());

    if (IsMine(*pwalletMain, scriptPubKey) == isminetype::ISMINE_NO)
        throw JSONRPCError(RPC_WALLET_ERROR, "Address not found in wallet");

    // Minimum confirmations
    int nMinDepth = 1;
    if (params.size() > 1)
        nMinDepth = params[1].get_int();

    // Tally
    CAmount nAmount = 0;
    for (map<uint256, CWalletTx>::iterator it = pwalletMain->mapWallet.begin();
         it != pwalletMain->mapWallet.end(); ++it) {
        const CWalletTx& wtx = (*it).second;
        if (wtx.IsCoinBase() || wtx.IsCoinStake() || !IsFinalTx(wtx))
            continue;

        for (const CTxOut& txout : wtx.vout)
            if (txout.scriptPubKey == scriptPubKey)
                if (wtx.GetDepthInMainChain() >= nMinDepth)
                    nAmount += txout.nValue;
    }

    return ValueFromAmount(nAmount);
}

void GetAccountAddresses(string strAccount, set<CTxDestination>& setAddress)
{
    const auto addrBook = pwalletMain->mapAddressBook.getInternalMap();
    for (const auto& item : addrBook) {
        const CTxDestination& address = item.first;
        const string&         strName = item.second.name;
        if (strName == strAccount)
            setAddress.insert(address);
    }
}

Value getreceivedbyaccount(const Array& params, bool fHelp)
{
    if (fHelp || params.size() < 1 || params.size() > 2)
        throw runtime_error("getreceivedbyaccount <account> [minconf=1]\n"
                            "Returns the total amount received by addresses with <account> in "
                            "transactions with at least [minconf] confirmations.");

    accountingDeprecationCheck();

    // Minimum confirmations
    int nMinDepth = 1;
    if (params.size() > 1)
        nMinDepth = params[1].get_int();

    // Get the set of pub keys assigned to account
    string              strAccount = AccountFromValue(params[0]);
    set<CTxDestination> setAddress;
    GetAccountAddresses(strAccount, setAddress);

    // Tally
    CAmount nAmount = 0;
    for (map<uint256, CWalletTx>::iterator it = pwalletMain->mapWallet.begin();
         it != pwalletMain->mapWallet.end(); ++it) {
        const CWalletTx& wtx = (*it).second;
        if (wtx.IsCoinBase() || wtx.IsCoinStake() || !IsFinalTx(wtx))
            continue;

        for (const CTxOut& txout : wtx.vout) {
            CTxDestination address;
            if (ExtractDestination(txout.scriptPubKey, address) &&
                IsMine(*pwalletMain, address) != isminetype::ISMINE_NO && setAddress.count(address))
                if (wtx.GetDepthInMainChain() >= nMinDepth)
                    nAmount += txout.nValue;
        }
    }

    return (double)nAmount / (double)COIN;
}

Value ListaddressesForPurpose(const std::string& strPurpose)
{
    Array ret;
    {
        const auto addrBook = pwalletMain->mapAddressBook.getInternalMap();
        for (const auto& addr : addrBook) {
            if (addr.second.purpose != strPurpose)
                continue;
            Object entry;
            entry.push_back(Pair("label", addr.second.name));
            entry.push_back(Pair("address", CBitcoinAddress(addr.first).ToString()));
            ret.push_back(entry);
        }
    }

    return ret;
}

Value listdelegators(const Array& params, bool fHelp)
{
    if (fHelp || params.size() > 1)
        throw std::runtime_error(
            "listdelegators ( fBlacklist )\n"
            "\nShows the list of allowed delegator addresses for cold staking.\n"

            "\nArguments:\n"
            "1. fBlacklist             (boolean, optional, default = false) Show addresses removed\n"
            "                          from the delegators whitelist\n"

            "\nResult:\n"
            "[\n"
            "   {\n"
            "   \"label\": \"yyy\",    (string) account label\n"
            "   \"address\": \"xxx\",  (string) neblio address string\n"
            "   }\n"
            "  ...\n"
            "]\n"
            "\nExamples:\n"
            "listdelegators");

    const bool fBlacklist = (params.size() > 0 ? params[0].get_bool() : false);
    return (fBlacklist ? ListaddressesForPurpose(AddressBook::AddressBookPurpose::DELEGABLE)
                       : ListaddressesForPurpose(AddressBook::AddressBookPurpose::DELEGATOR));
}

Value delegatoradd(const Array& params, bool fHelp)
{
    if (fHelp || params.size() < 1 || params.size() > 2)
        throw std::runtime_error(
            "delegatoradd \"addr\" ( \"label\" )\n"
            "\nAdd the provided address <addr> into the allowed delegators AddressBook.\n"
            "This enables the staking of coins delegated to this wallet, owned by <addr>\n"

            "\nArguments:\n"
            "1. \"addr\"        (string, required) The address to whitelist\n"
            "2. \"label\"       (string, optional) A label for the address to whitelist\n"

            "\nResult:\n"
            "true|false           (boolean) true if successful.\n"

            "\nExamples:\n"
            "delegatoradd <address>\n");

    CBitcoinAddress address(params[0].get_str());
    if (!address.IsValid())
        throw JSONRPCError(RPC_INVALID_ADDRESS_OR_KEY, "Invalid neblio address");

    const std::string strLabel = (params.size() > 1 ? params[1].get_str() : "");

    CKeyID keyID;
    if (!address.GetKeyID(keyID))
        throw JSONRPCError(RPC_INVALID_ADDRESS_OR_KEY, "Unable to get KeyID from neblio address");

    return pwalletMain->SetAddressBookEntry(keyID, strLabel, AddressBook::AddressBookPurpose::DELEGATOR);
}

Value delegatorremove(const Array& params, bool fHelp)
{
    if (fHelp || params.size() != 1)
        throw std::runtime_error(
            "delegatorremove \"addr\"\n"
            "\nUpdates the provided address <addr> from the allowed delegators keystore to a "
            "\"delegable\" status.\n"
            "This disables the staking of coins delegated to this wallet, owned by <addr>\n"

            "\nArguments:\n"
            "1. \"addr\"        (string, required) The address to blacklist\n"

            "\nResult:\n"
            "true|false           (boolean) true if successful.\n"

            "\nExamples:\n"
            "delegatorremove <address>");

    CBitcoinAddress address(params[0].get_str());
    if (!address.IsValid())
        throw JSONRPCError(RPC_INVALID_ADDRESS_OR_KEY, "Invalid neblio address");

    CKeyID keyID;
    if (!address.GetKeyID(keyID))
        throw JSONRPCError(RPC_INVALID_ADDRESS_OR_KEY, "Unable to get KeyID from neblio address");

    if (!pwalletMain->HasAddressBookEntry(keyID))
        throw JSONRPCError(RPC_INVALID_ADDRESS_OR_KEY, "Unable to get neblio address from addressBook");

    std::string label = "";
    {
        const auto mi = pwalletMain->mapAddressBook.get(address.Get());
        if (mi.is_initialized()) {
            label = mi->name;
        }
    }

    return pwalletMain->SetAddressBookEntry(keyID, label, AddressBook::AddressBookPurpose::DELEGABLE);
}

Value liststakingaddresses(const Array& params, bool fHelp)
{
    if (fHelp || params.size() != 0)
        throw std::runtime_error("liststakingaddresses \"addr\"\n"
                                 "\nShows the list of staking addresses for this wallet.\n"

                                 "\nResult:\n"
                                 "[\n"
                                 "   {\n"
                                 "   \"label\": \"yyy\",  (string) account label\n"
                                 "   \"address\": \"xxx\",  (string) neblio address string\n"
                                 "   }\n"
                                 "  ...\n"
                                 "]\n"
                                 "\nExamples:\n"
                                 "liststakingaddresses");

    return ListaddressesForPurpose(AddressBook::AddressBookPurpose::COLD_STAKING);
}

CAmount GetAccountBalance(CWalletDB& walletdb, const string& strAccount, int nMinDepth,
                          const isminefilter& filter)
{
    CAmount nBalance = 0;

    // Tally wallet transactions
    for (map<uint256, CWalletTx>::iterator it = pwalletMain->mapWallet.begin();
         it != pwalletMain->mapWallet.end(); ++it) {
        const CWalletTx& wtx = (*it).second;

        bool fConflicted = false;
        int  depth       = wtx.GetDepthAndMempool(fConflicted);

        if (!IsFinalTx(wtx) || wtx.GetBlocksToMaturity() > 0 || depth < 0 || fConflicted)
            continue;

        CAmount nReceived, nSent, nFee;
        wtx.GetAccountAmounts(strAccount, nReceived, nSent, nFee, filter);

        if (nReceived != 0 && wtx.GetDepthInMainChain() >= nMinDepth && wtx.GetBlocksToMaturity() == 0)
            nBalance += nReceived;
        nBalance -= nSent + nFee;
    }

    // Tally internal accounting entries
    nBalance += walletdb.GetAccountCreditDebit(strAccount);

    return nBalance;
}

CAmount GetAccountBalance(const string& strAccount, int nMinDepth, const isminefilter& filter)
{
    CWalletDB walletdb(pwalletMain->strWalletFile);
    return GetAccountBalance(walletdb, strAccount, nMinDepth, filter);
}

Value getcoldstakingbalance(const Array& params, bool fHelp)
{
    if (fHelp || params.size() > 1)
        throw std::runtime_error(
            "getcoldstakingbalance ( \"account\" )\n"
            "\nIf account is not specified, returns the server's total available cold balance.\n"
            "If account is specified (DEPRECATED), returns the cold balance in the account.\n"
            "Note that the account \"\" is not the same as leaving the parameter out.\n"
            "The server total may be different to the balance in the default \"\" account.\n"
            "\nArguments:\n"
            "1. \"account\"      (string, optional) DEPRECATED. The selected account, or \"*\" for "
            "entire wallet. It may be the default account using \"\".\n"
            "\nResult:\n"
            "amount              (numeric) The total amount in nebl received for this account in P2CS "
            "contracts.\n"
            "\nExamples:\n"
            "\nThe total amount in the wallet\n"
            "getcoldstakingbalance"
            "\nAs a json rpc call\n"
            "getcoldstakingbalance \"*\"");

    LOCK2(cs_main, pwalletMain->cs_wallet);

    if (params.size() == 0)
        return ValueFromAmount(pwalletMain->GetColdStakingBalance());

    std::string strAccount = params[0].get_str();
    return ValueFromAmount(GetAccountBalance(strAccount, /*nMinDepth*/ 1, ISMINE_COLD));
}

Value getdelegatedbalance(const Array& params, bool fHelp)
{
    if (fHelp || params.size() > 1)
        throw std::runtime_error(
            "getdelegatedbalance ( \"account\" )\n"
            "\nIf account is not specified, returns the server's total available delegated balance (sum "
            "of all utxos delegated\n"
            "to a cold staking address to stake on behalf of addresses of this wallet).\n"
            "If account is specified (DEPRECATED), returns the cold balance in the account.\n"
            "Note that the account \"\" is not the same as leaving the parameter out.\n"
            "The server total may be different to the balance in the default \"\" account.\n"
            "\nArguments:\n"
            "1. \"account\"      (string, optional) DEPRECATED. The selected account, or \"*\" for "
            "entire wallet. It may be the default account using \"\".\n"
            "\nResult:\n"
            "amount              (numeric) The total amount in nebl received for this account in P2CS "
            "contracts.\n"
            "\nExamples:\n"
            "\nThe total amount in the wallet\n"
            "getdelegatedbalance \nAs a json rpc call\n"
            "getdelegatedbalance \"*\"");

    LOCK2(cs_main, pwalletMain->cs_wallet);

    if (params.size() == 0)
        return ValueFromAmount(pwalletMain->GetDelegatedBalance());

    std::string strAccount = params[0].get_str();
    return ValueFromAmount(GetAccountBalance(strAccount, /*nMinDepth*/ 1, ISMINE_SPENDABLE_DELEGATED));
}

Value getbalance(const Array& params, bool fHelp)
{
    if (fHelp || params.size() > 2)
        throw runtime_error(
            "getbalance [account] [minconf=1] [includeWatchonly=false] [includeDelegated=true]\n"
            "\n"
            "If [account] is not specified, returns the server's total available balance.\n"
            "If [account] is specified, returns the balance in the account."
            "\n"
            "\nArguments:\n"
            "1. \"account\"      (string, optional) DEPRECATED. The selected account, "
            "or \"*\" for entire wallet. It may be the default account using \"\".\n"
            "2. minconf          (numeric, optional, default=1) Only include "
            "transactions confirmed at least this many times.\n"
            "3. includeWatchonly (bool, optional, default=false) Also include balance "
            "in watchonly addresses (see 'importaddress')\n"
            "4. includeDelegated (bool, optional, default=true) Also include balance "
            "delegated to cold stakers\n");

    if (params.size() == 0)
        return ValueFromAmount(pwalletMain->GetBalance());

    int nMinDepth = 1;
    if (params.size() > 1)
        nMinDepth = params[1].get_int();
    if (params.size() > 1)
        nMinDepth = params[1].get_int();
    isminefilter filter = static_cast<isminefilter>(isminetype::ISMINE_SPENDABLE);
    if (params.size() > 2 && params[2].get_bool())
        filter = filter | static_cast<isminefilter>(isminetype::ISMINE_WATCH_ONLY);
    if (!(params.size() > 3) || params[3].get_bool())
        filter = filter | static_cast<isminefilter>(isminetype::ISMINE_SPENDABLE_DELEGATED);

    if (params[0].get_str() == "*") {
        // Calculate total balance a different way from GetBalance()
        // (GetBalance() sums up all unspent TxOuts)
        // getbalance and getbalance '*' 0 should return the same number.
        CAmount nBalance = 0;
        for (map<uint256, CWalletTx>::iterator it = pwalletMain->mapWallet.begin();
             it != pwalletMain->mapWallet.end(); ++it) {
            const CWalletTx& wtx = (*it).second;
            if (!wtx.IsTrusted())
                continue;

            CAmount                             allFee;
            string                              strSentAccount;
            list<pair<CTxDestination, CAmount>> listReceived;
            list<pair<CTxDestination, CAmount>> listSent;
            wtx.GetAmounts(listReceived, listSent, allFee, strSentAccount, filter);
            if (wtx.GetDepthInMainChain() >= nMinDepth && wtx.GetBlocksToMaturity() == 0) {
                for (const PAIRTYPE(CTxDestination, CAmount) & r : listReceived)
                    nBalance += r.second;
            }
            for (const PAIRTYPE(CTxDestination, CAmount) & r : listSent)
                nBalance -= r.second;
            nBalance -= allFee;
        }
        return ValueFromAmount(nBalance);
    }

    accountingDeprecationCheck();

    string strAccount = AccountFromValue(params[0]);

    CAmount nBalance = GetAccountBalance(strAccount, nMinDepth, filter);

    return ValueFromAmount(nBalance);
}

Value getunconfirmedbalance(const Array& params, bool fHelp)
{
    if (fHelp || params.size() > 0)
        throw std::runtime_error("getunconfirmedbalance\n"
                                 "Returns the server's total unconfirmed balance\n");

    LOCK2(cs_main, pwalletMain->cs_wallet);

    return ValueFromAmount(pwalletMain->GetUnconfirmedBalance());
}

Value getntp1balances(const Array& params, bool fHelp)
{
    if (fHelp || params.size() > 1)
        throw runtime_error("getntp1balances [minconf=1]\n");

    boost::shared_ptr<NTP1Wallet> ntp1wallet = boost::make_shared<NTP1Wallet>();

    int nMinDepth = 0;
    if (params.size() > 0)
        nMinDepth = params[0].get_int();

    ntp1wallet->setRetrieveFullMetadata(false);
    ntp1wallet->setMinMaxConfirmations(nMinDepth);
    ntp1wallet->update();

    int tokenCount = ntp1wallet->getNumberOfTokens();

    json_spirit::Object root;

    for (int i = 0; i < tokenCount; i++) {
        std::string tokenId   = ntp1wallet->getTokenID(i);
        std::string tokenName = ntp1wallet->getTokenName(tokenId);
        NTP1Int     balance   = ntp1wallet->getTokenBalance(tokenId);

        json_spirit::Object tokenJsonData;
        tokenJsonData.push_back(json_spirit::Pair("Name", tokenName));
        tokenJsonData.push_back(json_spirit::Pair("TokenId", tokenId));
        tokenJsonData.push_back(json_spirit::Pair("Balance", ToString(balance)));

        root.push_back(json_spirit::Pair(tokenId, tokenJsonData));
    }

    return json_spirit::Value(root);
}

Value getntp1balance(const Array& params, bool fHelp)
{
    if (fHelp || params.size() > 2)
        throw runtime_error("getntp1balance <tokenId/name> [minconf=1]\n");

    boost::shared_ptr<NTP1Wallet> ntp1wallet = boost::make_shared<NTP1Wallet>();

    int    nMinDepth = 0;
    string requestedToken;
    string requestedTokenLowerCase;
    if (params.size() > 0)
        requestedToken = params[0].get_str();
    if (params.size() > 1)
        nMinDepth = params[1].get_int();

    std::transform(requestedToken.cbegin(), requestedToken.cend(),
                   std::back_inserter(requestedTokenLowerCase), ::tolower);

    ntp1wallet->setRetrieveFullMetadata(false);
    ntp1wallet->setMinMaxConfirmations(nMinDepth);
    ntp1wallet->update();

    int tokenCount = ntp1wallet->getNumberOfTokens();

    json_spirit::Object root;

    for (int i = 0; i < tokenCount; i++) {
        std::string tokenId   = ntp1wallet->getTokenID(i);
        std::string tokenName = ntp1wallet->getTokenName(tokenId);
        std::transform(tokenName.begin(), tokenName.end(), tokenName.begin(), ::tolower);
        if (tokenId != requestedToken && tokenName != requestedTokenLowerCase) {
            continue;
        }

        NTP1Int balance = ntp1wallet->getTokenBalance(tokenId);

        return json_spirit::Value(ToString(balance));
    }

    return json_spirit::Value(root);
}

Value abandontransaction(const Array& params, bool fHelp)
{
    if (fHelp || params.size() != 1)
        throw std::runtime_error(
            "abandontransaction \"txid\"\n"
            "\nMark in-wallet transaction <txid> as abandoned\n"
            "This will mark this transaction and all its in-wallet descendants as abandoned which will "
            "allow\n"
            "for their inputs to be respent.  It can be used to replace \"stuck\" or evicted "
            "transactions.\n"
            "It only works on transactions which are not included in a block and are not currently in "
            "the mempool.\n"
            "It has no effect on transactions which are already conflicted or abandoned.\n"
            "\nArguments:\n"
            "1. \"txid\" (string, required) The transaction id\n"
            "\nResult:\n"
            "\nExamples:\n"
            "abandontransaction "
            "\"1075db55d416d3ca199f55b6084e2115b9345e16c5cf302fc80e9d5fbf5d48d\"");

    EnsureWalletIsUnlocked();

    LOCK2(cs_main, pwalletMain->cs_wallet);

    uint256 hash;
    hash.SetHex(params[0].get_str());

    if (!pwalletMain->mapWallet.count(hash))
        throw JSONRPCError(RPC_INVALID_ADDRESS_OR_KEY, "Invalid or non-wallet transaction id");
    if (!pwalletMain->AbandonTransaction(hash))
        throw JSONRPCError(RPC_INVALID_ADDRESS_OR_KEY, "Transaction not eligible for abandonment");

    return Value();
}

Value movecmd(const Array& params, bool fHelp)
{
    if (fHelp || params.size() < 3 || params.size() > 5)
        throw runtime_error("move <fromaccount> <toaccount> <amount> [minconf=1] [comment]\n"
                            "Move from one account in your wallet to another.");

    accountingDeprecationCheck();

    string  strFrom = AccountFromValue(params[0]);
    string  strTo   = AccountFromValue(params[1]);
    CAmount nAmount = AmountFromValue(params[2]);

    if (params.size() > 3)
        // unused parameter, used to be nMinDepth, keep type-checking it though
        (void)params[3].get_int();
    string strComment;
    if (params.size() > 4)
        strComment = params[4].get_str();

    CWalletDB walletdb(pwalletMain->strWalletFile);
    if (!walletdb.TxnBegin())
        throw JSONRPCError(RPC_DATABASE_ERROR, "database error");

    int64_t nNow = GetAdjustedTime();

    // Debit
    CAccountingEntry debit;
    debit.nOrderPos       = pwalletMain->IncOrderPosNext(&walletdb);
    debit.strAccount      = strFrom;
    debit.nCreditDebit    = -nAmount;
    debit.nTime           = nNow;
    debit.strOtherAccount = strTo;
    debit.strComment      = strComment;
    pwalletMain->AddAccountingEntry(debit, walletdb);

    // Credit
    CAccountingEntry credit;
    credit.nOrderPos       = pwalletMain->IncOrderPosNext(&walletdb);
    credit.strAccount      = strTo;
    credit.nCreditDebit    = nAmount;
    credit.nTime           = nNow;
    credit.strOtherAccount = strFrom;
    credit.strComment      = strComment;
    pwalletMain->AddAccountingEntry(credit, walletdb);

    if (!walletdb.TxnCommit())
        throw JSONRPCError(RPC_DATABASE_ERROR, "database error");

    return true;
}

Value sendfrom(const Array& params, bool fHelp)
{
    if (fHelp || params.size() < 3 || params.size() > 6)
        throw runtime_error(
            "sendfrom <fromaccount> <toneblioaddress> <amount> [minconf=1] [comment] [comment-to]\n"
            "<amount> is a real and is rounded to the nearest 0.000001" +
            HelpRequiringPassphrase());

    string          strAccount = AccountFromValue(params[0]);
    CBitcoinAddress address(params[1].get_str());
    if (!address.IsValid())
        throw JSONRPCError(RPC_INVALID_ADDRESS_OR_KEY, "Invalid neblio address");
    CAmount nAmount = AmountFromValue(params[2]);

    int nMinDepth = 1;
    if (params.size() > 3)
        nMinDepth = params[3].get_int();

    CWalletTx wtx;
    wtx.strFromAccount = strAccount;
    if (params.size() > 4 && params[4].type() != null_type && !params[4].get_str().empty())
        wtx.mapValue["comment"] = params[4].get_str();
    if (params.size() > 5 && params[5].type() != null_type && !params[5].get_str().empty())
        wtx.mapValue["to"] = params[5].get_str();

    EnsureWalletIsUnlocked();

    // Check funds
    CAmount nBalance = GetAccountBalance(strAccount, nMinDepth,
                                         static_cast<isminefilter>(isminetype::ISMINE_SPENDABLE_ALL));
    if (nAmount > nBalance)
        throw JSONRPCError(RPC_WALLET_INSUFFICIENT_FUNDS, "Account has insufficient funds");

    // Send
    string strError = pwalletMain->SendMoneyToDestination(address.Get(), nAmount, wtx);
    if (strError != "")
        throw JSONRPCError(RPC_WALLET_ERROR, strError);

    return wtx.GetHash().GetHex();
}

Value sendmany(const Array& params, bool fHelp)
{
    if (fHelp || params.size() < 2 || params.size() > 5)
        throw runtime_error(
            "sendmany <fromaccount (must be empty, unsupported)> {address:amount,...} or \n"
            "sendmany <fromaccount (must be empty, unsupported)> [{address:amount},...]\n"
            "[comment]\n"
            "amounts are double-precision floating point numbers" +
            HelpRequiringPassphrase());

    string strAccount = params[0].get_str();
    if (!strAccount.empty()) {
        throw std::runtime_error("Accounts are not supported anymore. The account field must be empty");
    }
    Object sendTo = params[1].get_obj();

    // Get NTP1 wallet
    boost::shared_ptr<NTP1Wallet> ntp1wallet = boost::make_shared<NTP1Wallet>();
    ntp1wallet->setRetrieveFullMetadata(false);
    ntp1wallet->update();

    CWalletTx wtx;
    if (params.size() > 2 && params[2].type() != null_type && !params[2].get_str().empty())
        wtx.mapValue["comment"] = params[2].get_str();

    vector<pair<CScript, CAmount>> vecSend;

    CAmount totalAmount = 0;
    for (const Pair& s : sendTo) {
        CBitcoinAddress address(s.name_);
        if (!address.IsValid())
            throw JSONRPCError(RPC_INVALID_ADDRESS_OR_KEY, string("Invalid neblio address: ") + s.name_);

        CScript scriptPubKey;
        scriptPubKey.SetDestination(address.Get());
        CAmount nAmount = AmountFromValue(s.value_);

        totalAmount += nAmount;

        vecSend.push_back(make_pair(scriptPubKey, nAmount));
    }

    EnsureWalletIsUnlocked();

    // Check funds
    CAmount nBalance = pwalletMain->GetBalance();
    if (totalAmount > nBalance)
        throw JSONRPCError(RPC_WALLET_INSUFFICIENT_FUNDS, "Insufficient funds");

    std::vector<NTP1SendTokensOneRecipientData> ntp1recipients =
        GetNTP1RecipientsVector(sendTo, ntp1wallet);

    // initial selection of NTP1 tokens
    NTP1SendTxData tokenSelector;
    tokenSelector.selectNTP1Tokens(ntp1wallet, std::vector<COutPoint>(), ntp1recipients, false);

    // Send
    CReserveKey keyChange(pwalletMain.get());
    CAmount     nFeeRequired = 0;

    bool fCreated = pwalletMain->CreateTransaction(vecSend, wtx, keyChange, nFeeRequired, tokenSelector);
    if (!fCreated) {
        if (totalAmount + nFeeRequired > pwalletMain->GetBalance())
            throw JSONRPCError(RPC_WALLET_INSUFFICIENT_FUNDS, "Insufficient funds");
        throw JSONRPCError(RPC_WALLET_ERROR, "Transaction creation failed");
    }

    // verify the NTP1 transaction before commiting
    try {
        std::vector<std::pair<CTransaction, NTP1Transaction>> inputsTxs =
            NTP1Transaction::GetAllNTP1InputsOfTx(wtx, false);
        NTP1Transaction ntp1tx;
        ntp1tx.readNTP1DataFromTx(wtx, inputsTxs);
    } catch (std::exception& ex) {
        printf("An invalid NTP1 transaction was created; an exception was thrown: %s\n", ex.what());
        throw std::runtime_error(
            "Unable to create the transaction. The transaction created would result in an invalid "
            "transaction. Please report your transaction details to the Neblio team. The "
            "error is: " +
            std::string(ex.what()));
    }
    if (!pwalletMain->CommitTransaction(wtx, keyChange))
        throw JSONRPCError(RPC_WALLET_ERROR, "Transaction commit failed");

    return wtx.GetHash().GetHex();
}

Value addmultisigaddress(const Array& params, bool fHelp)
{
    if (fHelp || params.size() < 2 || params.size() > 3) {
        string msg = "addmultisigaddress <nrequired> <'[\"key\",\"key\"]'> [account]\n"
                     "Add a nrequired-to-sign multisignature address to the wallet\"\n"
                     "each key is a neblio address or hex-encoded public key\n"
                     "If [account] is specified, assign address to [account].";
        throw runtime_error(msg);
    }

    int          nRequired = params[0].get_int();
    const Array& keys      = params[1].get_array();
    string       strAccount;
    if (params.size() > 2)
        strAccount = AccountFromValue(params[2]);

    // Gather public keys
    if (nRequired < 1)
        throw runtime_error("a multisignature address must require at least one key to redeem");
    if ((int)keys.size() < nRequired)
        throw runtime_error(strprintf("not enough keys supplied "
                                      "(got %" PRIszu " keys, but need at least %d to redeem)",
                                      keys.size(), nRequired));
    std::vector<CKey> pubkeys;
    pubkeys.resize(keys.size());
    for (unsigned int i = 0; i < keys.size(); i++) {
        const std::string& ks = keys[i].get_str();

        // Case 1: Bitcoin address and we have full public key:
        CBitcoinAddress address(ks);
        if (address.IsValid()) {
            CKeyID keyID;
            if (!address.GetKeyID(keyID))
                throw runtime_error(strprintf("%s does not refer to a key", ks.c_str()));
            CPubKey vchPubKey;
            if (!pwalletMain->GetPubKey(keyID, vchPubKey))
                throw runtime_error(strprintf("no full public key for address %s", ks.c_str()));
            if (!vchPubKey.IsValid() || !pubkeys[i].SetPubKey(vchPubKey))
                throw runtime_error(" Invalid public key: " + ks);
        }

        // Case 2: hex public key
        else if (IsHex(ks)) {
            CPubKey vchPubKey(ParseHex(ks));
            if (!vchPubKey.IsValid() || !pubkeys[i].SetPubKey(vchPubKey))
                throw runtime_error(" Invalid public key: " + ks);
        } else {
            throw runtime_error(" Invalid public key: " + ks);
        }
    }

    // Construct using pay-to-script-hash:
    CScript inner;
    inner.SetMultisig(nRequired, pubkeys);
    CScriptID innerID = inner.GetID();
    if (!pwalletMain->AddCScript(inner))
        throw runtime_error("AddCScript() failed");

    pwalletMain->SetAddressBookEntry(innerID, strAccount);
    return CBitcoinAddress(innerID).ToString();
}

Value addredeemscript(const Array& params, bool fHelp)
{
    if (fHelp || params.size() < 1 || params.size() > 2) {
        string msg = "addredeemscript <redeemScript> [account]\n"
                     "Add a P2SH address with a specified redeemScript to the wallet.\n"
                     "If [account] is specified, assign address to [account].";
        throw runtime_error(msg);
    }

    string strAccount;
    if (params.size() > 1)
        strAccount = AccountFromValue(params[1]);

    // Construct using pay-to-script-hash:
    vector<unsigned char> innerData = ParseHexV(params[0], "redeemScript");
    CScript               inner(innerData.begin(), innerData.end());
    CScriptID             innerID = inner.GetID();
    if (!pwalletMain->AddCScript(inner))
        throw runtime_error("AddCScript() failed");

    pwalletMain->SetAddressBookEntry(innerID, strAccount);
    return CBitcoinAddress(innerID).ToString();
}

struct tallyitem
{
    CAmount              nAmount;
    int                  nConf;
    std::vector<uint256> txids;
    tallyitem()
    {
        nAmount = 0;
        nConf   = std::numeric_limits<int>::max();
    }
};

Value ListReceived(const Array& params, bool fByAccounts)
{
    // Minimum confirmations
    int nMinDepth = 1;
    if (params.size() > 0)
        nMinDepth = params[0].get_int();

    // Whether to include empty accounts
    bool fIncludeEmpty = false;
    if (params.size() > 1)
        fIncludeEmpty = params[1].get_bool();

    isminefilter filter = static_cast<isminefilter>(isminetype::ISMINE_SPENDABLE_ALL);
    if (params.size() > 2)
        if (params[2].get_bool())
            filter = filter | static_cast<isminefilter>(isminetype::ISMINE_WATCH_ONLY);

    // Tally
    map<CBitcoinAddress, tallyitem> mapTally;
    for (map<uint256, CWalletTx>::iterator it = pwalletMain->mapWallet.begin();
         it != pwalletMain->mapWallet.end(); ++it) {
        const CWalletTx& wtx = (*it).second;

        if (wtx.IsCoinBase() || wtx.IsCoinStake() || !IsFinalTx(wtx))
            continue;

        int nDepth = wtx.GetDepthInMainChain();
        if (nDepth < nMinDepth)
            continue;

        for (const CTxOut& txout : wtx.vout) {
            CTxDestination address;
            if (!ExtractDestination(txout.scriptPubKey, address) ||
                !IsMineCheck(IsMine(*pwalletMain, address), static_cast<isminetype>(filter)))
                continue;

            tallyitem& item = mapTally[address];
            item.nAmount += txout.nValue;
            item.nConf = min(item.nConf, nDepth);
            item.txids.push_back(wtx.GetHash());
        }
    }

    // Reply
    Array                  ret;
    map<string, tallyitem> mapAccountTally;
    const auto             addrBook = pwalletMain->mapAddressBook.getInternalMap();
    for (const auto& item : addrBook) {
        const CBitcoinAddress&                    address    = item.first;
        const string&                             strAccount = item.second.name;
        map<CBitcoinAddress, tallyitem>::iterator it         = mapTally.find(address);
        if (it == mapTally.end() && !fIncludeEmpty)
            continue;

        CAmount nAmount = 0;
        int     nConf   = std::numeric_limits<int>::max();
        if (it != mapTally.end()) {
            nAmount = (*it).second.nAmount;
            nConf   = (*it).second.nConf;
        }

        if (fByAccounts) {
            tallyitem& item = mapAccountTally[strAccount];
            item.nAmount += nAmount;
            item.nConf = min(item.nConf, nConf);
        } else {
            Object obj;
            obj.push_back(Pair("address", address.ToString()));
            obj.push_back(Pair("account", strAccount));
            obj.push_back(Pair("amount", ValueFromAmount(nAmount)));
            obj.push_back(Pair("confirmations", (nConf == std::numeric_limits<int>::max() ? 0 : nConf)));
            json_spirit::Array transactions;
            if (it != mapTally.end()) {
                for (const uint256& _item : (*it).second.txids) {
                    transactions.push_back(_item.GetHex());
                }
            }
            obj.push_back(Pair("txids", transactions));
            ret.push_back(obj);
        }
    }

    if (fByAccounts) {
        for (map<string, tallyitem>::iterator it = mapAccountTally.begin(); it != mapAccountTally.end();
             ++it) {
            CAmount nAmount = (*it).second.nAmount;
            int     nConf   = (*it).second.nConf;
            Object  obj;
            obj.push_back(Pair("account", (*it).first));
            obj.push_back(Pair("amount", ValueFromAmount(nAmount)));
            obj.push_back(Pair("confirmations", (nConf == std::numeric_limits<int>::max() ? 0 : nConf)));
            ret.push_back(obj);
        }
    }

    return ret;
}

Value listreceivedbyaddress(const Array& params, bool fHelp)
{
    if (fHelp || params.size() > 2)
        throw runtime_error(
            "listreceivedbyaddress [minconf=1] [includeempty=false] [includeWatchonly=false]\n"
            "[minconf] is the minimum number of confirmations before payments are included.\n"
            "[includeempty] whether to include addresses that haven't received any payments.\n"
            "Returns an array of objects containing:\n"
            "  \"address\" : receiving address\n"
            "  \"account\" : the account of the receiving address\n"
            "  \"amount\" : total amount received by the address\n"
            "  \"confirmations\" : number of confirmations of the most recent transaction included");

    return ListReceived(params, false);
}

Value listreceivedbyaccount(const Array& params, bool fHelp)
{
    if (fHelp || params.size() > 2)
        throw runtime_error(
            "listreceivedbyaccount [minconf=1] [includeempty=false] [includeWatchonly=false]\n"
            "[minconf] is the minimum number of confirmations before payments are included.\n"
            "[includeempty] whether to include accounts that haven't received any payments.\n"
            "Returns an array of objects containing:\n"
            "  \"account\" : the account of the receiving addresses\n"
            "  \"amount\" : total amount received by addresses with this account\n"
            "  \"confirmations\" : number of confirmations of the most recent transaction included");

    accountingDeprecationCheck();

    return ListReceived(params, true);
}

static void MaybePushAddress(Object& entry, const CTxDestination& dest)
{
    CBitcoinAddress addr;
    if (addr.Set(dest))
        entry.push_back(Pair("address", addr.ToString()));
}

void ListTransactions(const CWalletTx& wtx, const string& strAccount, int nMinDepth, bool fLong,
                      const isminefilter& filter, Array& ret)
{
    CAmount                             nFee;
    string                              strSentAccount;
    list<pair<CTxDestination, CAmount>> listReceived;
    list<pair<CTxDestination, CAmount>> listSent;

    wtx.GetAmounts(listReceived, listSent, nFee, strSentAccount, filter);

    bool fAllAccounts = (strAccount == string("*"));

    // Sent
    if ((!wtx.IsCoinStake()) && (!listSent.empty() || nFee != 0) &&
        (fAllAccounts || strAccount == strSentAccount)) {
        for (const PAIRTYPE(CTxDestination, CAmount) & s : listSent) {
            Object entry;
            entry.push_back(Pair("account", strSentAccount));
            MaybePushAddress(entry, s.first);
            entry.push_back(Pair("category", "send"));
            entry.push_back(Pair("amount", ValueFromAmount(-s.second)));
            entry.push_back(Pair("fee", ValueFromAmount(-nFee)));
            entry.push_back(Pair("blockheight",
                                 CTxDB().GetBestChainHeight().value_or(0) - wtx.GetDepthInMainChain()));
            if (fLong)
                WalletTxToJSON(wtx, entry);
            ret.push_back(entry);
        }
    }

    // Received
    int depthInMainChain = wtx.GetDepthInMainChain();
    if (listReceived.size() > 0 && depthInMainChain >= nMinDepth) {
        bool stop = false;
        for (const PAIRTYPE(CTxDestination, CAmount) & r : listReceived) {
            string account;
            if (const auto entry = pwalletMain->mapAddressBook.get(r.first))
                account = entry->name;
            if (fAllAccounts || (account == strAccount)) {
                Object entry;
                entry.push_back(Pair("account", account));
                MaybePushAddress(entry, r.first);
                if (wtx.IsCoinBase() || wtx.IsCoinStake()) {
                    if (wtx.GetDepthInMainChain() < 1)
                        entry.push_back(Pair("category", "orphan"));
                    else if (wtx.GetBlocksToMaturity() > 0)
                        entry.push_back(Pair("category", "immature"));
                    else
                        entry.push_back(Pair("category", "generate"));
                } else {
                    entry.push_back(Pair("category", "receive"));
                }
                if (!wtx.IsCoinStake())
                    entry.push_back(Pair("amount", ValueFromAmount(r.second)));
                else {
                    entry.push_back(Pair("amount", ValueFromAmount(-nFee)));
                    stop = true; // only one coinstake output
                }
                entry.push_back(Pair("blockheight", 1 + CTxDB().GetBestChainHeight().value_or(0) -
                                                        wtx.GetDepthInMainChain()));
                if (fLong)
                    WalletTxToJSON(wtx, entry);
                ret.push_back(entry);
            }
            if (stop)
                break;
        }
    }
}

void AcentryToJSON(const CAccountingEntry& acentry, const string& strAccount, Array& ret)
{
    bool fAllAccounts = (strAccount == string("*"));

    if (fAllAccounts || acentry.strAccount == strAccount) {
        Object entry;
        entry.push_back(Pair("account", acentry.strAccount));
        entry.push_back(Pair("category", "move"));
        entry.push_back(Pair("time", (int64_t)acentry.nTime));
        entry.push_back(Pair("amount", ValueFromAmount(acentry.nCreditDebit)));
        entry.push_back(Pair("otheraccount", acentry.strOtherAccount));
        entry.push_back(Pair("comment", acentry.strComment));
        ret.push_back(entry);
    }
}

Value listtransactions(const Array& params, bool fHelp)
{
    if (fHelp || params.size() > 3)
        throw runtime_error("listtransactions [account] [count=10] [from=0] [includeWatchonly=false] "
                            "[includeDelegated=true] [includeCold=true]\n"
                            "Returns up to [count] most recent transactions skipping the first [from] "
                            "transactions for account [account].");

    string strAccount = "*";
    if (params.size() > 0)
        strAccount = params[0].get_str();
    int nCount = 10;
    if (params.size() > 1)
        nCount = params[1].get_int();
    int nFrom = 0;
    if (params.size() > 2)
        nFrom = params[2].get_int();

    isminefilter filter = static_cast<isminefilter>(isminetype::ISMINE_SPENDABLE);
    if (params.size() > 3 && params[3].get_bool())
        filter = filter | static_cast<isminefilter>(isminetype::ISMINE_WATCH_ONLY);
    if (!(params.size() > 4) || params[4].get_bool())
        filter = filter | static_cast<isminefilter>(isminetype::ISMINE_SPENDABLE_DELEGATED);
    if (!(params.size() > 5) || params[5].get_bool())
        filter = filter | static_cast<isminefilter>(isminetype::ISMINE_COLD);

    if (nCount < 0)
        throw JSONRPCError(RPC_INVALID_PARAMETER, "Negative count");
    if (nFrom < 0)
        throw JSONRPCError(RPC_INVALID_PARAMETER, "Negative from");

    Array ret;

    std::list<CAccountingEntry> acentries;
    CWallet::TxItems            txOrdered = pwalletMain->OrderedTxItems(acentries, strAccount);

    // iterate backwards until we have nCount items to return:
    for (CWallet::TxItems::reverse_iterator it = txOrdered.rbegin(); it != txOrdered.rend(); ++it) {
        CWalletTx* const pwtx = (*it).second.first;
        if (pwtx != 0)
            ListTransactions(*pwtx, strAccount, 0, true, filter, ret);
        CAccountingEntry* const pacentry = (*it).second.second;
        if (pacentry != 0)
            AcentryToJSON(*pacentry, strAccount, ret);

        if ((int)ret.size() >= (nCount + nFrom))
            break;
    }
    // ret is newest to oldest

    if (nFrom > (int)ret.size())
        nFrom = ret.size();
    if ((nFrom + nCount) > (int)ret.size())
        nCount = ret.size() - nFrom;
    Array::iterator first = ret.begin();
    std::advance(first, nFrom);
    Array::iterator last = ret.begin();
    std::advance(last, nFrom + nCount);

    if (last != ret.end())
        ret.erase(last, ret.end());
    if (first != ret.begin())
        ret.erase(ret.begin(), first);

    std::reverse(ret.begin(), ret.end()); // Return oldest to newest

    return ret;
}

Value listaccounts(const Array& params, bool fHelp)
{
    if (fHelp || params.size() > 1)
        throw runtime_error(
            "listaccounts [minconf=1] [includeWatchonly=false]\n"
            "Returns Object that has account names as keys, account balances as values.");

    accountingDeprecationCheck();

    int nMinDepth = 1;
    if (params.size() > 0)
        nMinDepth = params[0].get_int();

    isminefilter includeWatchonly = static_cast<isminefilter>(isminetype::ISMINE_SPENDABLE);
    if (params.size() > 1 && params[1].get_bool())
        includeWatchonly = includeWatchonly | static_cast<isminefilter>(isminetype::ISMINE_WATCH_ONLY);

    map<string, CAmount> mapAccountBalances;
    const auto           addrBook = pwalletMain->mapAddressBook.getInternalMap();
    for (const auto& entry : addrBook) {
        if (IsMineCheck(IsMine(*pwalletMain, entry.first),
                        static_cast<isminetype>(includeWatchonly))) // This address belongs to me
            mapAccountBalances[entry.second.name] = 0;
    }

    for (map<uint256, CWalletTx>::iterator it = pwalletMain->mapWallet.begin();
         it != pwalletMain->mapWallet.end(); ++it) {
        const CWalletTx&                    wtx = (*it).second;
        CAmount                             nFee;
        string                              strSentAccount;
        list<pair<CTxDestination, CAmount>> listReceived;
        list<pair<CTxDestination, CAmount>> listSent;
        bool                                fConflicted = false;
        int                                 nDepth      = wtx.GetDepthAndMempool(fConflicted);
        if (wtx.GetBlocksToMaturity() > 0 || nDepth < 0 || fConflicted)
            continue;
        wtx.GetAmounts(listReceived, listSent, nFee, strSentAccount, includeWatchonly);
        mapAccountBalances[strSentAccount] -= nFee;
        for (const PAIRTYPE(CTxDestination, CAmount) & s : listSent)
            mapAccountBalances[strSentAccount] -= s.second;
        if (nDepth >= nMinDepth && wtx.GetBlocksToMaturity() == 0) {
            for (const PAIRTYPE(CTxDestination, CAmount) & r : listReceived)
                if (const auto en = pwalletMain->mapAddressBook.get(r.first))
                    mapAccountBalances[en->name] += r.second;
                else
                    mapAccountBalances[""] += r.second;
        }
    }

    list<CAccountingEntry> acentries;
    CWalletDB(pwalletMain->strWalletFile).ListAccountCreditDebit("*", acentries);
    for (const CAccountingEntry& entry : acentries)
        mapAccountBalances[entry.strAccount] += entry.nCreditDebit;

    Object ret;
    for (const PAIRTYPE(const string, CAmount) & accountBalance : mapAccountBalances) {
        ret.push_back(Pair(accountBalance.first, ValueFromAmount(accountBalance.second)));
    }
    return ret;
}

Value listsinceblock(const Array& params, bool fHelp)
{
    if (fHelp)
        throw runtime_error(
            "listsinceblock [blockhash] [target-confirmations] [include-removed=true] "
            "[include-watchonly=false]\n"
            "Get all transactions in blocks since block [blockhash], or all transactions if omitted. If "
            "include-removed is true, transactions in orphans will be included.");

    LOCK(cs_main);

    CBlockIndex* pindex          = nullptr;
    int          target_confirms = 1;
    isminefilter filter          = static_cast<isminefilter>(isminetype::ISMINE_SPENDABLE_ALL) |
                          static_cast<isminefilter>(isminetype::ISMINE_COLD);

    std::vector<uint256> nonMainChain;

    if (params.size() > 0 && !params[0].get_str().empty()) {
        uint256 blockId = 0;

        blockId.SetHex(params[0].get_str());
        auto it = mapBlockIndex.find(blockId);
        if (it == mapBlockIndex.cend()) {
            throw JSONRPCError(RPC_INVALID_ADDRESS_OR_KEY, "Block not found");
        }
        pindex = it->second.get();

        // find the common ancestor if this block is not in mainchain
        while (pindex && !pindex->IsInMainChain(CTxDB()) && pindex->pprev) {
            nonMainChain.push_back(*pindex->phashBlock);
            pindex = pindex->pprev.get();
        }
    }

    if (params.size() > 1) {
        target_confirms = params[1].get_int();

        if (target_confirms < 1)
            throw JSONRPCError(RPC_INVALID_PARAMETER, "Invalid parameter");
    }

    int depth = pindex ? (1 + CTxDB().GetBestChainHeight().value_or(0) - pindex->nHeight) : -1;

    Array transactions;
    Array removed;

    for (map<uint256, CWalletTx>::iterator it = pwalletMain->mapWallet.begin();
         it != pwalletMain->mapWallet.end(); it++) {
        CWalletTx tx = (*it).second;

        if (depth == -1 || tx.GetDepthInMainChain() < depth)
            ListTransactions(tx, "*", 0, true, filter, transactions);
    }

    bool includeRemoved = true;
    if (params.size() > 2) {
        includeRemoved = params[2].get_bool();
    }

    CTxDB txdb;
    if (includeRemoved) {
        for (const uint256& h : nonMainChain) {
            CBlock block;
            if (txdb.ReadBlock(h, block, true)) {
                for (const CTransaction& tx : block.vtx) {
                    auto it = pwalletMain->mapWallet.find(tx.GetHash());
                    if (it != pwalletMain->mapWallet.cend()) {
                        // We want all transactions regardless of confirmation count to appear here,
                        // even negative confirmation ones, hence the big negative.
                        ListTransactions(it->second, "*", -100000000, true, filter, removed);
                    }
                }
            }
        }
    }

    uint256 lastblock;

    if (target_confirms == 1) {
        lastblock = txdb.GetBestBlockHash();
    } else {
        int target_height = CTxDB().GetBestChainHeight().value_or(0) + 1 - target_confirms;

        CBlockIndex* block;
        for (block = txdb.GetBestBlockIndex().get(); block && block->nHeight > target_height;
             block = boost::atomic_load(&block->pprev).get()) {
        }

        lastblock = block ? block->GetBlockHash() : 0;
    }

    Object ret;
    ret.push_back(Pair("transactions", transactions));
    if (includeRemoved) {
        ret.push_back(Pair("removed", removed));
    }
    ret.push_back(Pair("lastblock", lastblock.GetHex()));

    return ret;
}

Value gettransaction(const Array& params, bool fHelp)
{
    if (fHelp || params.size() < 1 || params.size() > 2)
        throw runtime_error(
            "gettransaction <txid> [ignoreNTP1=false] [includeWatchonly=false]\n"
            "Get detailed information about <txid>. Not ignoring NTP1 will try to retireve "
            "NTP1 data from the database. This won't work if the transaction is not in the blockchain.");

    uint256 hash;
    hash.SetHex(params[0].get_str());

    Object entry;

    bool fIgnoreNTP1 = false;
    if (params.size() > 1)
        fIgnoreNTP1 = params[1].get_bool();

    isminefilter filter = static_cast<isminefilter>(isminetype::ISMINE_SPENDABLE_ALL) |
                          static_cast<isminefilter>(isminetype::ISMINE_COLD);
    if (params.size() > 2 && params[2].get_bool())
        filter = filter | static_cast<isminefilter>(isminetype::ISMINE_WATCH_ONLY);

    if (pwalletMain->mapWallet.count(hash)) {
        const CWalletTx& wtx = pwalletMain->mapWallet[hash];

        TxToJSON(wtx, 0, entry, fIgnoreNTP1);

        CAmount nCredit = wtx.GetCredit(filter);
        CAmount nDebit  = wtx.GetDebit(filter);
        CAmount nNet    = nCredit - nDebit;
        CAmount nFee    = (wtx.IsFromMe(filter) ? wtx.GetValueOut() - nDebit : 0);

        entry.push_back(Pair("amount", ValueFromAmount(nNet - nFee)));
        if (wtx.IsFromMe(filter))
            entry.push_back(Pair("fee", ValueFromAmount(nFee)));

        WalletTxToJSON(wtx, entry);

        Array details;
        ListTransactions(pwalletMain->mapWallet[hash], "*", 0, false, filter, details);
        entry.push_back(Pair("details", details));

        CDataStream ssTx(SER_NETWORK, PROTOCOL_VERSION);
        ssTx << wtx;
        std::string txHex = HexStr(ssTx.begin(), ssTx.end());
        entry.push_back(Pair("hex", txHex));
    } else {
        CTransaction tx;
        uint256      hashBlock = 0;
        if (GetTransaction(hash, tx, hashBlock)) {
            TxToJSON(tx, 0, entry, fIgnoreNTP1);
            if (hashBlock == 0)
                entry.push_back(Pair("confirmations", 0));
            else {
                entry.push_back(Pair("blockhash", hashBlock.GetHex()));
                BlockIndexMapType::iterator mi = mapBlockIndex.find(hashBlock);
                if (mi != mapBlockIndex.end() && (*mi).second) {
                    CBlockIndexSmartPtr pindex = boost::atomic_load(&mi->second);
                    if (pindex->IsInMainChain(CTxDB()))
                        entry.push_back(
                            Pair("confirmations",
                                 1 + CTxDB().GetBestChainHeight().value_or(0) - pindex->nHeight));
                    else
                        entry.push_back(Pair("confirmations", 0));
                }
            }
        } else
            throw JSONRPCError(RPC_INVALID_ADDRESS_OR_KEY, "No information available about transaction");
    }

    return entry;
}

Value backupwallet(const Array& params, bool fHelp)
{
    if (fHelp || params.size() != 1)
        throw runtime_error("backupwallet <destination>\n"
                            "Safely copies wallet.dat to destination, which can be a directory or a "
                            "path with filename.");

    string strDest = params[0].get_str();
    if (!BackupWallet(*pwalletMain, strDest))
        throw JSONRPCError(RPC_WALLET_ERROR, "Error: Wallet backup failed!");

    return Value::null;
}

Value keypoolrefill(const Array& params, bool fHelp)
{
    if (fHelp || params.size() > 1)
        throw runtime_error("keypoolrefill [new-size]\n"
                            "Fills the keypool." +
                            HelpRequiringPassphrase());

    unsigned int nSize = max(GetArg("-keypool", 100), (int64_t)0);
    if (params.size() > 0) {
        if (params[0].get_int() < 0)
            throw JSONRPCError(RPC_INVALID_PARAMETER, "Invalid parameter, expected valid size");
        nSize = (unsigned int)params[0].get_int();
    }

    EnsureWalletIsUnlocked();

    pwalletMain->TopUpKeyPool(nSize);

    if (pwalletMain->GetKeyPoolSize() < nSize)
        throw JSONRPCError(RPC_WALLET_ERROR, "Error refreshing keypool.");

    return Value::null;
}

Value getwalletinfo(const Array& params, bool fHelp)
{
    if (fHelp || params.size() != 0)
        throw std::runtime_error(
            "getwalletinfo\n"
            "Returns an object containing various wallet state info.\n"

            "\nResult:\n"
            "{\n"
            "  \"walletversion\": xxxxx,                  (numeric) the wallet version\n"
            "  \"balance\": xxxxxxx,                      (numeric) the total nebl balance of the "
            "wallet "
            "(cold balance excluded)\n"
            //            "  \"delegated_balance\": xxxxx,              (numeric) the neblio balance held
            //            in P2CS (cold " "staking) contracts\n" "  \"cold_staking_balance\": xx,
            //            (numeric) the neblio balance held in cold " "staking addresses\n"
            "  \"unconfirmed_balance\": xxx,              (numeric) the total unconfirmed balance of "
            "the wallet in nebls\n"
            "  \"immature_delegated_balance\": xxxxxx,    (numeric) the delegated immature balance of "
            "the wallet in nebls\n"
            "  \"immature_cold_staking_balance\": xxxxxx, (numeric) the cold-staking immature balance "
            "of the wallet in nebls\n"
            //            "  \"immature_balance\": xxxxxx,              (numeric) the total immature
            //            balance of the " "wallet in nebls\n"
            "  \"txcount\": xxxxxxx,                      (numeric) the total number of transactions in "
            "the wallet\n"
            "  \"keypoololdest\": xxxxxx,                 (numeric) the timestamp (seconds since GMT "
            "epoch) of the oldest pre-generated key in the key pool\n"
            "  \"keypoolsize\": xxxx,                     (numeric) how many new keys are "
            "pre-generated\n"
            "  \"unlocked_until\": ttt,                   (numeric) the timestamp in seconds since "
            "epoch (midnight Jan 1 1970 GMT) that the wallet is unlocked for transfers, or 0 if the "
            "wallet is locked\n"
            //            "  \"paytxfee\": x.xxxx,                      (numeric) the transaction fee
            //            configuration, " "set in nebl/kB\n"
            "}\n"
            "\nExamples:\n"
            "getwalletinfo");

    LOCK2(cs_main, pwalletMain->cs_wallet);

    json_spirit::Object obj;
    obj.push_back(Pair("walletversion", pwalletMain->GetVersion()));
    obj.push_back(Pair("balance", ValueFromAmount(pwalletMain->GetBalance())));
    obj.push_back(Pair("delegated_balance", ValueFromAmount(pwalletMain->GetDelegatedBalance())));
    obj.push_back(Pair("cold_staking_balance", ValueFromAmount(pwalletMain->GetColdStakingBalance())));
    obj.push_back(Pair("unconfirmed_balance", ValueFromAmount(pwalletMain->GetUnconfirmedBalance())));
    obj.push_back(Pair("immature_balance", ValueFromAmount(pwalletMain->GetImmatureBalance())));
    obj.push_back(
        Pair("immature_delegated_balance", ValueFromAmount(pwalletMain->GetImmatureDelegatedBalance())));
    obj.push_back(Pair("immature_cold_staking_balance",
                       ValueFromAmount(pwalletMain->GetImmatureColdStakingBalance())));
    obj.push_back(Pair("txcount", (int)pwalletMain->mapWallet.size()));
    obj.push_back(Pair("keypoololdest", pwalletMain->GetOldestKeyPoolTime()));
    obj.push_back(Pair("keypoolsize", (int)pwalletMain->GetKeyPoolSize()));
    if (pwalletMain->IsCrypted())
        obj.push_back(Pair("unlocked_until", nWalletUnlockTime));
    //    obj.push_back(Pair("paytxfee", ValueFromAmount(payTxFee.GetFeePerK())));
    return obj;
}

void ThreadTopUpKeyPool(void* /*parg*/)
{
    // Make this thread recognisable as the key-topping-up thread
    RenameThread("neblio-key-top");

    pwalletMain->TopUpKeyPool();
}

void ThreadCleanWalletPassphrase(void* parg)
{
    // Make this thread recognisable as the wallet relocking thread
    RenameThread("neblio-lock-wa");

    int64_t nMyWakeTime = GetTimeMillis() + *((int64_t*)parg) * 1000;

    ENTER_CRITICAL_SECTION(cs_nWalletUnlockTime);

    if (nWalletUnlockTime == 0) {
        nWalletUnlockTime = nMyWakeTime;

        do {
            if (nWalletUnlockTime == 0)
                break;
            int64_t nToSleep = nWalletUnlockTime - GetTimeMillis();
            if (nToSleep <= 0)
                break;

            LEAVE_CRITICAL_SECTION(cs_nWalletUnlockTime);
            MilliSleep(nToSleep);
            ENTER_CRITICAL_SECTION(cs_nWalletUnlockTime);

        } while (1);

        if (nWalletUnlockTime) {
            nWalletUnlockTime = 0;
            pwalletMain->Lock();
        }
    } else {
        if (nWalletUnlockTime < nMyWakeTime)
            nWalletUnlockTime = nMyWakeTime;
    }

    LEAVE_CRITICAL_SECTION(cs_nWalletUnlockTime);

    delete (int64_t*)parg;
}

Value walletpassphrase(const Array& params, bool fHelp)
{
    if (pwalletMain->IsCrypted() && (fHelp || params.size() < 2 || params.size() > 3))
        throw runtime_error("walletpassphrase <passphrase> <timeout> [stakingonly]\n"
                            "Stores the wallet decryption key in memory for <timeout> seconds.\n"
                            "if [stakingonly] is true sending functions are disabled.");
    if (params.size() >= 2) {
        if (params[1].get_int64() > 99999999 || params[1].get_int64() < 0) {
            throw runtime_error("walletpassphrase <passphrase> <timeout> [stakingonly]\n"
                                "Maximum timeout value is 99999999 use timeout of 0 to never re-lock, "
                                "negative values not allowed");
        }
    }
    if (fHelp)
        return true;
    if (!pwalletMain->IsCrypted())
        throw JSONRPCError(
            RPC_WALLET_WRONG_ENC_STATE,
            "Error: running with an unencrypted wallet, but walletpassphrase was called.");

    if (!pwalletMain->IsLocked())
        throw JSONRPCError(RPC_WALLET_ALREADY_UNLOCKED, "Error: Wallet is already unlocked, use "
                                                        "walletlock first if need to change unlock "
                                                        "settings.");
    if (params[1].get_int64() < 0)
        throw JSONRPCError(RPC_INVALID_PARAMETER,
                           "Error: Negative timeout or int64 overflow (range: 0-99999999).");

    // Note that the walletpassphrase is stored in params[0] which is not mlock()ed
    SecureString strWalletPass;
    strWalletPass.reserve(100);
    // TODO: get rid of this .c_str() by implementing SecureString::operator=(std::string)
    // Alternately, find a way to make params[0] mlock()'d to begin with.
    strWalletPass = params[0].get_str().c_str();

    if (strWalletPass.length() > 0) {
        if (!pwalletMain->Unlock(strWalletPass))
            throw JSONRPCError(RPC_WALLET_PASSPHRASE_INCORRECT,
                               "Error: The wallet passphrase entered was incorrect.");
    } else
        throw runtime_error("walletpassphrase <passphrase> <timeout>\n"
                            "Stores the wallet decryption key in memory for <timeout> seconds.");

    NewThread(ThreadTopUpKeyPool, NULL);
    if (params.size() >= 2) {
        int64_t* pnSleepTime = new int64_t(params[1].get_int64());

        if (*pnSleepTime > static_cast<int64_t>(std::numeric_limits<int32_t>::max()))
            *pnSleepTime = static_cast<int64_t>(std::numeric_limits<int32_t>::max());

        if (params[1].get_int64() > 0) {
            NewThread(ThreadCleanWalletPassphrase, pnSleepTime);
        }
    }

    // ppcoin: if user OS account compromised prevent trivial sendmoney commands
    if (params.size() > 2)
        fWalletUnlockStakingOnly = params[2].get_bool();
    else
        fWalletUnlockStakingOnly = false;

    return Value::null;
}

Value walletpassphrasechange(const Array& params, bool fHelp)
{
    if (pwalletMain->IsCrypted() && (fHelp || params.size() != 2))
        throw runtime_error("walletpassphrasechange <oldpassphrase> <newpassphrase>\n"
                            "Changes the wallet passphrase from <oldpassphrase> to <newpassphrase>.");
    if (fHelp)
        return true;
    if (!pwalletMain->IsCrypted())
        throw JSONRPCError(
            RPC_WALLET_WRONG_ENC_STATE,
            "Error: running with an unencrypted wallet, but walletpassphrasechange was called.");

    // TODO: get rid of these .c_str() calls by implementing SecureString::operator=(std::string)
    // Alternately, find a way to make params[0] mlock()'d to begin with.
    SecureString strOldWalletPass;
    strOldWalletPass.reserve(100);
    strOldWalletPass = params[0].get_str().c_str();

    SecureString strNewWalletPass;
    strNewWalletPass.reserve(100);
    strNewWalletPass = params[1].get_str().c_str();

    if (strOldWalletPass.length() < 1 || strNewWalletPass.length() < 1)
        throw runtime_error("walletpassphrasechange <oldpassphrase> <newpassphrase>\n"
                            "Changes the wallet passphrase from <oldpassphrase> to <newpassphrase>.");

    if (!pwalletMain->ChangeWalletPassphrase(strOldWalletPass, strNewWalletPass))
        throw JSONRPCError(RPC_WALLET_PASSPHRASE_INCORRECT,
                           "Error: The wallet passphrase entered was incorrect.");

    return Value::null;
}

Value walletlock(const Array& params, bool fHelp)
{
    if (pwalletMain->IsCrypted() && (fHelp || params.size() != 0))
        throw runtime_error(
            "walletlock\n"
            "Removes the wallet encryption key from memory, locking the wallet.\n"
            "After calling this method, you will need to call walletpassphrase again\n"
            "before being able to call any methods which require the wallet to be unlocked.");
    if (fHelp)
        return true;
    if (!pwalletMain->IsCrypted())
        throw JSONRPCError(RPC_WALLET_WRONG_ENC_STATE,
                           "Error: running with an unencrypted wallet, but walletlock was called.");

    {
        LOCK(cs_nWalletUnlockTime);
        pwalletMain->Lock();
        nWalletUnlockTime = 0;
    }

    return Value::null;
}

Value encryptwallet(const Array& params, bool fHelp)
{
    if (!pwalletMain->IsCrypted() && (fHelp || params.size() != 1))
        throw runtime_error("encryptwallet <passphrase>\n"
                            "Encrypts the wallet with <passphrase>.");
    if (fHelp)
        return true;
    if (pwalletMain->IsCrypted())
        throw JSONRPCError(RPC_WALLET_WRONG_ENC_STATE,
                           "Error: running with an encrypted wallet, but encryptwallet was called.");

    // TODO: get rid of this .c_str() by implementing SecureString::operator=(std::string)
    // Alternately, find a way to make params[0] mlock()'d to begin with.
    SecureString strWalletPass;
    strWalletPass.reserve(100);
    strWalletPass = params[0].get_str().c_str();

    if (strWalletPass.length() < 1)
        throw runtime_error("encryptwallet <passphrase>\n"
                            "Encrypts the wallet with <passphrase>.");

    if (!pwalletMain->EncryptWallet(strWalletPass))
        throw JSONRPCError(RPC_WALLET_ENCRYPTION_FAILED, "Error: Failed to encrypt the wallet.");

    // BDB seems to have a bad habit of writing old data into
    // slack space in .dat files; that is bad if the old data is
    // unencrypted private keys. So:
    StartShutdown();
    return "wallet encrypted; neblio server stopping, restart to run with encrypted wallet.  The "
           "keypool has been flushed, you need to make a new backup.";
}

class DescribeAddressVisitor : public boost::static_visitor<Object>
{
public:
    Object operator()(const CNoDestination& /*dest*/) const { return Object(); }

    Object operator()(const CKeyID& keyID) const
    {
        Object  obj;
        CPubKey vchPubKey;
        pwalletMain->GetPubKey(keyID, vchPubKey);
        obj.push_back(Pair("isscript", false));
        obj.push_back(Pair("pubkey", HexStr(vchPubKey.Raw())));
        obj.push_back(Pair("iscompressed", vchPubKey.IsCompressed()));
        return obj;
    }

    Object operator()(const CScriptID& scriptID) const
    {
        Object obj;
        obj.push_back(Pair("isscript", true));
        CScript subscript;
        pwalletMain->GetCScript(scriptID, subscript);
        std::vector<CTxDestination> addresses;
        txnouttype                  whichType;
        int                         nRequired;
        ExtractDestinations(subscript, whichType, addresses, nRequired);
        obj.push_back(Pair("script", GetTxnOutputType(whichType)));
        obj.push_back(Pair("hex", HexStr(subscript.begin(), subscript.end())));
        Array a;
        for (const CTxDestination& addr : addresses)
            a.push_back(CBitcoinAddress(addr).ToString());
        obj.push_back(Pair("addresses", a));
        if (whichType == TX_MULTISIG)
            obj.push_back(Pair("sigsrequired", nRequired));
        return obj;
    }
};

Value validateaddress(const Array& params, bool fHelp)
{
    if (fHelp || params.size() != 1)
        throw runtime_error("validateaddress <neblio-address>\n"
                            "Return information about <neblioaddress>.");

    CBitcoinAddress address(params[0].get_str());
    bool            isValid = address.IsValid();

    Object ret;
    ret.push_back(Pair("isvalid", isValid));
    if (isValid) {
        CTxDestination dest = address.Get();

        string currentAddress = address.ToString();
        ret.push_back(Pair("address", currentAddress));

        CScript scriptPubKey = GetScriptForDestination(dest);
        ret.push_back(Pair("scriptPubKey", HexStr(scriptPubKey.begin(), scriptPubKey.end())));

        isminetype mine = pwalletMain ? IsMine(*pwalletMain, dest) : isminetype::ISMINE_NO;
        ret.push_back(Pair("ismine", IsMineCheck(mine, isminetype::ISMINE_SPENDABLE_ALL) ||
                                         IsMineCheck(mine, isminetype::ISMINE_COLD)));
        if (mine != isminetype::ISMINE_NO) {
            Object detail = boost::apply_visitor(DescribeAddressVisitor(), dest);
            ret.insert(ret.end(), detail.begin(), detail.end());
        }
        if (const auto en = pwalletMain->mapAddressBook.get(dest))
            ret.push_back(Pair("account", en->name));
    }
    return ret;
}

Value validatepubkey(const Array& params, bool fHelp)
{
    if (fHelp || !params.size() || params.size() > 2)
        throw runtime_error("validatepubkey <nebliopubkey>\n"
                            "Return information about <nebliopubkey>.");

    std::vector<unsigned char> vchPubKey = ParseHex(params[0].get_str());
    CPubKey                    pubKey(vchPubKey);

    bool   isValid      = pubKey.IsValid();
    bool   isCompressed = pubKey.IsCompressed();
    CKeyID keyID        = pubKey.GetID();

    CBitcoinAddress address;
    address.Set(keyID);

    Object ret;
    ret.push_back(Pair("isvalid", isValid));
    if (isValid) {
        CTxDestination dest           = address.Get();
        string         currentAddress = address.ToString();
        ret.push_back(Pair("address", currentAddress));
        bool fMine = IsMineCheck(IsMine(*pwalletMain, dest), isminetype::ISMINE_SPENDABLE_ALL) ||
                     IsMineCheck(IsMine(*pwalletMain, dest), isminetype::ISMINE_COLD);
        ret.push_back(Pair("ismine", fMine));
        ret.push_back(Pair("iscompressed", isCompressed));
        if (fMine) {
            Object detail = boost::apply_visitor(DescribeAddressVisitor(), dest);
            ret.insert(ret.end(), detail.begin(), detail.end());
        }
        if (const auto en = pwalletMain->mapAddressBook.get(dest))
            ret.push_back(Pair("account", en->name));
    }
    return ret;
}

// ppcoin: reserve balance from being staked for network protection
Value reservebalance(const Array& params, bool fHelp)
{
    if (fHelp || params.size() > 2)
        throw runtime_error("reservebalance [<reserve> [amount]]\n"
                            "<reserve> is true or false to turn balance reserve on or off.\n"
                            "<amount> is a real and rounded to cent.\n"
                            "Set reserve amount not participating in network protection.\n"
                            "If no parameters provided current setting is printed.\n");

    if (params.size() > 0) {
        bool fReserve = params[0].get_bool();
        if (fReserve) {
            if (params.size() == 1)
                throw runtime_error("must provide amount to reserve balance.\n");
            CAmount nAmount = AmountFromValue(params[1]);
            nAmount         = (nAmount / CENT) * CENT; // round to cent
            if (nAmount < 0)
                throw runtime_error("amount cannot be negative.\n");
            nReserveBalance = nAmount;
        } else {
            if (params.size() > 1)
                throw runtime_error("cannot specify amount to turn off reserve.\n");
            nReserveBalance = 0;
        }
    }

    Object result;
    result.push_back(Pair("reserve", (nReserveBalance > 0)));
    result.push_back(Pair("amount", ValueFromAmount(nReserveBalance)));
    return result;
}

// NovaCoin: resend unconfirmed wallet transactions
Value resendtx(const Array& params, bool fHelp)
{
    if (fHelp || params.size() > 1)
        throw runtime_error("resendtx\n"
                            "Re-send unconfirmed transactions.\n");

    ResendWalletTransactions(true);

    return Value::null;
}

// ppcoin: make a public-private key pair
Value makekeypair(const Array& params, bool fHelp)
{
    if (fHelp || params.size() > 1)
        throw runtime_error("makekeypair [prefix]\n"
                            "Make a public/private key pair.\n"
                            "[prefix] is optional preferred prefix for the public key.\n");

    string strPrefix = "";
    if (params.size() > 0)
        strPrefix = params[0].get_str();

    CKey key;
    key.MakeNewKey(false);

    CPrivKey vchPrivKey = key.GetPrivKey();
    Object   result;
    result.push_back(
        Pair("PrivateKey", HexStr<CPrivKey::iterator>(vchPrivKey.begin(), vchPrivKey.end())));
    result.push_back(Pair("PublicKey", HexStr(key.GetPubKey().Raw())));
    return result;
}

Value listcoldutxos(const Array& params, bool fHelp)
{
    if (fHelp || params.size() > 1)
        throw std::runtime_error(
            "listcoldutxos ( nonWhitelistedOnly )\n"
            "\nList P2CS unspent outputs received by this wallet as cold-staker-\n"

            "\nArguments:\n"
            "1. nonWhitelistedOnly   (boolean, optional, default=false) Whether to exclude P2CS from "
            "whitelisted delegators.\n"

            "\nResult:\n"
            "[\n"
            "  {\n"
            "    \"txid\" : \"true\",            (string) The transaction id of the P2CS utxo\n"
            "    \"txidn\" : \"accountname\",    (string) The output number of the P2CS utxo\n"
            "    \"amount\" : x.xxx,             (numeric) The amount of the P2CS utxo\n"
            "    \"confirmations\" : n           (numeric) The number of confirmations of the P2CS "
            "utxo\n"
            "    \"cold-staker\" : n             (string) The cold-staker address of the P2CS utxo\n"
            "    \"coin-owner\" : n              (string) The coin-owner address of the P2CS utxo\n"
            "    \"whitelisted\" : n             (string) \"true\"/\"false\" coin-owner in delegator "
            "whitelist\n"
            "  }\n"
            "  ,...\n"
            "]\n"
            "\nExamples:\n"
            "listcoldutxos\n"
            "listcoldutxos true");

    LOCK2(cs_main, pwalletMain->cs_wallet);

    bool fExcludeWhitelisted = false;
    if (params.size() > 0)
        fExcludeWhitelisted = params[0].get_bool();
    Array results;

    for (std::map<uint256, CWalletTx>::const_iterator it = pwalletMain->mapWallet.begin();
         it != pwalletMain->mapWallet.end(); ++it) {
        const uint256&   wtxid = it->first;
        const CWalletTx* pcoin = &(*it).second;
        if (!IsFinalTx(*pcoin) || !pcoin->IsTrusted())
            continue;

        // if this tx has no unspent P2CS outputs for us, skip it
        if (pcoin->GetColdStakingCredit() == 0 && pcoin->GetStakeDelegationCredit() == 0)
            continue;

        for (unsigned int i = 0; i < pcoin->vout.size(); i++) {
            const CTxOut& out  = pcoin->vout[i];
            isminetype    mine = pwalletMain->IsMine(out);
            if (!bool(mine & ISMINE_COLD) && !bool(mine & ISMINE_SPENDABLE_DELEGATED))
                continue;
            txnouttype                  type;
            std::vector<CTxDestination> addresses;
            int                         nRequired;
            if (!ExtractDestinations(out.scriptPubKey, type, addresses, nRequired))
                continue;
            const bool fWhitelisted = pwalletMain->mapAddressBook.exists(addresses[1]) > 0;
            if (fExcludeWhitelisted && fWhitelisted)
                continue;
            Object entry;
            entry.push_back(Pair("txid", wtxid.GetHex()));
            entry.push_back(Pair("txidn", (int)i));
            entry.push_back(Pair("amount", ValueFromAmount(out.nValue)));
            entry.push_back(Pair("confirmations", pcoin->GetDepthInMainChain()));
            entry.push_back(Pair("cold-staker", CBitcoinAddress(addresses[0]).ToString()));
            entry.push_back(Pair("coin-owner", CBitcoinAddress(addresses[1]).ToString()));
            entry.push_back(Pair("whitelisted", fWhitelisted ? "true" : "false"));
            results.push_back(entry);
        }
    }

    return results;
}<|MERGE_RESOLUTION|>--- conflicted
+++ resolved
@@ -602,14 +602,9 @@
     string strAccount = AccountFromValue(params[0]);
 
     // Find all addresses that have the given account
-<<<<<<< HEAD
-    Array ret;
-    for (const auto& item : pwalletMain->mapAddressBook) {
-=======
     Array      ret;
     const auto addrBook = pwalletMain->mapAddressBook.getInternalMap();
     for (const auto& item : addrBook) {
->>>>>>> b24c44b2
         const CBitcoinAddress& address = item.first;
         const string&          strName = item.second.name;
         if (strName == strAccount)
