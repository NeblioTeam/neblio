--- conflicted
+++ resolved
@@ -63,13 +63,8 @@
 static const unsigned int OLD_MAX_DATA_SIZE = 80;
 
 /** The maximum allowed Peer Protocol Version */
-<<<<<<< HEAD
-static const unsigned int MIN_PEER_PROTO_VERSION     = 60016;
-static const unsigned int OLD_MIN_PEER_PROTO_VERSION = 209;
-=======
 static const unsigned int MIN_PEER_PROTO_VERSION = 60016;
 static const unsigned int OLD_MIN_PEER_PROTO_VERSION = 60016;
->>>>>>> 32261e05
 
 static const uint256
     hashGenesisBlock("0x7286972be4dbc1463d256049b7471c252e6557e222cab9be73181d359cd28bcc");
@@ -79,36 +74,6 @@
 inline int64_t PastDrift(int64_t nTime) { return nTime - 10 * 60; }   // up to 10 minutes from the past
 inline int64_t FutureDrift(int64_t nTime) { return nTime + 10 * 60; } // up to 10 minutes in the future
 
-<<<<<<< HEAD
-extern libzerocoin::Params*                         ZCParams;
-extern CScript                                      COINBASE_FLAGS;
-extern CCriticalSection                             cs_main;
-extern std::map<uint256, CBlockIndex*>              mapBlockIndex;
-extern std::set<std::pair<COutPoint, unsigned int>> setStakeSeen;
-extern CBlockIndex*                                 pindexGenesisBlock;
-extern unsigned int                                 nTargetSpacing;
-extern unsigned int                                 nStakeMinAge;
-extern unsigned int                                 nOldTestnetStakeMinAge;
-extern unsigned int                                 nStakeMaxAge;
-extern unsigned int                                 nNodeLifespan;
-extern int                                          nCoinbaseMaturity;
-extern int                                          nBestHeight;
-extern uint256                                      nBestChainTrust;
-extern uint256                                      nBestInvalidTrust;
-extern uint256                                      hashBestChain;
-extern CBlockIndex*                                 pindexBest;
-extern unsigned int                                 nTransactionsUpdated;
-extern uint64_t                                     nLastBlockTx;
-extern uint64_t                                     nLastBlockSize;
-extern int64_t                                      nLastCoinStakeSearchInterval;
-extern const std::string                            strMessageMagic;
-extern int64_t                                      nTimeBestReceived;
-extern CCriticalSection                             cs_setpwalletRegistered;
-extern std::set<CWallet*>                           setpwalletRegistered;
-extern unsigned char                                pchMessageStart[4];
-extern std::map<uint256, CBlock*>                   mapOrphanBlocks;
-extern bool                                         fImporting;
-=======
 extern libzerocoin::Params* ZCParams;
 extern CScript COINBASE_FLAGS;
 extern CCriticalSection cs_main;
@@ -137,7 +102,6 @@
 extern unsigned char pchMessageStart[4];
 extern std::map<uint256, CBlock*> mapOrphanBlocks;
 extern bool fImporting;
->>>>>>> 32261e05
 
 // Settings
 extern int64_t      nTransactionFee;
