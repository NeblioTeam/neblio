// Copyright (c) 2009-2010 Satoshi Nakamoto
// Copyright (c) 2009-2012 The Bitcoin developers
// Distributed under the MIT/X11 software license, see the accompanying
// file COPYING or http://www.opensource.org/licenses/mit-license.php.

#include "wallet.h"
#include "base58.h"
#include "block.h"
#include "coincontrol.h"
#include "crypter.h"
#include "kernel.h"
#include "main.h"
#include "ntp1/ntp1transaction.h"
#include "txdb.h"
#include "txmempool.h"
#include "ui_interface.h"
#include "walletdb.h"
#include <boost/algorithm/string/replace.hpp>
#include <boost/make_shared.hpp>

using namespace std;

const boost::filesystem::path CWallet::BackupHashFilename = "wallet-hash.txt";

//////////////////////////////////////////////////////////////////////////////
//
// mapWallet
//

struct CompareValueOnly
{
    bool operator()(const pair<CAmount, pair<const CWalletTx*, unsigned int>>& t1,
                    const pair<CAmount, pair<const CWalletTx*, unsigned int>>& t2) const
    {
        return t1.first < t2.first;
    }
};

CBitcoinAddress CWallet::getNewAddress(const std::string& label)
{
    return getNewAddress(label, AddressBook::AddressBookPurpose::RECEIVE);
}

CBitcoinAddress CWallet::getNewStakingAddress(const std::string& label)
{
    return getNewAddress(label, AddressBook::AddressBookPurpose::COLD_STAKING);
}

CBitcoinAddress CWallet::getNewAddress(const std::string& addressLabel, const string& purpose)
{
    LOCK2(cs_main, cs_wallet);

    // Refill keypool if wallet is unlocked
    if (!IsLocked())
        TopUpKeyPool();

    CPubKey newKey;
    // Get a key
    if (!GetKeyFromPool(newKey)) {
        // inform the user to top-up the keypool or unlock the wallet
        throw std::runtime_error(
            "Keypool ran out, please call keypoolrefill first, or unlock the wallet.");
    }
    CKeyID keyID = newKey.GetID();

    if (!SetAddressBookEntry(keyID, addressLabel, purpose))
        throw std::runtime_error("CWallet::getNewAddress() : SetAddressBook failed");

    return CBitcoinAddress(keyID);
}

CPubKey CWallet::GenerateNewKey()
{
    AssertLockHeld(cs_wallet); // mapKeyMetadata
    bool fCompressed = CanSupportFeature(
        FEATURE_COMPRPUBKEY); // default to compressed public keys if we want 0.6.0 wallets

    RandAddSeedPerfmon();
    CKey key;
    key.MakeNewKey(fCompressed);

    // Compressed public keys were introduced in version 0.6.0
    if (fCompressed)
        SetMinVersion(FEATURE_COMPRPUBKEY);

    CPubKey pubkey = key.GetPubKey();

    // Create new metadata
    int64_t nCreationTime          = GetTime();
    mapKeyMetadata[pubkey.GetID()] = CKeyMetadata(nCreationTime);
    if (!nTimeFirstKey || nCreationTime < nTimeFirstKey)
        nTimeFirstKey = nCreationTime;

    if (!AddKey(key))
        throw std::runtime_error("CWallet::GenerateNewKey() : AddKey failed");
    return key.GetPubKey();
}

bool CWallet::AddKey(const CKey& key)
{
    AssertLockHeld(cs_wallet); // mapKeyMetadata

    CPubKey pubkey = key.GetPubKey();

    if (!CCryptoKeyStore::AddKey(key))
        return false;
    if (!fFileBacked)
        return true;
    if (!IsCrypted())
        return CWalletDB(strWalletFile)
            .WriteKey(pubkey, key.GetPrivKey(), mapKeyMetadata[pubkey.GetID()]);
    return true;
}

bool CWallet::AddCryptedKey(const CPubKey& vchPubKey, const vector<unsigned char>& vchCryptedSecret)
{
    if (!CCryptoKeyStore::AddCryptedKey(vchPubKey, vchCryptedSecret))
        return false;
    if (!fFileBacked)
        return true;
    {
        LOCK(cs_wallet);
        if (pwalletdbEncryption)
            return pwalletdbEncryption->WriteCryptedKey(vchPubKey, vchCryptedSecret,
                                                        mapKeyMetadata[vchPubKey.GetID()]);
        else
            return CWalletDB(strWalletFile)
                .WriteCryptedKey(vchPubKey, vchCryptedSecret, mapKeyMetadata[vchPubKey.GetID()]);
    }
    return false;
}

bool CWallet::LoadKeyMetadata(const CPubKey& pubkey, const CKeyMetadata& meta)
{
    AssertLockHeld(cs_wallet); // mapKeyMetadata
    if (meta.nCreateTime && (!nTimeFirstKey || meta.nCreateTime < nTimeFirstKey))
        nTimeFirstKey = meta.nCreateTime;

    mapKeyMetadata[pubkey.GetID()] = meta;
    return true;
}

bool CWallet::LoadMinVersion(int nVersion)
{
    AssertLockHeld(cs_wallet);
    nWalletVersion    = nVersion;
    nWalletMaxVersion = std::max(nWalletMaxVersion, nVersion);
    return true;
}

bool CWallet::LoadCryptedKey(const CPubKey&                    vchPubKey,
                             const std::vector<unsigned char>& vchCryptedSecret)
{
    return CCryptoKeyStore::AddCryptedKey(vchPubKey, vchCryptedSecret);
}

bool CWallet::AddCScript(const CScript& redeemScript)
{
    if (!CCryptoKeyStore::AddCScript(redeemScript))
        return false;
    if (!fFileBacked)
        return true;
    return CWalletDB(strWalletFile).WriteCScript(Hash160(redeemScript), redeemScript);
}

// optional setting to unlock wallet for staking only
// serves to disable the trivial sendmoney when OS account compromised
// provides no real security
bool fWalletUnlockStakingOnly = false;

bool CWallet::LoadCScript(const CScript& redeemScript)
{
    /* A sanity check was added in pull #3843 to avoid adding redeemScripts
     * that never can be redeemed. However, old wallets may still contain
     * these. Do not add them to the wallet and warn. */
    if (redeemScript.size() > MAX_SCRIPT_ELEMENT_SIZE) {
        std::string strAddr = CBitcoinAddress(redeemScript.GetID()).ToString();
        printf("%s: Warning: This wallet contains a redeemScript of size %" PRIszu
               " which exceeds maximum size %i thus can never be redeemed. Do not use address %s.\n",
               __func__, redeemScript.size(), MAX_SCRIPT_ELEMENT_SIZE, strAddr.c_str());
        return true;
    }

    return CCryptoKeyStore::AddCScript(redeemScript);
}

bool CWallet::Unlock(const SecureString& strWalletPassphrase)
{
    if (!IsLocked())
        return false;

    CCrypter        crypter;
    CKeyingMaterial vMasterKey;

    {
        LOCK(cs_wallet);
        for (const MasterKeyMap::value_type& pMasterKey : mapMasterKeys) {
            if (!crypter.SetKeyFromPassphrase(strWalletPassphrase, pMasterKey.second.vchSalt,
                                              pMasterKey.second.nDeriveIterations,
                                              pMasterKey.second.nDerivationMethod))
                return false;
            if (!crypter.Decrypt(pMasterKey.second.vchCryptedKey, vMasterKey))
                return false;
            if (CCryptoKeyStore::Unlock(vMasterKey))
                return true;
        }
    }
    return false;
}

bool CWallet::ChangeWalletPassphrase(const SecureString& strOldWalletPassphrase,
                                     const SecureString& strNewWalletPassphrase)
{
    bool fWasLocked = IsLocked();

    {
        LOCK(cs_wallet);
        Lock();

        CCrypter        crypter;
        CKeyingMaterial vMasterKey;
        for (MasterKeyMap::value_type& pMasterKey : mapMasterKeys) {
            if (!crypter.SetKeyFromPassphrase(strOldWalletPassphrase, pMasterKey.second.vchSalt,
                                              pMasterKey.second.nDeriveIterations,
                                              pMasterKey.second.nDerivationMethod))
                return false;
            if (!crypter.Decrypt(pMasterKey.second.vchCryptedKey, vMasterKey))
                return false;
            if (CCryptoKeyStore::Unlock(vMasterKey)) {
                int64_t nStartTime = GetTimeMillis();
                crypter.SetKeyFromPassphrase(strNewWalletPassphrase, pMasterKey.second.vchSalt,
                                             pMasterKey.second.nDeriveIterations,
                                             pMasterKey.second.nDerivationMethod);
                pMasterKey.second.nDeriveIterations = pMasterKey.second.nDeriveIterations *
                                                      (100 / ((double)(GetTimeMillis() - nStartTime)));

                nStartTime = GetTimeMillis();
                crypter.SetKeyFromPassphrase(strNewWalletPassphrase, pMasterKey.second.vchSalt,
                                             pMasterKey.second.nDeriveIterations,
                                             pMasterKey.second.nDerivationMethod);
                pMasterKey.second.nDeriveIterations = (pMasterKey.second.nDeriveIterations +
                                                       pMasterKey.second.nDeriveIterations * 100 /
                                                           ((double)(GetTimeMillis() - nStartTime))) /
                                                      2;

                if (pMasterKey.second.nDeriveIterations < 25000)
                    pMasterKey.second.nDeriveIterations = 25000;

                printf("Wallet passphrase changed to an nDeriveIterations of %i\n",
                       pMasterKey.second.nDeriveIterations);

                if (!crypter.SetKeyFromPassphrase(strNewWalletPassphrase, pMasterKey.second.vchSalt,
                                                  pMasterKey.second.nDeriveIterations,
                                                  pMasterKey.second.nDerivationMethod))
                    return false;
                if (!crypter.Encrypt(vMasterKey, pMasterKey.second.vchCryptedKey))
                    return false;
                CWalletDB(strWalletFile).WriteMasterKey(pMasterKey.first, pMasterKey.second);
                if (fWasLocked)
                    Lock();
                return true;
            }
        }
    }

    return false;
}

void CWallet::SetBestChain(const CBlockLocator& loc)
{
    CWalletDB walletdb(strWalletFile);
    if (!walletdb.WriteBestBlock(loc))
        printf("Failed to write best chain to wallet at: %s\n",
               CTxDB().GetBestBlockHash().ToString().c_str());
}

bool CWallet::SetMinVersion(enum WalletFeature nVersion, CWalletDB* pwalletdbIn, bool fExplicit)
{
    LOCK(cs_wallet); // nWalletVersion
    if (nWalletVersion >= nVersion)
        return true;

    // when doing an explicit upgrade, if we pass the max version permitted, upgrade all the way
    if (fExplicit && nVersion > nWalletMaxVersion)
        nVersion = FEATURE_LATEST;

    nWalletVersion = nVersion;

    if (nVersion > nWalletMaxVersion)
        nWalletMaxVersion = nVersion;

    if (fFileBacked) {
        CWalletDB* pwalletdb = pwalletdbIn ? pwalletdbIn : new CWalletDB(strWalletFile);
        if (nWalletVersion > 40000)
            pwalletdb->WriteMinVersion(nWalletVersion);
        if (!pwalletdbIn)
            delete pwalletdb;
    }

    return true;
}

bool CWallet::SetMaxVersion(int nVersion)
{
    LOCK(cs_wallet); // nWalletVersion, nWalletMaxVersion
    // cannot downgrade below current version
    if (nWalletVersion > nVersion)
        return false;

    nWalletMaxVersion = nVersion;

    return true;
}

int CWallet::GetVersion()
{
    LOCK(cs_wallet);
    return nWalletVersion;
}

bool CWallet::EncryptWallet(const SecureString& strWalletPassphrase)
{
    if (IsCrypted())
        return false;

    CKeyingMaterial vMasterKey;
    RandAddSeedPerfmon();

    vMasterKey.resize(WALLET_CRYPTO_KEY_SIZE);
    RAND_bytes(&vMasterKey[0], WALLET_CRYPTO_KEY_SIZE);

    CMasterKey kMasterKey(nDerivationMethodIndex);

    RandAddSeedPerfmon();
    kMasterKey.vchSalt.resize(WALLET_CRYPTO_SALT_SIZE);
    RAND_bytes(&kMasterKey.vchSalt[0], WALLET_CRYPTO_SALT_SIZE);

    CCrypter crypter;
    int64_t  nStartTime = GetTimeMillis();
    crypter.SetKeyFromPassphrase(strWalletPassphrase, kMasterKey.vchSalt, 25000,
                                 kMasterKey.nDerivationMethod);
    kMasterKey.nDeriveIterations = 2500000 / ((double)(GetTimeMillis() - nStartTime));

    nStartTime = GetTimeMillis();
    crypter.SetKeyFromPassphrase(strWalletPassphrase, kMasterKey.vchSalt, kMasterKey.nDeriveIterations,
                                 kMasterKey.nDerivationMethod);
    kMasterKey.nDeriveIterations =
        (kMasterKey.nDeriveIterations +
         kMasterKey.nDeriveIterations * 100 / ((double)(GetTimeMillis() - nStartTime))) /
        2;

    if (kMasterKey.nDeriveIterations < 25000)
        kMasterKey.nDeriveIterations = 25000;

    printf("Encrypting Wallet with an nDeriveIterations of %i\n", kMasterKey.nDeriveIterations);

    if (!crypter.SetKeyFromPassphrase(strWalletPassphrase, kMasterKey.vchSalt,
                                      kMasterKey.nDeriveIterations, kMasterKey.nDerivationMethod))
        return false;
    if (!crypter.Encrypt(vMasterKey, kMasterKey.vchCryptedKey))
        return false;

    {
        LOCK(cs_wallet);
        mapMasterKeys[++nMasterKeyMaxID] = kMasterKey;
        if (fFileBacked) {
            pwalletdbEncryption = new CWalletDB(strWalletFile);
            if (!pwalletdbEncryption->TxnBegin())
                return false;
            pwalletdbEncryption->WriteMasterKey(nMasterKeyMaxID, kMasterKey);
        }

        if (!EncryptKeys(vMasterKey)) {
            if (fFileBacked)
                pwalletdbEncryption->TxnAbort();
            exit(1); // We now probably have half of our keys encrypted in memory, and half not...die and
                     // let the user reload their unencrypted wallet.
        }

        // Encryption was introduced in version 0.4.0
        SetMinVersion(FEATURE_WALLETCRYPT, pwalletdbEncryption, true);

        if (fFileBacked) {
            if (!pwalletdbEncryption->TxnCommit())
                exit(1); // We now have keys encrypted in memory, but no on disk...die to avoid confusion
                         // and let the user reload their unencrypted wallet.

            delete pwalletdbEncryption;
            pwalletdbEncryption = NULL;
        }

        Lock();
        Unlock(strWalletPassphrase);
        NewKeyPool();
        Lock();

        // Need to completely rewrite the wallet file; if we don't, bdb might keep
        // bits of the unencrypted private key in slack space in the database file.
        CDB::Rewrite(strWalletFile);
    }
    NotifyStatusChanged(this);

    return true;
}

int64_t CWallet::IncOrderPosNext(CWalletDB* pwalletdb)
{
    AssertLockHeld(cs_wallet); // nOrderPosNext
    int64_t nRet = nOrderPosNext++;
    if (pwalletdb) {
        pwalletdb->WriteOrderPosNext(nOrderPosNext);
    } else {
        CWalletDB(strWalletFile).WriteOrderPosNext(nOrderPosNext);
    }
    return nRet;
}

CWallet::TxItems CWallet::OrderedTxItems(std::list<CAccountingEntry>& acentries, std::string strAccount)
{
    AssertLockHeld(cs_wallet); // mapWallet
    CWalletDB walletdb(strWalletFile);

    // First: get all CWalletTx and CAccountingEntry into a sorted-by-order multimap.
    TxItems txOrdered;

    // Note: maintaining indices in the database of (account,time) --> txid and (account, time) -->
    // acentry would make this much faster for applications that do this a lot.
    for (map<uint256, CWalletTx>::iterator it = mapWallet.begin(); it != mapWallet.end(); ++it) {
        CWalletTx* wtx = &((*it).second);
        txOrdered.insert(make_pair(wtx->nOrderPos, TxPair(wtx, (CAccountingEntry*)0)));
    }
    acentries.clear();
    walletdb.ListAccountCreditDebit(strAccount, acentries);
    for (CAccountingEntry& entry : acentries) {
        txOrdered.insert(make_pair(entry.nOrderPos, TxPair((CWalletTx*)0, &entry)));
    }

    return txOrdered;
}

void CWallet::MarkDirty()
{
    {
        LOCK(cs_wallet);
        for (PAIRTYPE(const uint256, CWalletTx) & item : mapWallet)
            item.second.MarkDirty();
    }
}

unsigned int CWallet::ComputeTimeSmart(const CWalletTx& wtx) const
{
    unsigned int nTimeSmart = wtx.nTimeReceived;
    if (wtx.hashBlock != 0) {
        if (mapBlockIndex.count(wtx.hashBlock)) {
            int64_t latestNow   = wtx.nTimeReceived;
            int64_t latestEntry = 0;
            {
                // Tolerate times up to the last timestamp in the wallet not more than 5 minutes into the
                // future
                int64_t latestTolerated = latestNow + 300;
                TxItems txOrdered       = wtxOrdered;
                for (TxItems::reverse_iterator it = txOrdered.rbegin(); it != txOrdered.rend(); ++it) {
                    CWalletTx* const pwtx = (*it).second.first;
                    if (pwtx == &wtx)
                        continue;
                    CAccountingEntry* const pacentry = (*it).second.second;
                    int64_t                 nSmartTime;
                    if (pwtx) {
                        nSmartTime = pwtx->nTimeSmart;
                        if (!nSmartTime)
                            nSmartTime = pwtx->nTimeReceived;
                    } else
                        nSmartTime = pacentry->nTime;
                    if (nSmartTime <= latestTolerated) {
                        latestEntry = nSmartTime;
                        if (nSmartTime > latestNow)
                            latestNow = nSmartTime;
                        break;
                    }
                }
            }

            int64_t blocktime = mapBlockIndex[wtx.hashBlock]->GetBlockTime();
            nTimeSmart        = std::max(latestEntry, std::min(blocktime, latestNow));
        } else
            printf("AddToWallet() : found %s in block %s not in index\n",
                   wtx.GetHash().ToString().c_str(), wtx.hashBlock.ToString().c_str());
    }
    return nTimeSmart;
}

void CWallet::SyncMetaData(std::pair<TxSpends::iterator, TxSpends::iterator> range)
{
    // We want all the wallet transactions in range to have the same metadata as
    // the oldest (smallest nOrderPos).
    // So: find smallest nOrderPos:

    int              nMinOrderPos = std::numeric_limits<int>::max();
    const CWalletTx* copyFrom     = nullptr;
    for (TxSpends::iterator it = range.first; it != range.second; ++it) {
        const CWalletTx* wtx = &mapWallet.at(it->second);
        int              n   = wtx->nOrderPos;
        if (n < nMinOrderPos) {
            nMinOrderPos = n;
            copyFrom     = wtx;
        }
    }

    if (!copyFrom) {
        return;
    }

    // Now copy data from copyFrom to rest:
    for (TxSpends::iterator it = range.first; it != range.second; ++it) {
        const uint256& hash   = it->second;
        CWalletTx*     copyTo = &mapWallet[hash];
        if (copyFrom == copyTo)
            continue;
        assert(copyFrom && "Oldest wallet transaction in range assumed to have been found.");
        // if (!copyFrom->IsEquivalentTo(*copyTo)) continue;
        copyTo->mapValue   = copyFrom->mapValue;
        copyTo->vOrderForm = copyFrom->vOrderForm;
        // fTimeReceivedIsTxTime not copied on purpose
        // nTimeReceived not copied on purpose
        copyTo->nTimeSmart     = copyFrom->nTimeSmart;
        copyTo->fFromMe        = copyFrom->fFromMe;
        copyTo->strFromAccount = copyFrom->strFromAccount;
        // nOrderPos not copied on purpose
        // cached members not copied on purpose
    }
}

const CWalletTx* CWallet::GetWalletTx(const uint256& hash) const
{
    LOCK(cs_wallet);
    std::map<uint256, CWalletTx>::const_iterator it = mapWallet.find(hash);
    if (it == mapWallet.end())
        return nullptr;
    return &(it->second);
}

void CWallet::MarkConflicted(const uint256& hashBlock, const uint256& hashTx)
{
    LOCK2(cs_main, cs_wallet);

    const std::string bh = hashBlock.ToString();

    const CTxDB txdb;

    CBlockIndex* pindex;
    assert(mapBlockIndex.count(hashBlock));
    pindex               = mapBlockIndex.at(hashBlock).get();
    int conflictconfirms = 0;
    if (pindex->IsInMainChain(txdb)) {
        conflictconfirms = -(txdb.GetBestChainHeight().value_or(0) - pindex->nHeight + 1);
    }
    //    assert(conflictconfirms < 0);
    if (conflictconfirms >= 0)
        return;

    // Do not flush the wallet here for performance reasons
    CWalletDB walletdb(strWalletFile, "r+", false);

    std::set<uint256> todo;
    std::set<uint256> done;

    todo.insert(hashTx);

    while (!todo.empty()) {
        uint256 now = *todo.begin();
        todo.erase(now);
        done.insert(now);
        assert(mapWallet.count(now));
        CWalletTx& wtx            = mapWallet[now];
        int        currentconfirm = wtx.GetDepthInMainChain();
        if (conflictconfirms < currentconfirm) {
            // Block is 'more conflicted' than current confirm; update.
            // Mark transaction as conflicted with this block.
            wtx.nIndex    = -1;
            wtx.hashBlock = hashBlock;
            wtx.MarkDirty();
            wtx.WriteToDisk(&walletdb);
            // Iterate over all its outputs, and mark transactions in the wallet that spend them
            // conflicted too
            auto                     txSpends = mapTxSpends.get();
            TxSpends::const_iterator iter     = txSpends.lower_bound(COutPoint(now, 0));
            while (iter != txSpends.end() && iter->first.hash == now) {
                if (!done.count(iter->second)) {
                    todo.insert(iter->second);
                }
                iter++;
            }
            // If a transaction changes 'conflicted' state, that changes the balance
            // available of the outputs it spends. So force those to be recomputed
            for (const CTxIn& txin : wtx.vin) {
                if (mapWallet.count(txin.prevout.hash))
                    mapWallet[txin.prevout.hash].MarkDirty();
            }
        }
    }
}

void CWallet::AddToSpends(const COutPoint& outpoint, const uint256& wtxid)
{
    auto lock = mapTxSpends.get_lock();
    mapTxSpends.get_unsafe().insert(std::make_pair(outpoint, wtxid));
    //    setLockedCoins.erase(outpoint);

    std::pair<TxSpends::iterator, TxSpends::iterator> range;
    range = mapTxSpends.get_unsafe().equal_range(outpoint);
    SyncMetaData(range);
}

void CWallet::AddToSpends(const uint256& wtxid)
{
    assert(mapWallet.count(wtxid));
    CWalletTx& thisTx = mapWallet.at(wtxid);
    if (thisTx.IsCoinBase()) // Coinbases don't spend anything!
        return;

    for (const CTxIn& txin : thisTx.vin)
        AddToSpends(txin.prevout, wtxid);
}

bool CWallet::AddToWallet(const CWalletTx& wtxIn, bool fFromLoadWallet, CWalletDB* pwalletdb)
{
    uint256 hash = wtxIn.GetHash();

    // update NTP1 transactions
    if (walletNewTxUpdateFunctor) {
        walletNewTxUpdateFunctor->setReferenceBlockHeight();
        walletNewTxUpdateFunctor->run(hash, CTxDB().GetBestChainHeight().value_or(0));
    }

    if (fFromLoadWallet) {
        mapWallet[hash] = wtxIn;
        CWalletTx& wtx  = mapWallet[hash];
        wtx.BindWallet(this);
        wtxOrdered.insert(std::make_pair(wtx.nOrderPos, TxPair(&wtx, (CAccountingEntry*)0)));
        AddToSpends(hash);
    } else {

        LOCK(cs_wallet);
        // Inserts only if not already there, returns tx inserted or tx found
        pair<map<uint256, CWalletTx>::iterator, bool> ret = mapWallet.insert(make_pair(hash, wtxIn));
        CWalletTx&                                    wtx = (*ret.first).second;
        wtx.BindWallet(this);
        bool fInsertedNew = ret.second;
        if (fInsertedNew) {
            if (!wtx.nTimeReceived)
                wtx.nTimeReceived = GetAdjustedTime();
            wtx.nOrderPos = IncOrderPosNext(pwalletdb);
            wtxOrdered.insert(std::make_pair(wtx.nOrderPos, TxPair(&wtx, (CAccountingEntry*)0)));
            wtx.nTimeSmart = ComputeTimeSmart(wtx);
            AddToSpends(hash);
            for (const CTxIn& txin : wtx.vin) {
                if (mapWallet.count(txin.prevout.hash)) {
                    CWalletTx& prevtx = mapWallet[txin.prevout.hash];
                    if (prevtx.nIndex == -1 && !prevtx.hashUnset()) {
                        MarkConflicted(prevtx.hashBlock, wtx.GetHash());
                    }
                }
            }
        }

        bool fUpdated = false;
        if (!fInsertedNew) {
            // Merge
            if (!wtxIn.hashUnset() && wtxIn.hashBlock != wtx.hashBlock) {
                wtx.hashBlock = wtxIn.hashBlock;
                fUpdated      = true;
            }
            // If no longer abandoned, update
            if (wtxIn.hashBlock.IsNull() && wtx.isAbandoned()) {
                wtx.hashBlock = wtxIn.hashBlock;
                fUpdated      = true;
            }
            if (wtxIn.nIndex != -1 &&
                (wtxIn.vMerkleBranch != wtx.vMerkleBranch || wtxIn.nIndex != wtx.nIndex)) {
                wtx.vMerkleBranch = wtxIn.vMerkleBranch;
                wtx.nIndex        = wtxIn.nIndex;
                fUpdated          = true;
            }
            if (wtxIn.fFromMe && wtxIn.fFromMe != wtx.fFromMe) {
                wtx.fFromMe = wtxIn.fFromMe;
                fUpdated    = true;
            }
        }

        //// debug print
        printf("AddToWallet %s  %s%s\n", wtxIn.GetHash().ToString().substr(0, 10).c_str(),
               (fInsertedNew ? "new" : ""), (fUpdated ? "update" : ""));

        // Write to disk
        if (fInsertedNew || fUpdated)
            if (!wtx.WriteToDisk(pwalletdb))
                return false;

        // since AddToWallet is called directly for self-originating transactions, check for
        // consumption of own coins
        //        WalletUpdateSpent(wtx, (wtxIn.hashBlock != 0));

        // Break debit/credit balance caches:
        wtx.MarkDirty();

        // Notify UI of new or updated transaction
        NotifyTransactionChanged(this, hash, fInsertedNew ? CT_NEW : CT_UPDATED);

        // notify an external script when a wallet transaction comes in or is updated
        std::string strCmd = GetArg("-walletnotify", "");

        if (!strCmd.empty()) {
            boost::replace_all(strCmd, "%s", wtxIn.GetHash().GetHex());
            boost::thread t(runCommand, strCmd); // thread runs free
        }
    }

    return true;
}

// Add a transaction to the wallet, or update it.
// pblock is optional, but should be provided if the transaction is known to be in a block.
// If fUpdate is true, existing transactions will be updated.
bool CWallet::AddToWalletIfInvolvingMe(const CTransaction& tx, const CBlock* pblock, bool fUpdate,
                                       bool /*fFindBlock*/)
{
    uint256 hash = tx.GetHash();
    {
        LOCK(cs_wallet);

        if (pblock && !tx.IsCoinBase()) {
            for (const CTxIn& txin : tx.vin) {
                auto        lock     = mapTxSpends.get_lock();
                const auto& txSpends = mapTxSpends.get();
                std::pair<TxSpends::const_iterator, TxSpends::const_iterator> range =
                    txSpends.equal_range(txin.prevout);
                while (range.first != range.second) {
                    if (range.first->second != tx.GetHash()) {
                        printf("Transaction %s (in block %s) conflicts with wallet transaction %s "
                               "(both spend %s:%i)\n",
                               tx.GetHash().ToString().c_str(), pblock->GetHash().ToString().c_str(),
                               range.first->second.ToString().c_str(),
                               range.first->first.hash.ToString().c_str(), range.first->first.n);
                        MarkConflicted(pblock->GetHash(), range.first->second);
                    }
                    range.first++;
                }
            }
        }

        bool fExisted = mapWallet.count(hash);
        if (fExisted && !fUpdate)
            return false;
        if (fExisted || IsMine(tx) || IsFromMe(tx)) {
            CWalletTx wtx(this, tx);
            // Get merkle branch if transaction was found in a block
            if (pblock)
                wtx.SetMerkleBranch(pblock);
            // Do not flush the wallet here for performance reasons
            // this is safe, as in case of a crash, we rescan the necessary blocks on startup through our
            // SetBestChain-mechanism
            CWalletDB walletdb(strWalletFile, "r+", false);

            return AddToWallet(wtx, false, &walletdb);
        }
    }
    return false;
}

bool CWallet::EraseFromWallet(uint256 hash)
{
    if (!fFileBacked)
        return false;
    {
        LOCK(cs_wallet);
        if (mapWallet.erase(hash))
            CWalletDB(strWalletFile).EraseTx(hash);
    }
    return true;
}

isminetype CWallet::IsMine(const CTxIn& txin) const
{
    {
        LOCK(cs_wallet);
        map<uint256, CWalletTx>::const_iterator mi = mapWallet.find(txin.prevout.hash);
        if (mi != mapWallet.end()) {
            const CWalletTx& prev = (*mi).second;
            if (txin.prevout.n < prev.vout.size())
                return IsMine(prev.vout.at(txin.prevout.n));
        }
    }
    return ISMINE_NO;
}

CAmount CWallet::GetDebit(const CTxIn& txin, const isminefilter& filter) const
{
    {
        LOCK(cs_wallet);
        map<uint256, CWalletTx>::const_iterator mi = mapWallet.find(txin.prevout.hash);
        if (mi != mapWallet.end()) {
            const CWalletTx& prev = (*mi).second;
            if (txin.prevout.n < prev.vout.size())
                if (IsMine(prev.vout[txin.prevout.n]) & filter)
                    return prev.vout[txin.prevout.n].nValue;
        }
    }
    return 0;
}

isminetype CWallet::IsMine(const CTxOut& txout) const { return ::IsMine(*this, txout.scriptPubKey); }

CAmount CWallet::GetCredit(const CTxOut& txout, const isminefilter& filter) const
{
    if (!MoneyRange(txout.nValue))
        throw std::runtime_error("CWallet::GetCredit() : value out of range");
    return ((IsMine(txout) & filter) ? txout.nValue : 0);
}

bool CWallet::IsChange(const CTxOut& txout) const
{
    CTxDestination address;

    // TODO: fix handling of 'change' outputs. The assumption is that any
    // payment to a TX_PUBKEYHASH that is mine but isn't in the address book
    // is change. That assumption is likely to break when we implement multisignature
    // wallets that return change back into a multi-signature-protected address;
    // a better way of identifying which outputs are 'the send' and which are
    // 'the change' will need to be implemented (maybe extend CWalletTx to remember
    // which output, if any, was change).
    if (ExtractDestination(txout.scriptPubKey, address) && ::IsMine(*this, address) != ISMINE_NO) {
        if (!mapAddressBook.exists(address))
            return true;
    }
    return false;
}

CAmount CWallet::GetChange(const CTxOut& txout) const
{
    if (!MoneyRange(txout.nValue))
        throw std::runtime_error("CWallet::GetChange() : value out of range");
    return (IsChange(txout) ? txout.nValue : 0);
}

bool CWallet::IsMine(const CTransaction& tx) const
{
    for (const CTxOut& txout : tx.vout)
        if (txout.nValue >= nMinimumInputValue && IsMine(txout) != ISMINE_NO)
            return true;
    return false;
}

bool CWallet::IsFromMe(const CTransaction& tx) const { return (GetDebit(tx, ISMINE_ALL) > 0); }

CAmount CWallet::GetDebit(const CTransaction& tx, const isminefilter& filter) const
{
    CAmount nDebit = 0;
    for (const CTxIn& txin : tx.vin) {
        nDebit += GetDebit(txin, filter);
        if (!MoneyRange(nDebit))
            throw std::runtime_error("CWallet::GetDebit() : value out of range");
    }
    return nDebit;
}

CAmount CWallet::GetCredit(const CTransaction& tx, const isminefilter& filter, const bool fUnspent) const
{
    CAmount nCredit = 0;
    for (unsigned int i = 0; i < tx.vout.size(); i++) {
        if (fUnspent && IsSpent(tx.GetHash(), i))
            continue;
        nCredit += GetCredit(tx.vout[i], filter);
    }
    if (!MoneyRange(nCredit))
        throw std::runtime_error("CWallet::GetCredit() : value out of range");
    return nCredit;
}

CAmount CWallet::GetChange(const CTransaction& tx) const
{
    CAmount nChange = 0;
    for (const CTxOut& txout : tx.vout) {
        nChange += GetChange(txout);
        if (!MoneyRange(nChange))
            throw std::runtime_error("CWallet::GetChange() : value out of range");
    }
    return nChange;
}

std::set<uint256> CWallet::GetConflicts(const uint256& txid) const
{
    std::set<uint256> result;
    AssertLockHeld(cs_wallet);

    std::map<uint256, CWalletTx>::const_iterator it = mapWallet.find(txid);
    if (it == mapWallet.end())
        return result;
    const CWalletTx& wtx = it->second;

    std::pair<TxSpends::const_iterator, TxSpends::const_iterator> range;

    auto lock = mapTxSpends.get_lock();
    for (const CTxIn& txin : wtx.vin) {
        if (mapTxSpends.get_unsafe().count(txin.prevout) <= 1 /* || wtx.HasZerocoinSpendInputs()*/)
            continue; // No conflict if zero or one spends
        range = mapTxSpends.get_unsafe().equal_range(txin.prevout);
        for (TxSpends::const_iterator it = range.first; it != range.second; ++it)
            result.insert(it->second);
    }
    return result;
}

std::set<uint256> CWalletTx::GetConflicts() const
{
    std::set<uint256> result;
    if (pwallet != NULL) {
        uint256 myHash = GetHash();
        result         = pwallet->GetConflicts(myHash);
        result.erase(myHash);
    }
    return result;
}

int64_t CWalletTx::GetTxTime() const
{
    int64_t n = nTimeSmart;
    return n ? n : nTimeReceived;
}

int CWalletTx::GetRequestCount() const
{
    // Returns -1 if it wasn't being tracked
    int nRequests = -1;
    {
        LOCK(pwallet->cs_wallet);
        if (IsCoinBase() || IsCoinStake()) {
            // Generated block
            if (hashBlock != 0) {
                map<uint256, int>::const_iterator mi = pwallet->mapRequestCount.find(hashBlock);
                if (mi != pwallet->mapRequestCount.end())
                    nRequests = (*mi).second;
            }
        } else {
            // Did anyone request this transaction?
            map<uint256, int>::const_iterator mi = pwallet->mapRequestCount.find(GetHash());
            if (mi != pwallet->mapRequestCount.end()) {
                nRequests = (*mi).second;

                // How about the block it's in?
                if (nRequests == 0 && hashBlock != 0) {
                    map<uint256, int>::const_iterator mi = pwallet->mapRequestCount.find(hashBlock);
                    if (mi != pwallet->mapRequestCount.end())
                        nRequests = (*mi).second;
                    else
                        nRequests = 1; // If it's in someone else's block it must have got out
                }
            }
        }
    }
    return nRequests;
}

void CWalletTx::GetAmounts(list<pair<CTxDestination, CAmount>>& listReceived,
                           list<pair<CTxDestination, CAmount>>& listSent, CAmount& nFee,
                           string& strSentAccount, const isminefilter& filter) const
{
    nFee = 0;
    listReceived.clear();
    listSent.clear();
    strSentAccount = strFromAccount;

    // Compute fee:
    CAmount nDebit = GetDebit(filter);
    if (nDebit > 0) // debit>0 means we signed/sent this transaction
    {
        CAmount nValueOut = GetValueOut();
        nFee              = nDebit - nValueOut;
    }

    // Sent/received.
    for (const CTxOut& txout : vout) {
        // Skip special stake out
        if (txout.scriptPubKey.empty())
            continue;

        isminetype fIsMine;
        // Only need to handle txouts if AT LEAST one of these is true:
        //   1) they debit from us (sent)
        //   2) the output is to us (received)
        if (nDebit > 0) {
            // Don't report 'change' txouts
            if (pwallet->IsChange(txout))
                continue;
            fIsMine = pwallet->IsMine(txout);
        } else if (!IsMineCheck((fIsMine = pwallet->IsMine(txout)), ISMINE_SPENDABLE))
            continue;

        // In either case, we need to get the destination address
        CTxDestination address;
        if (!ExtractDestination(txout.scriptPubKey, address)) {
            printf("CWalletTx::GetAmounts: Unknown transaction type found, txid %s\n",
                   this->GetHash().ToString().c_str());
            address = CNoDestination();
        }

        // If we are debited by the transaction, add the output as a "sent" entry
        if (nDebit > 0)
            listSent.push_back(make_pair(address, txout.nValue));

        // If we are receiving the output, add it as a "received" entry
        if (fIsMine & filter)
            listReceived.push_back(make_pair(address, txout.nValue));
    }
}

void CWalletTx::GetAccountAmounts(const string& strAccount, CAmount& nReceived, CAmount& nSent,
                                  CAmount& nFee, const isminefilter& filter) const
{
    nReceived = nSent = nFee = 0;

    CAmount                             allFee;
    string                              strSentAccount;
    list<pair<CTxDestination, CAmount>> listReceived;
    list<pair<CTxDestination, CAmount>> listSent;
    GetAmounts(listReceived, listSent, allFee, strSentAccount, filter);

    if (strAccount == strSentAccount) {
        for (const PAIRTYPE(CTxDestination, CAmount) & s : listSent)
            nSent += s.second;
        nFee = allFee;
    }
    for (const PAIRTYPE(CTxDestination, CAmount) & r : listReceived) {
        if (const auto entry = pwallet->mapAddressBook.get(r.first)) {
            if (entry.is_initialized() && entry->name == strAccount)
                nReceived += r.second;
        } else if (strAccount.empty()) {
            nReceived += r.second;
        }
    }
}

bool CWalletTx::WriteToDisk(CWalletDB* pwalletdb)
{
    if (pwalletdb)
        return pwalletdb->WriteTx(GetHash(), *this);
    return CWalletDB(pwallet->strWalletFile).WriteTx(GetHash(), *this);
}

// Scan the block chain (starting in pindexStart) for transactions
// from or to us. If fUpdate is true, found transactions that already
// exist in the wallet will be updated.
int CWallet::ScanForWalletTransactions(CBlockIndex* pindexStart, bool fUpdate)
{
    int ret = 0;

    CBlockIndex* pindex = pindexStart;

    uint64_t blockCount = pindexStart->nHeight;

    {
        CTxDB txdb;
        LOCK2(cs_main, cs_wallet);
        printf("Starting wallet rescan of %d blocks...\n", nBestHeight.load());
        while (pindex) {
            blockCount++;

            if (blockCount % 1000 == 0) {
                uiInterface.InitMessage(_("Rescanning... ") + "(block: " + std::to_string(blockCount) +
<<<<<<< HEAD
                                        "/" + std::to_string(txdb.GetBestChainHeight().value_or(0)) +
                                        ")");
=======
                                        "/" + std::to_string(nBestHeight) + ")");
                printf("Done scanning %" PRIu64 " blocks\n", blockCount);
>>>>>>> b24c44b2
            }

            // no need to read and scan block, if block was created before
            // our wallet birthday (as adjusted for block time variability)
            if (nTimeFirstKey && (pindex->nTime < (nTimeFirstKey - 7200))) {
                pindex = boost::atomic_load(&pindex->pnext).get();
                continue;
            }

            CBlock block;
            block.ReadFromDisk(pindex, true);
            for (CTransaction& tx : block.vtx) {
                if (AddToWalletIfInvolvingMe(tx, &block, fUpdate))
                    ret++;
            }
            pindex = boost::atomic_load(&pindex->pnext).get();
        }
        uiInterface.InitMessage(_("Updating wallet on disk (do not shutdown)..."));
        FlushWalletDB(true, strWalletFile, nullptr);
        uiInterface.InitMessage(_("Rescanning... ") + "(done)");
        printf("Done rescanning wallet.\n");
    }
    return ret;
}

void CWallet::ReacceptWalletTransactions(bool fFirstLoad)
{
    LOCK2(cs_main, cs_wallet);
    std::map<int64_t, CWalletTx*> mapSorted;

    // Sort pending wallet transactions based on their initial wallet insertion order
    for (PAIRTYPE(const uint256, CWalletTx) & item : mapWallet) {
        const uint256& wtxid = item.first;
        CWalletTx&     wtx   = item.second;
        assert(wtx.GetHash() == wtxid);

        int nDepth = wtx.GetDepthInMainChain();
        if (!wtx.IsCoinBase() && !wtx.IsCoinStake() && nDepth == 0 && !wtx.isAbandoned()) {
            mapSorted.insert(std::make_pair(wtx.nOrderPos, &wtx));
        }
    }

    // Try to add wallet transactions to memory pool
    for (PAIRTYPE(const int64_t, CWalletTx*) & item : mapSorted) {
        CWalletTx& wtx = *(item.second);

        LOCK(mempool.cs);
        auto mempoolRes = wtx.AcceptToMemoryPool();
        if (mempoolRes.isErr() && fFirstLoad && GetTime() - wtx.GetTxTime() > 12 * 60 * 60) {
            // First load of wallet, failed to accept to mempool, and older than 12 hours... not likely
            // to ever make it in to mempool
            AbandonTransaction(wtx.GetHash());
        }
    }
}

void CWalletTx::RelayWalletTransaction() const
{
    if (!IsCoinBase() && !IsCoinStake()) {
        if (GetDepthInMainChain() == 0 && !isAbandoned()) {
            uint256 hash = GetHash();
            printf("Relaying wtx %s\n", hash.ToString().c_str());

            RelayTransaction(*this);
        }
    }
}

void CWallet::ResendWalletTransactions(bool fForce)
{
    if (!fForce) {
        // Do this infrequently and randomly to avoid giving away
        // that these are our transactions.
        static int64_t nNextTime;
        if (GetTime() < nNextTime)
            return;
        bool fFirst = (nNextTime == 0);
        nNextTime   = GetTime() + GetRand(30 * 60);
        if (fFirst)
            return;

        // Only do it if there's been a new block since last time
        static int64_t nLastTime;
        if (nTimeLastBestBlockReceived < nLastTime)
            return;
        nLastTime = GetTime();
    }

    // Rebroadcast any of our txes that aren't in a block yet
    printf("ResendWalletTransactions()\n");
    CTxDB txdb("r");
    {
        LOCK(cs_wallet);
        // Sort them in chronological order
        multimap<unsigned int, CWalletTx*> mapSorted;
        for (PAIRTYPE(const uint256, CWalletTx) & item : mapWallet) {
            CWalletTx& wtx = item.second;
            // Don't rebroadcast until it's had plenty of time that
            // it should have gotten in already by now.
            if (fForce || nTimeLastBestBlockReceived - (int64_t)wtx.nTimeReceived > 5 * 60)
                mapSorted.insert(make_pair(wtx.nTimeReceived, &wtx));
        }
        for (PAIRTYPE(const unsigned int, CWalletTx*) & item : mapSorted) {
            CWalletTx& wtx = *item.second;
            if (wtx.CheckTransaction(txdb).isOk())
                wtx.RelayWalletTransaction();
            else
                printf("ResendWalletTransactions() : CheckTransaction failed for transaction %s\n",
                       wtx.GetHash().ToString().c_str());
        }
    }
}

//////////////////////////////////////////////////////////////////////////////
//
// Actions
//

CAmount CWallet::GetBalance() const
{
    CAmount nTotal = 0;
    {
        LOCK2(cs_main, cs_wallet);
        for (map<uint256, CWalletTx>::const_iterator it = mapWallet.begin(); it != mapWallet.end();
             ++it) {
            const CWalletTx* pcoin = &(*it).second;
            if (pcoin->IsTrusted()) {
                nTotal += pcoin->GetAvailableCredit();
            }
        }
    }

    return nTotal;
}

CAmount CWallet::GetColdStakingBalance() const
{
    CAmount nTotal = 0;
    {
        LOCK2(cs_main, cs_wallet);
        for (const auto& p : mapWallet) {
            const CWalletTx& pcoin = p.second;
            if (pcoin.HasP2CSOutputs() && pcoin.IsTrusted())
                nTotal += pcoin.GetColdStakingCredit();
        }
    }
    return nTotal;
}

CAmount CWallet::GetStakingBalance(const bool fIncludeColdStaking) const
{
    return GetBalance() +
           (Params().IsColdStakingEnabled(CTxDB()) && fIncludeColdStaking ? GetColdStakingBalance() : 0);
}

CAmount CWallet::GetDelegatedBalance() const
{
    CAmount nTotal = 0;
    {
        LOCK2(cs_main, cs_wallet);
        for (const auto& p : mapWallet) {
            const CWalletTx& pcoin = p.second;
            if (pcoin.HasP2CSOutputs() && pcoin.IsTrusted())
                nTotal += pcoin.GetStakeDelegationCredit();
        }
    }
    return nTotal;
}

CAmount CWallet::GetUnconfirmedBalance() const
{
    CAmount nTotal = 0;
    {
        LOCK2(cs_main, cs_wallet);
        for (const auto& p : mapWallet) {
            const CWalletTx& pcoin = p.second;
            if (!pcoin.IsTrusted() && pcoin.GetDepthInMainChain() == 0 && pcoin.InMempool())
                nTotal += pcoin.GetAvailableCredit();
        }
    }
    return nTotal;
}

CAmount CWallet::GetImmatureColdStakingBalance() const
{
    CAmount nTotal = 0;
    {
        LOCK2(cs_main, cs_wallet);
        for (const auto& p : mapWallet) {
            const CWalletTx& pcoin = p.second;
            nTotal += pcoin.GetImmatureCredit(false, ISMINE_COLD);
        }
    }
    return nTotal;
}

CAmount CWallet::GetImmatureDelegatedBalance() const
{
    CAmount nTotal = 0;
    {
        LOCK2(cs_main, cs_wallet);
        for (const auto& p : mapWallet) {
            const CWalletTx& pcoin = p.second;
            nTotal += pcoin.GetImmatureCredit(false, ISMINE_SPENDABLE_DELEGATED);
        }
    }
    return nTotal;
}

CAmount CWallet::GetImmatureBalance() const
{
    CAmount nTotal = 0;
    {
        LOCK2(cs_main, cs_wallet);
        for (const auto& p : mapWallet) {
            const CWalletTx& pcoin = p.second;
            if (pcoin.IsCoinBase() && pcoin.GetBlocksToMaturity() > 0 && pcoin.IsInMainChain()) {
                nTotal += pcoin.GetImmatureCredit(false);
            }
        }
    }
    return nTotal;
}

// populate vCoins with vector of spendable COutputs
void CWallet::AvailableCoins(vector<COutput>& vCoins, bool fOnlyConfirmed, bool fIncludeColdStaking,
                             bool fIncludeDelegated, const CCoinControl* coinControl) const
{
    vCoins.clear();
    {
        LOCK2(cs_main, cs_wallet);
        for (map<uint256, CWalletTx>::const_iterator it = mapWallet.begin(); it != mapWallet.end();
             ++it) {
            const CWalletTx* pcoin = &(*it).second;

            if (!IsFinalTx(*pcoin))
                continue;

            if (fOnlyConfirmed && !pcoin->IsTrusted())
                continue;

            if (pcoin->IsCoinBase() && pcoin->GetBlocksToMaturity() > 0)
                continue;

            if (pcoin->IsCoinStake() && pcoin->GetBlocksToMaturity() > 0)
                continue;

            int nDepth = pcoin->GetDepthInMainChain();
            if (nDepth == 0 && !pcoin->InMempool())
                continue;

            for (unsigned int i = 0; i < pcoin->vout.size(); i++) {
                isminetype mine = IsMine(pcoin->vout[i]);
                if (mine == ISMINE_NO)
                    continue;

                if (IsMineCheck(mine, ISMINE_WATCH_ONLY))
                    continue;

                if (pcoin->vout[i].nValue < nMinimumInputValue)
                    continue;

                if (IsSpent(pcoin->GetHash(), i))
                    continue;

                if (!(!coinControl || !coinControl->HasSelected() ||
                      coinControl->IsSelected((*it).first, i)))
                    continue;

                // --Skip P2CS outputs
                // skip cold coins
                if (mine == ISMINE_COLD && (!fIncludeColdStaking || !HasDelegator(pcoin->vout[i])))
                    continue;
                // skip delegated coins
                if (mine == ISMINE_SPENDABLE_DELEGATED && !fIncludeDelegated)
                    continue;
                // skip auto-delegated coins
                if (mine == ISMINE_SPENDABLE_STAKEABLE && !fIncludeColdStaking && !fIncludeDelegated)
                    continue;

                // bool fIsValid =
                //     (((mine &
                //        ISMINE_SPENDABLE) !=
                //       ISMINE_NO) ||
                //      ((mine &
                //        (ISMINE_MULTISIG |
                //         (fIncludeColdStaking ? ISMINE_COLD
                //                              : ISMINE_NO) |
                //         (fIncludeDelegated
                //              ? ISMINE_SPENDABLE_DELEGATED
                //              : ISMINE_NO))) !=
                //       ISMINE_NO));

                vCoins.push_back(COutput(pcoin, i, nDepth));
            }
        }
    }
}

bool CWallet::GetAvailableP2CSCoins(std::vector<COutput>& vCoins) const
{
    vCoins.clear();
    {
        TRY_LOCK(cs_main, lockMain);
        if (!lockMain) {
            return false;
        }
        TRY_LOCK(cs_wallet, lockWallet);
        if (!lockWallet) {
            return false;
        }

        for (const auto& it : mapWallet) {
            const uint256&   wtxid = it.first;
            const CWalletTx* pcoin = &it.second;

            bool fConflicted;
            int  nDepth = pcoin->GetDepthAndMempool(fConflicted);

            if (fConflicted || nDepth < 0)
                continue;

            if (pcoin->HasP2CSOutputs()) {
                for (int i = 0; i < (int)pcoin->vout.size(); i++) {
                    const auto& utxo = pcoin->vout[i];

                    if (IsSpent(wtxid, i))
                        continue;

                    if (utxo.scriptPubKey.IsPayToColdStaking()) {
                        isminetype mine            = IsMine(utxo);
                        bool       isMineSpendable = mine & ISMINE_SPENDABLE_DELEGATED;
                        if (mine & ISMINE_COLD || isMineSpendable)
                            // Depth is not used, no need waste resources and set it for now.
                            vCoins.emplace_back(COutput(pcoin, i, 0 /*, isMineSpendable*/));
                    }
                }
            }
        }
    }
    return true;
}

void CWallet::AvailableCoinsForStaking(vector<COutput>& vCoins, unsigned int nSpendTime,
                                       bool fIncludeColdStaking, bool fIncludeDelegated) const
{
    vCoins.clear();

    {
        LOCK2(cs_main, cs_wallet);
        unsigned int nSMA = Params().StakeMinAge(CTxDB());
        for (map<uint256, CWalletTx>::const_iterator it = mapWallet.begin(); it != mapWallet.end();
             ++it) {
            const CWalletTx* pcoin = &(*it).second;

            // Filtering by tx timestamp instead of block timestamp may give false positives but never
            // false negatives
            if (pcoin->nTime + nSMA > nSpendTime)
                continue;

            if (pcoin->GetBlocksToMaturity() > 0)
                continue;

            int nDepth = pcoin->GetDepthInMainChain();
            if (nDepth == 0 && !pcoin->InMempool())
                continue;

            // get NTP1 information of this transaction
            bool txIsNTP1 = NTP1Transaction::IsTxNTP1(pcoin);

            for (unsigned int i = 0; i < pcoin->vout.size(); i++) {
                isminetype mine = IsMine(pcoin->vout[i]);

                if (IsSpent(pcoin->GetHash(), i))
                    continue;

                if (!(mine & ISMINE_SPENDABLE_STAKEABLE) && !(mine & ISMINE_SPENDABLE))
                    continue;

                // --Skip P2CS outputs
                // skip cold coins
                if (mine == ISMINE_COLD && (!fIncludeColdStaking || !HasDelegator(pcoin->vout[i])))
                    continue;
                // skip delegated coins
                if (mine == ISMINE_SPENDABLE_DELEGATED && !fIncludeDelegated)
                    continue;
                // skip auto-delegated coins
                if (mine == ISMINE_SPENDABLE_STAKEABLE && !fIncludeColdStaking && !fIncludeDelegated)
                    continue;

                // bool fIsValid =
                //     (((mine & ISMINE_SPENDABLE) != ISMINE_NO) ||
                //      ((mine & (ISMINE_MULTISIG | (fIncludeColdStaking ? ISMINE_COLD : ISMINE_NO) |
                //                (fIncludeDelegated ? ISMINE_SPENDABLE_DELEGATED : ISMINE_NO))) !=
                //       ISMINE_NO));

                if (pcoin->vout[i].nValue < nMinimumInputValue) {
                    continue;
                }

                if (txIsNTP1) {
                    // if this output is an NTP1 output, skip it
                    try {
                        const CTransaction* tx = dynamic_cast<const CTransaction*>(pcoin);
                        if (tx == nullptr) {
                            throw std::runtime_error("Unable to case transaction: " +
                                                     pcoin->GetHash().ToString() + " to CTransaction");
                        }
                        std::vector<std::pair<CTransaction, NTP1Transaction>> inputs =
                            NTP1Transaction::GetAllNTP1InputsOfTx(*tx, false);
                        NTP1Transaction ntp1tx;
                        ntp1tx.readNTP1DataFromTx(*tx, inputs);
                        // if this output contains tokens, skip it to avoid burning them
                        if (ntp1tx.getTxOut(i).tokenCount() > 0) {
                            continue;
                        }
                    } catch (std::exception& ex) {
                        printf("Unable to parse script to check whether an output is stakable; error "
                               "says: %s",
                               ex.what());
                    }
                }
                vCoins.push_back(COutput(pcoin, i, nDepth));
            }
        }
    }
}

static void ApproximateBestSubset(vector<pair<CAmount, pair<const CWalletTx*, unsigned int>>> vValue,
                                  CAmount nTotalLower, CAmount nTargetValue, vector<char>& vfBest,
                                  CAmount& nBest, int iterations = 1000)
{
    vector<char> vfIncluded;

    vfBest.assign(vValue.size(), true);
    nBest = nTotalLower;

    seed_insecure_rand();

    for (int nRep = 0; nRep < iterations && nBest != nTargetValue; nRep++) {
        vfIncluded.assign(vValue.size(), false);
        CAmount nTotal         = 0;
        bool    fReachedTarget = false;
        for (int nPass = 0; nPass < 2 && !fReachedTarget; nPass++) {
            for (unsigned int i = 0; i < vValue.size(); i++) {
                // The solver here uses a randomized algorithm,
                // the randomness serves no real security purpose but is just
                // needed to prevent degenerate behavior and it is important
                // that the rng fast. We do not use a constant random sequence,
                // because there may be some privacy improvement by making
                // the selection random.
                if (nPass == 0 ? insecure_rand() & 1 : !vfIncluded[i]) {
                    nTotal += vValue[i].first;
                    vfIncluded[i] = true;
                    if (nTotal >= nTargetValue) {
                        fReachedTarget = true;
                        if (nTotal < nBest) {
                            nBest  = nTotal;
                            vfBest = vfIncluded;
                        }
                        nTotal -= vValue[i].first;
                        vfIncluded[i] = false;
                    }
                }
            }
        }
    }
}

// ppcoin: total coins staked (non-spendable until maturity)
CAmount CWallet::GetStake() const
{
    CAmount nTotal = 0;
    LOCK2(cs_main, cs_wallet);
    for (map<uint256, CWalletTx>::const_iterator it = mapWallet.begin(); it != mapWallet.end(); ++it) {
        const CWalletTx* pcoin = &(*it).second;
        if (pcoin->IsCoinStake() && pcoin->GetBlocksToMaturity() > 0 && pcoin->GetDepthInMainChain() > 0)
            nTotal += CWallet::GetCredit(*pcoin, ISMINE_SPENDABLE_ALL, true);
    }
    return nTotal;
}

CAmount CWallet::GetNewMint() const
{
    CAmount nTotal = 0;
    LOCK2(cs_main, cs_wallet);
    for (map<uint256, CWalletTx>::const_iterator it = mapWallet.begin(); it != mapWallet.end(); ++it) {
        const CWalletTx* pcoin = &(*it).second;
        if (pcoin->IsCoinBase() && pcoin->GetBlocksToMaturity() > 0 && pcoin->GetDepthInMainChain() > 0)
            nTotal += CWallet::GetCredit(*pcoin, ISMINE_SPENDABLE_ALL, true);
    }
    return nTotal;
}

bool CWallet::AddAccountingEntry(const CAccountingEntry& acentry, CWalletDB& pwalletdb)
{
    if (!pwalletdb.WriteAccountingEntry(acentry))
        return false;

    laccentries.push_back(acentry);
    CAccountingEntry& entry = laccentries.back();
    wtxOrdered.insert(std::make_pair(entry.nOrderPos, TxPair((CWalletTx*)0, &entry)));

    return true;
}

bool CWallet::SelectCoinsMinConf(CAmount nTargetValue, unsigned int nSpendTime, int nConfMine,
                                 int nConfTheirs, vector<COutput> vCoins,
                                 set<pair<const CWalletTx*, unsigned int>>& setCoinsRet,
                                 CAmount& nValueRet, bool avoidNTP1Outputs)
{
    setCoinsRet.clear();
    nValueRet = 0;

    // List of values less than target
    pair<CAmount, pair<const CWalletTx*, unsigned int>> coinLowestLarger;
    coinLowestLarger.first        = std::numeric_limits<CAmount>::max();
    coinLowestLarger.second.first = nullptr;
    vector<pair<CAmount, pair<const CWalletTx*, unsigned int>>> vValue;
    CAmount                                                     nTotalLower = 0;

    random_shuffle(vCoins.begin(), vCoins.end(), GetRandInt);

    for (COutput output : vCoins) {
        const CWalletTx* pcoin = output.tx;

        if (output.nDepth < (pcoin->IsFromMe(ISMINE_ALL) ? nConfMine : nConfTheirs))
            continue;

        int i = output.i;

        if (avoidNTP1Outputs) {
            // get NTP1 information of this transaction
            bool txIsNTP1 = NTP1Transaction::IsTxNTP1(pcoin);

            if (txIsNTP1) {
                // if this output is an NTP1 output, skip it
                try {
                    const CTransaction* tx = dynamic_cast<const CTransaction*>(pcoin);
                    if (tx == nullptr) {
                        throw std::runtime_error("Unable to cast transaction: " +
                                                 pcoin->GetHash().ToString() + " to CTransaction");
                    }
                    std::vector<std::pair<CTransaction, NTP1Transaction>> inputs =
                        NTP1Transaction::GetAllNTP1InputsOfTx(*tx, false);
                    NTP1Transaction ntp1tx;
                    ntp1tx.readNTP1DataFromTx(*tx, inputs);
                    // if this output contains tokens, skip it to avoid burning them
                    assert(i < static_cast<int>(pcoin->vout.size()));
                    if (ntp1tx.getTxOut(i).tokenCount() > 0) {
                        continue;
                    }
                } catch (std::exception& ex) {
                    printf("Unable to parse script to check whether an output is NTP1; error "
                           "says: %s",
                           ex.what());
                }
            }
        }

        // Follow the timestamp rules
        if (pcoin->nTime > nSpendTime)
            continue;

        CAmount n = pcoin->vout[i].nValue;

        if (n <= MIN_TX_FEE) {
            continue;
        }

        pair<CAmount, pair<const CWalletTx*, unsigned int>> coin = make_pair(n, make_pair(pcoin, i));

        if (n == nTargetValue) {
            setCoinsRet.insert(coin.second);
            nValueRet += coin.first;
            return true;
        } else if (n < nTargetValue + CENT) {
            vValue.push_back(coin);
            nTotalLower += n;
        } else if (n < coinLowestLarger.first) {
            coinLowestLarger = coin;
        }
    }

    if (nTotalLower == nTargetValue) {
        for (unsigned int i = 0; i < vValue.size(); ++i) {
            setCoinsRet.insert(vValue[i].second);
            nValueRet += vValue[i].first;
        }
        return true;
    }

    if (nTotalLower < nTargetValue) {
        if (coinLowestLarger.second.first == NULL)
            return false;
        setCoinsRet.insert(coinLowestLarger.second);
        nValueRet += coinLowestLarger.first;
        return true;
    }

    // Solve subset sum by stochastic approximation
    sort(vValue.rbegin(), vValue.rend(), CompareValueOnly());
    vector<char> vfBest;
    CAmount      nBest;

    ApproximateBestSubset(vValue, nTotalLower, nTargetValue, vfBest, nBest, 1000);
    if (nBest != nTargetValue && nTotalLower >= nTargetValue + CENT)
        ApproximateBestSubset(vValue, nTotalLower, nTargetValue + CENT, vfBest, nBest, 1000);

    // If we have a bigger coin and (either the stochastic approximation didn't find a good solution,
    //                                   or the next bigger coin is closer), return the bigger coin
    if (coinLowestLarger.second.first &&
        ((nBest != nTargetValue && nBest < nTargetValue + CENT) || coinLowestLarger.first <= nBest)) {
        setCoinsRet.insert(coinLowestLarger.second);
        nValueRet += coinLowestLarger.first;
    } else {
        for (unsigned int i = 0; i < vValue.size(); i++)
            if (vfBest[i]) {
                setCoinsRet.insert(vValue[i].second);
                nValueRet += vValue[i].first;
            }

        if (fDebug) {
            //// debug print
            printf("SelectCoins() best subset: ");
            for (unsigned int i = 0; i < vValue.size(); i++)
                if (vfBest[i])
                    printf("%s ", FormatMoney(vValue[i].first).c_str());
            printf("total %s\n", FormatMoney(nBest).c_str());
        }
    }

    return true;
}

/**
 * Outpoint is spent if any non-conflicted transaction
 * spends it:
 */
bool CWallet::IsSpent(const uint256& hash, unsigned int n) const
{
    const COutPoint                                               outpoint(hash, n);
    std::pair<TxSpends::const_iterator, TxSpends::const_iterator> range;

    auto            lock     = mapTxSpends.get_lock();
    const TxSpends& txSpends = mapTxSpends.get_unsafe();
    range                    = txSpends.equal_range(outpoint);

    for (TxSpends::const_iterator it = range.first; it != range.second; ++it) {
        const uint256&                               wtxid = it->second;
        std::map<uint256, CWalletTx>::const_iterator mit   = mapWallet.find(wtxid);
        if (mit != mapWallet.end()) {
            bool      fConflicted;
            const int nDepth = mit->second.GetDepthAndMempool(fConflicted);
            // not in mempool txes can spend coins only if not coinstakes
            const bool fConflictedCoinstake = fConflicted && mit->second.IsCoinStake();
            if (nDepth > 0 || (nDepth == 0 && !mit->second.isAbandoned() && !fConflictedCoinstake))
                return true; // Spent
        }
    }
    return false;
}

bool CWallet::SelectCoins(CAmount nTargetValue, unsigned int nSpendTime,
                          set<pair<const CWalletTx*, unsigned int>>& setCoinsRet, CAmount& nValueRet,
                          const CCoinControl* coinControl, bool fIncludeColdStaking,
                          bool fIncludeDelegated, bool avoidNTP1Outputs) const
{
    vector<COutput> vCoins;
    AvailableCoins(vCoins, true, fIncludeColdStaking, fIncludeDelegated, coinControl);

    // coin control -> return all selected outputs (we want all selected to go into the transaction for
    // sure)
    if (coinControl && coinControl->HasSelected()) {
        for (const COutput& out : vCoins) {
            nValueRet += out.tx->vout[out.i].nValue;
            setCoinsRet.insert(make_pair(out.tx, out.i));
        }
        return (nValueRet >= nTargetValue);
    }

    return (SelectCoinsMinConf(nTargetValue, nSpendTime, 1, 10, vCoins, setCoinsRet, nValueRet,
                               avoidNTP1Outputs) ||
            SelectCoinsMinConf(nTargetValue, nSpendTime, 1, 1, vCoins, setCoinsRet, nValueRet,
                               avoidNTP1Outputs) ||
            SelectCoinsMinConf(nTargetValue, nSpendTime, 0, 1, vCoins, setCoinsRet, nValueRet,
                               avoidNTP1Outputs));
}

// Select some coins without random shuffle or best subset approximation
bool CWallet::SelectCoinsForStaking(CAmount nTargetValue, unsigned int nSpendTime,
                                    set<pair<const CWalletTx*, unsigned int>>& setCoinsRet,
                                    CAmount& nValueRet, bool fIncludeColdStaking,
                                    bool fIncludeDelegated) const
{
    vector<COutput> vCoins;
    AvailableCoinsForStaking(vCoins, nSpendTime, fIncludeColdStaking, fIncludeDelegated);

    setCoinsRet.clear();
    nValueRet = 0;

    for (COutput output : vCoins) {
        const CWalletTx* pcoin = output.tx;
        int              i     = output.i;

        // Stop if we've chosen enough inputs
        if (nValueRet >= nTargetValue)
            break;

        CAmount n = pcoin->vout[i].nValue;

        pair<CAmount, pair<const CWalletTx*, unsigned int>> coin = make_pair(n, make_pair(pcoin, i));

        if (n >= nTargetValue) {
            // If input value is greater or equal to target then simply insert
            //    it into the current subset and exit
            setCoinsRet.insert(coin.second);
            nValueRet += coin.first;
            break;
        } else if (n < nTargetValue + CENT) {
            setCoinsRet.insert(coin.second);
            nValueRet += coin.first;
        }
    }

    return true;
}

std::vector<CWalletTx> CWallet::getWalletTxs()
{
    LOCK(cs_wallet);
    std::vector<CWalletTx> result;
    result.reserve(mapWallet.size());
    for (const auto& entry : mapWallet) {
        result.emplace_back(entry.second);
    }
    return result;
}

void AddCoinsToInputsSet(set<pair<const CWalletTx*, unsigned int>>& setInputs, const NTP1OutPoint& input)
{
    std::vector<COutput> coins;
    pwalletMain->AvailableCoins(coins);
    auto itCoin = std::find_if(coins.begin(), coins.end(), [&input](const COutput& o) {
        return (o.tx->GetHash() == input.getHash() && o.i == (int)input.getIndex());
    });
    if (itCoin == coins.end()) {
        throw std::runtime_error("In the main wallet, could not find the output " +
                                 input.getHash().ToString() + ":" + ::ToString(input.getIndex()) +
                                 " which was used as an input");
    }
    // add the input if it's not alreadt in setInputs (comparison conditions are not the default ones,
    // that's why find_if is used)
    auto itInput = std::find_if(
        setInputs.begin(), setInputs.end(), [&input](const pair<const CWalletTx*, unsigned int>& p) {
            return p.first->GetHash() == input.getHash() && p.second == input.getIndex();
        });
    if (itInput == setInputs.end()) {
        setInputs.insert(std::make_pair(itCoin->tx, itCoin->i));
    }
}

void CWallet::SetTxNTP1OpRet(CTransaction& wtxNew, const std::shared_ptr<NTP1Script>& script)
{

    std::string opRetScriptBin = script->calculateScriptBin();
    std::string opRetScriptHex = boost::algorithm::hex(opRetScriptBin);

    // find OP_RETURN output
    auto it = std::find_if(wtxNew.vout.begin(), wtxNew.vout.end(), [](const CTxOut& o) {
        std::string scriptPubKeyStr = o.scriptPubKey.ToString();
        return scriptPubKeyStr.substr(0, std::string("OP_RETURN").length()) == "OP_RETURN";
    });

    if (it == wtxNew.vout.end()) {
        // no OP_RETURN found and there are TIs. Something is wrong.
        throw std::runtime_error("Could not find OP_RETURN output to fix change output index");
    }

    if (opRetScriptBin.size() > Params().OpReturnMaxSize(CTxDB())) {
        // the blockchain consensus rules prevents OP_RETURN sizes larger than
        // DataSize(bestChain.getBestHeight())
        throw std::runtime_error("The data associated with the transaction is larger than the maximum "
                                 "allowed size for metadata (" +
                                 ToString(Params().OpReturnMaxSize(CTxDB())) + " bytes).");
    }

    it->scriptPubKey = CScript() << OP_RETURN << ParseHex(opRetScriptHex);
}

void CWallet::SetTxNTP1OpRet(CTransaction&                                       wtxNew,
                             const std::vector<NTP1Script::TransferInstruction>& TIs,
                             const std::string                                   ntp1metadata,
                             boost::optional<IssueTokenData>                     issuanceData)
{
    if (TIs.empty()) {
        // no OP_RETURN, no NTP1 outputs
        return;
    }
    for (NTP1Script::TransferInstruction ti : TIs) {
        if (ti.outputIndex > 31) {
            throw std::runtime_error("Invalid output index was reached (" +
                                     std::to_string(ti.outputIndex) +
                                     "). Output indices in NTP1 cannot exceed 31 or there would be a "
                                     "risk of burning tokens. Try to use less outputs/recipients.");
        }
    }
    // set the OP_RETURN script
    if (issuanceData.is_initialized()) {
        const IssueTokenData& d = issuanceData.get();
        auto agg = NTP1Script::IssuanceFlags::AggregationPolicy::AggregationPolicy_Aggregatable;

        std::shared_ptr<NTP1Script_Issuance> script =
            NTP1Script_Issuance::CreateScript(d.symbol, d.amount, TIs, ntp1metadata, true, 0, agg);

        SetTxNTP1OpRet(wtxNew, script);
    } else {
        std::shared_ptr<NTP1Script_Transfer> script =
            NTP1Script_Transfer::CreateScript(TIs, ntp1metadata);

        SetTxNTP1OpRet(wtxNew, script);
    }
}

std::vector<NTP1Script::TransferInstruction>
CWallet::AddNTP1TokenInputsToTx(CTransaction& wtxNew, const NTP1SendTxData& ntp1TxData,
                                const int tokenOutputsOffset)
{
    std::vector<NTP1Script::TransferInstruction> TIs;

    std::vector<IntermediaryTI> ntp1IntermediaryTIs = ntp1TxData.getIntermediaryTIs();
    // because we don't add NTP1 input, its presense in TIs must be subtracted, to make position number i
    // contain token number i, where issued tokens don't exist
    // if no issuance exists, this remains zero
    int NTP1IssuanceFoundOffset = 0;

    // loop over inputs and insert them to inputs in order and at the beginning of vin array
    for (int i = 0; i < (int)ntp1IntermediaryTIs.size(); i++) {
        auto& iti = ntp1IntermediaryTIs[i];

        auto inputIt = std::find_if(wtxNew.vin.begin(), wtxNew.vin.end(), [&iti](const CTxIn& Input) {
            return Input.prevout.hash == iti.input.getHash() && Input.prevout.n == iti.input.getIndex();
        });
        if (inputIt == wtxNew.vin.end()) {
            // if this iti is for issuance, don't add it its input to NEBL inputs
            // otherwise this is not issuance, because issuance doesn't have input
            if (!iti.isNTP1TokenIssuance) {
                // add the input only if it doesn't exist
                wtxNew.vin.insert(wtxNew.vin.begin() + i - NTP1IssuanceFoundOffset,
                                  CTxIn(iti.input.getHash(), iti.input.getIndex()));
            } else {
                assert(NTP1IssuanceFoundOffset == 0);
                if (NTP1IssuanceFoundOffset > 0) {
                    throw std::runtime_error(
                        "Seems like there is an attempt to issue multiple tokens in one transaction.");
                }
                NTP1IssuanceFoundOffset = 1;
            }
        } else {
            // if the input already exists, move it to position i
            CTxIn toMove = *inputIt;
            wtxNew.vin.erase(inputIt);
            wtxNew.vin.insert(wtxNew.vin.begin() + i - NTP1IssuanceFoundOffset, toMove);
        }

        // loop over outputs (TIs) that will consume the input
        for (int j = 0; j < (int)iti.TIs.size(); j++) {
            auto& ti = iti.TIs[j];
            if (ti.outputIndex != IntermediaryTI::CHANGE_OUTPUT_FAKE_INDEX) {
                // the outputs the come from the IntermediaryTI start at zero, but the outputs in reality
                // are shifted by an offset because there are other outputs that are added by Neblio with
                // only nebls, with no NTP1 tokens in them
                ti.outputIndex += tokenOutputsOffset;
            }

            TIs.push_back(iti.TIs[j]);
        }
    }

    return TIs;
}

int CWallet::AddNTP1TokenOutputsToTx(CTransaction& wtxNew, const NTP1SendTxData& ntp1TxData)
{
    // some invalid value
    int opReturnIndex = -10;

    const std::vector<IntermediaryTI>&             ITIs = ntp1TxData.getIntermediaryTIs();
    typedef std::vector<IntermediaryTI>::size_type s_t;
    // calculate total number of TIs
    int totalTIs =
        std::accumulate(ITIs.begin(), ITIs.end(), 0, [](const s_t& current, const IntermediaryTI& iti) {
            return current + iti.TIs.size();
        });
    if (totalTIs > 0) {
        // it's important to set this as OP_RETURN to find it later; it's searched for
        CScript scriptPubKey = CScript() << OP_RETURN << ParseHex("00");
        opReturnIndex        = wtxNew.vout.size();
        wtxNew.vout.push_back(CTxOut(MIN_TX_FEE, scriptPubKey));
    }

    const int tokenOutputsOffset = opReturnIndex + 1;

    // create token outputs, basically the output number will be tokenOutputsOffset + i
    // where i is the recipient number in the list
    for (const auto& r : ntp1TxData.getNTP1TokenRecipientsList()) {
        CScript scriptPubKey;
        scriptPubKey.SetDestination(CBitcoinAddress(r.destination).Get());
        wtxNew.vout.push_back(CTxOut(MIN_TX_FEE, scriptPubKey));
    }

    return tokenOutputsOffset;
}

uint64_t GetTotalNeblsInInputs(const std::vector<NTP1OutPoint>& inputs)
{
    uint64_t total = 0;

    std::vector<COutput> avOutputs;
    pwalletMain->AvailableCoins(avOutputs);

    for (const auto& input : inputs) {
        // find the output (now input) in the list of available coins
        auto it = std::find_if(avOutputs.begin(), avOutputs.end(), [&input](const COutput& avOutput) {
            return (input.getHash() == avOutput.tx->GetHash() && (int)input.getIndex() == avOutput.i);
        });
        if (it == avOutputs.end()) {
            throw std::runtime_error("A used input: " + input.getHash().ToString() + ":" +
                                     ::ToString(input.getIndex()) +
                                     " was not found in the available outputs.");
        }

        // add the output value to the total
        const CTransaction* tx    = it->tx;
        int                 index = it->i;
        if (index + 1 > (int)tx->vout.size()) {
            throw std::runtime_error("A used input: " + input.getHash().ToString() + ":" +
                                     ::ToString(input.getIndex()) +
                                     " has an index that's out of range.");
        }
        total += tx->vout[index].nValue;
    }
    return total;
}

void CreateErrorMsg(std::string* errorMsg, const std::string& msg)
{
    printf("Emitting error: %s\n", msg.c_str());
    if (errorMsg) {
        *errorMsg = msg;
    }
}

bool CWallet::CreateTransaction(const vector<pair<CScript, CAmount>>& vecSend, CWalletTx& wtxNew,
                                CReserveKey& reservekey, CAmount& nFeeRet, NTP1SendTxData ntp1TxData,
                                const RawNTP1MetadataBeforeSend& ntp1metadata, bool isNTP1Issuance,
                                const CCoinControl* coinControl, std::string* errorMsg,
                                bool fIncludeDelegated)
{
    CAmount nValue = 0;
    for (const PAIRTYPE(CScript, CAmount) & s : vecSend) {
        if (nValue < 0) {
            CreateErrorMsg(errorMsg, "Value required is less than zero.");
            return false;
        }
        nValue += s.second;
    }

    if ((vecSend.empty() || nValue < 0) && ntp1TxData.getTotalTokensInInputs().size() == 0 &&
        !isNTP1Issuance) {
        CreateErrorMsg(errorMsg, "Invalid selected inputs/outputs/values for the transaction.");
        return false;
    }

    wtxNew.BindWallet(this);

    {
        LOCK2(cs_main, cs_wallet);
        // txdb must be opened before the mapWallet lock
        CTxDB txdb("r");
        {
            nFeeRet = nTransactionFee;
            while (true) {
                wtxNew.vin.clear();
                wtxNew.vout.clear();
                wtxNew.fFromMe = true;

                CAmount nTotalValue = nValue + nFeeRet;
                double  dPriority   = 0;
                // vouts to the payees
                for (const PAIRTYPE(CScript, CAmount) & s : vecSend) {
                    wtxNew.vout.push_back(CTxOut(s.second, s.first));
                }

                int changeOutputIndex = -10;

                // Choose coins to use
                set<pair<const CWalletTx*, unsigned int>> setCoins;
                CAmount                                   nValueIn = 0;
                if (!SelectCoins(nTotalValue, wtxNew.nTime, setCoins, nValueIn, coinControl, false,
                                 fIncludeDelegated, isNTP1Issuance)) {
                    CreateErrorMsg(errorMsg,
                                   "Failed to collect nebls for the transaction. You may have chosen to "
                                   "spend balance you do not have. For example, you chose to spend "
                                   "balance that is delegated without enabling delegated balance.");
                    return false;
                }

                for (PAIRTYPE(const CWalletTx*, unsigned int) pcoin : setCoins) {
                    CAmount nCredit = pcoin.first->vout[pcoin.second].nValue;
                    dPriority += (double)nCredit * pcoin.first->GetDepthInMainChain();
                }

                // select NTP1 tokens to determine change (this may be superfluous the first time this is
                // called since it's already called before this whole function, but that's fine; it's
                // necessary to call this after adding any new inputs to check whether any new inputs
                // have token change)
                {
                    bool takeInputsFromCoinControl =
                        coinControl != nullptr && coinControl->HasSelected();
                    try {
                        // join both inputs from NTP1SendTxData and setCoins
                        std::set<COutPoint> inputs;
                        for (const auto& s : setCoins) {
                            inputs.insert(COutPoint(s.first->GetHash(), s.second));
                        }
                        // for (const auto s : ntp1TxData.getUsedInputs()) {
                        //     inputs.insert(COutPoint(s.getHash(),
                        //     s.getIndex()));
                        // }

                        std::vector<COutPoint> inputsFromCoinControl =
                            (takeInputsFromCoinControl ? coinControl->GetSelected()
                                                       : vector<COutPoint>());
                        inputs.insert(inputsFromCoinControl.begin(), inputsFromCoinControl.end());

                        ntp1TxData.selectNTP1Tokens(
                            ntp1TxData.getWallet(), std::vector<COutPoint>(inputs.begin(), inputs.end()),
                            ntp1TxData.getNTP1TokenRecipientsList(), !takeInputsFromCoinControl);

                        // calculate the total nebls in all inputs (the other place where this is
                        // calculated is basically legacy and will be remove in the future)
                        std::vector<NTP1OutPoint> usedInputs = ntp1TxData.getUsedInputs();

                        nValueIn = GetTotalNeblsInInputs(usedInputs);

                    } catch (std::exception& ex) {
                        printf("Failed to select NTP1 tokens with error: %s\n", ex.what());
                        CreateErrorMsg(errorMsg, "Failed to select NTP1 tokens with error: " +
                                                     std::string(ex.what()));
                        return false;
                    }
                }

                int tokenOutputOffset = -1;

                // add NTP1 outputs to tx
                try {
                    tokenOutputOffset = AddNTP1TokenOutputsToTx(wtxNew, ntp1TxData);
                } catch (std::exception& ex) {
                    printf("Error in CreateTransaction() while adding NTP1 outputs: %s\n", ex.what());
                    CreateErrorMsg(errorMsg, "Error in CreateTransaction() while adding NTP1 oututs: " +
                                                 std::string(ex.what()));
                    return false;
                }

                bool ntp1TokenChangeExists = false;
                if (ntp1TxData.hasNTP1Tokens()) {
                    ntp1TokenChangeExists = (ntp1TxData.getChangeTokens().size() != 0);
                }

                CAmount nChange = nValueIn - nValue - nFeeRet;
                // if sub-cent change is required, the fee must be raised to at least MIN_TX_FEE
                // or until nChange becomes zero
                // NOTE: this depends on the exact behaviour of GetMinFee
                if (nFeeRet < MIN_TX_FEE && nChange > 0 && nChange < CENT) {
                    CAmount nMoveToFee = min(nChange, MIN_TX_FEE - nFeeRet);
                    nChange -= nMoveToFee;
                    nFeeRet += nMoveToFee;
                }

                CKeyID changeKeyID;

                if (nChange > 0 || ntp1TokenChangeExists) {
                    // Fill a vout to ourself
                    // TODO: pass in scriptChange instead of reservekey so
                    // change transaction isn't always pay-to-bitcoin-address
                    CScript scriptChange;

                    // coin control: send change to custom address
                    if (coinControl && !boost::get<CNoDestination>(&coinControl->destChange)) {
                        scriptChange.SetDestination(coinControl->destChange);
                        changeKeyID = boost::get<CKeyID>(coinControl->destChange);
                    }

                    // no coin control: send change to newly generated address
                    else {
                        // Note: We use a new key here to keep it from being obvious which side is the
                        // change.
                        //  The drawback is that by not reusing a previous key, the change may be lost if
                        //  a backup is restored, if the backup doesn't have the new private key for the
                        //  change. If we reused the old key, it would be possible to add code to look
                        //  for and rediscover unknown transactions that were written with keys of ours
                        //  to recover post-backup change.

                        // Reserve a new key pair from key pool
                        CPubKey vchPubKey;

                        bool r = reservekey.GetReservedKey(vchPubKey);
                        ignore_unused(r);
                        assert(r); // should never fail, as we just unlocked

                        scriptChange.SetDestination(vchPubKey.GetID());

                        changeKeyID = vchPubKey.GetID();
                    }

                    // create change for NEBLs, if that exists
                    if (nChange > 0) {
                        wtxNew.vout.push_back(CTxOut(nChange, scriptChange));
                    }
                    // create change for NTP1, if that exists
                    if (ntp1TokenChangeExists) {
                        changeOutputIndex = wtxNew.vout.size();
                        wtxNew.vout.push_back(CTxOut(MIN_TX_FEE, scriptChange));
                    }
                } else {
                    reservekey.ReturnKey();
                }

                // Fill vin
                for (const PAIRTYPE(const CWalletTx*, unsigned int) & coin : setCoins) {
                    wtxNew.vin.push_back(CTxIn(coin.first->GetHash(), coin.second));
                }

                // add NTP1 inputs to tx
                std::vector<NTP1Script::TransferInstruction> TIs;
                try {
                    TIs = AddNTP1TokenInputsToTx(wtxNew, ntp1TxData, tokenOutputOffset);
                    for (const auto& iti : ntp1TxData.getIntermediaryTIs()) {
                        // null input is for issuance, but we don't add it to inputs
                        if (iti.input.isNull()) {
                            if (!isNTP1Issuance) {
                                throw std::runtime_error("A null NTP1 input was found, which is not "
                                                         "valid for Non-issuance transactions.");
                            }
                            continue;
                        }
                        AddCoinsToInputsSet(setCoins, iti.input);
                    }
                } catch (std::exception& ex) {
                    printf("Error in CreateTransaction() while adding NTP1 inputs: %s\n", ex.what());
                    CreateErrorMsg(errorMsg, "Error in CreateTransaction() while adding NTP1 inputs: " +
                                                 std::string(ex.what()));
                    return false;
                }

                if (ntp1TokenChangeExists && changeOutputIndex < 0) {
                    printf("Failed to deduce the OP_RETURN output index in CreateTransaction()\n");
                    CreateErrorMsg(errorMsg,
                                   "Failed to deduce the OP_RETURN output index in CreateTransaction()");
                    return false;
                }

                if (changeOutputIndex >= 0 && wtxNew.vout[changeOutputIndex].nValue < MIN_TX_FEE) {
                    wtxNew.vout[changeOutputIndex].nValue = MIN_TX_FEE;
                }

                try {
                    NTP1SendTxData::FixTIsChangeOutputIndex(TIs, changeOutputIndex);
                    std::string processedMetadata = ntp1metadata.applyMetadataEncryption(
                        wtxNew, ntp1TxData.getNTP1TokenRecipientsList());
                    CWallet::SetTxNTP1OpRet(wtxNew, TIs, processedMetadata,
                                            ntp1TxData.getNTP1TokenIssuanceData());
                } catch (std::exception& ex) {
                    printf("Error while setting up NTP1 data: %s\n", ex.what());
                    CreateErrorMsg(errorMsg,
                                   "Error while setting up NTP1 data: " + std::string(ex.what()));
                    return false;
                }

                // Sign
                for (const PAIRTYPE(const CWalletTx*, unsigned int) & coin : setCoins) {
                    // find the output from the set in the list of inputs of the new tx
                    auto it =
                        std::find_if(wtxNew.vin.begin(), wtxNew.vin.end(), [&coin](const CTxIn& in) {
                            return (in.prevout.hash == coin.first->GetHash() &&
                                    in.prevout.n == coin.second);
                        });
                    assert(it != wtxNew.vin.end());
                    if (it == wtxNew.vin.end()) {
                        CreateErrorMsg(
                            errorMsg,
                            "Could not find input after having inserted it in the transaction.");
                        return false;
                    }
                    int nIn = std::distance(wtxNew.vin.begin(), it);
                    if (SignSignature(*this, *coin.first, wtxNew, nIn) != SignatureState::Verified) {
                        CreateErrorMsg(errorMsg, "Error while signing transactions inputs.");
                        return false;
                    }
                }

                // Limit size
                unsigned int nBytes =
                    ::GetSerializeSize(*(CTransaction*)&wtxNew, SER_NETWORK, PROTOCOL_VERSION);
                if (nBytes >= MAX_STANDARD_TX_SIZE) {
                    CreateErrorMsg(errorMsg, "Transaction size is bigger than the allowed limit. Try to "
                                             "split the transaction to multiple smaller ones.");
                    return false;
                }
                dPriority /= nBytes;

                // Check that enough fee is included
                CAmount NTP1Fee = ntp1TxData.getRequiredNeblsForOutputs();
                CAmount nPayFee = nTransactionFee * (1 + (CAmount)nBytes / 1000) + NTP1Fee;
                CAmount nMinFee = wtxNew.GetMinFee(txdb, 1, GMF_SEND, nBytes) + NTP1Fee;

                if (nFeeRet < max(nPayFee, nMinFee)) {
                    nFeeRet = max(nPayFee, nMinFee);
                    continue;
                }

                wtxNew.fTimeReceivedIsTxTime = true;

                break;
            }
        }
    }
    return true;
}

bool CWallet::CreateTransaction(CScript scriptPubKey, CAmount nValue, CWalletTx& wtxNew,
                                CReserveKey& reservekey, CAmount& nFeeRet,
                                const NTP1SendTxData& ntp1TxData, std::string* strError,
                                const RawNTP1MetadataBeforeSend& ntp1metadata, bool isNTP1Issuance,
                                const CCoinControl* coinControl, bool fIncludeDelegated)
{
    vector<pair<CScript, CAmount>> vecSend;
    vecSend.push_back(make_pair(scriptPubKey, nValue));
    return CreateTransaction(vecSend, wtxNew, reservekey, nFeeRet, ntp1TxData, ntp1metadata,
                             isNTP1Issuance, coinControl, strError, fIncludeDelegated);
}

// NovaCoin: get current stake weight
bool CWallet::GetStakeWeight(uint64_t& nMinWeight, uint64_t& nMaxWeight, uint64_t& nWeight) const
{
    // Choose coins to use
    const CAmount nBalance = GetBalance();

    nMinWeight = nMaxWeight = nWeight = 0;

    if (nBalance <= nReserveBalance)
        return false;

    set<pair<const CWalletTx*, unsigned int>> setCoins;
    CAmount                                   nValueIn = 0;

    if (!SelectCoinsForStaking(nBalance - nReserveBalance, GetTime(), setCoins, nValueIn))
        return false;

    if (setCoins.empty())
        return false;

    return GetStakeWeight(setCoins, nMinWeight, nMaxWeight, nWeight);
}

<<<<<<< HEAD
        int64_t nTimeWeight = GetWeight(txdb, (int64_t)pcoin.first->nTime, (int64_t)GetTime());
        CBigNum bnCoinDayWeight =
=======
// NovaCoin: get current stake weight
bool CWallet::GetStakeWeight(const set<pair<const CWalletTx*, unsigned int>>& setCoins,
                             uint64_t& nMinWeight, uint64_t& nMaxWeight, uint64_t& nWeight)
{
    nMinWeight = nMaxWeight = nWeight = 0;

    if (setCoins.empty())
        return false;

    for (PAIRTYPE(const CWalletTx*, unsigned int) pcoin : setCoins) {
        const int64_t nTimeWeight = GetWeight((int64_t)pcoin.first->nTime, (int64_t)GetTime());
        const CBigNum bnCoinDayWeight =
>>>>>>> b24c44b2
            CBigNum(pcoin.first->vout[pcoin.second].nValue) * nTimeWeight / COIN / (24 * 60 * 60);

        const uint64_t dayWeight = bnCoinDayWeight.getuint64();

        // Weight is greater than zero
        if (nTimeWeight > 0) {
            nWeight += dayWeight;
        }

        // Weight is greater than zero, but the maximum value isn't reached yet
        if (nTimeWeight > 0 && nTimeWeight < Params().StakeMaxAge()) {
            nMinWeight += dayWeight;
        }

        // Maximum weight was reached
        if (nTimeWeight == Params().StakeMaxAge()) {
            nMaxWeight += dayWeight;
        }
    }

    return true;
}

// Call after CreateTransaction unless you want to abort
bool CWallet::CommitTransaction(const CWalletTx& wtxNew, CReserveKey& reservekey)
{
    {
        LOCK2(cs_main, cs_wallet);
        printf("CommitTransaction: %s\n", wtxNew.ToString().c_str());
        {
            // This is only to keep the database open to defeat the auto-flush for the
            // duration of this scope.  This is the only place where this optimization
            // maybe makes sense; please don't do it anywhere else.
            CWalletDB* pwalletdb = fFileBacked ? new CWalletDB(strWalletFile, "r+") : NULL;

            // Take key pair from key pool so it won't be used again
            reservekey.KeepKey();

            // Add tx to wallet, because if it has change it's also ours,
            // otherwise just for transaction history.
            AddToWallet(wtxNew, false, pwalletdb);

            // Mark old coins as spent
            std::set<uint256> updated_hahes;
            for (const CTxIn& txin : wtxNew.vin) {
                // notify only once
                if (updated_hahes.find(txin.prevout.hash) != updated_hahes.end())
                    continue;

                auto it = mapWallet.find(txin.prevout.hash);
                if (it != mapWallet.end()) {
                    CWalletTx& coin = it->second;
                    coin.BindWallet(this);
                    NotifyTransactionChanged(this, coin.GetHash(), CT_UPDATED);
                } else {
                    printf("Failed to commit transaction %s. An input was not found in the local wallet",
                           wtxNew.GetHash().ToString().c_str());
                    return false;
                }

                updated_hahes.insert(txin.prevout.hash);
            }

            if (fFileBacked)
                delete pwalletdb;
        }

        // Track how many getdata requests our transaction gets
        mapRequestCount[wtxNew.GetHash()] = 0;

        // Broadcast
        auto mempoolRes = wtxNew.AcceptToMemoryPool();
        if (mempoolRes.isErr()) {
            // This must not fail. The transaction has already been signed and recorded.
            printf("CommitTransaction() : Error: Transaction not valid. Error: %s\n",
                   mempoolRes.unwrapErr().GetRejectReason().c_str());
            return false;
        }
        wtxNew.RelayWalletTransaction();
    }
    return true;
}

string CWallet::SendMoney(CScript scriptPubKey, CAmount nValue, CWalletTx& wtxNew, bool fAskFee)
{
    CReserveKey reservekey(this);
    CAmount     nFeeRequired;

    if (IsLocked()) {
        string strError = _("Error: Wallet locked, unable to create transaction  ");
        printf("SendMoney() : %s\n", strError.c_str());
        return strError;
    }
    if (fWalletUnlockStakingOnly) {
        string strError = _("Error: Wallet unlocked for staking only, unable to create transaction.");
        printf("SendMoney() : %s\n", strError.c_str());
        return strError;
    }

    CTxDestination dest;
    if (!ExtractDestination(scriptPubKey, dest)) {
        throw std::runtime_error("Unable to extract address from scriptPubKey.");
    }

    CBitcoinAddress destAddress(dest);

    NTP1SendTokensOneRecipientData ntp1recipient;
    ntp1recipient.amount      = nValue;
    ntp1recipient.destination = destAddress.ToString();
    ntp1recipient.tokenId     = NTP1SendTxData::NEBL_TOKEN_ID;

    std::vector<NTP1SendTokensOneRecipientData> ntp1recipients(1, ntp1recipient);

    boost::shared_ptr<NTP1Wallet> ntp1wallet = boost::make_shared<NTP1Wallet>();
    ntp1wallet->setRetrieveFullMetadata(false);
    ntp1wallet->update();

    NTP1SendTxData tokenSelector;
    tokenSelector.selectNTP1Tokens(ntp1wallet, vector<COutPoint>(), ntp1recipients, true);

    if (!CreateTransaction(scriptPubKey, nValue, wtxNew, reservekey, nFeeRequired, tokenSelector)) {
        string strError;
        if (nValue + nFeeRequired > GetBalance())
            strError =
                strprintf(_("Error: This transaction requires a transaction fee of at least %s because "
                            "of its amount, complexity, or use of recently received funds  "),
                          FormatMoney(nFeeRequired).c_str());
        else
            strError = _("Error: Transaction creation failed  ");
        printf("SendMoney() : %s\n", strError.c_str());
        return strError;
    }

    if (fAskFee && !uiInterface.ThreadSafeAskFee(nFeeRequired, _("Sending...")))
        return "ABORTED";

    if (!CommitTransaction(wtxNew, reservekey))
        return _("Error: The transaction was rejected.  This might happen if some of the coins in your "
                 "wallet were already spent, such as if you used a copy of wallet.dat and coins were "
                 "spent in the copy but not marked as spent here.");

    return "";
}

string CWallet::SendMoneyToDestination(const CTxDestination& address, CAmount nValue, CWalletTx& wtxNew,
                                       bool fAskFee)
{
    // Check amount
    if (nValue <= 0)
        return _("Invalid amount");
    if (nValue + nTransactionFee > GetBalance())
        return _("Insufficient funds");

    // Parse Bitcoin address
    CScript scriptPubKey;
    scriptPubKey.SetDestination(address);

    return SendMoney(scriptPubKey, nValue, wtxNew, fAskFee);
}

string CWallet::SendNTP1ToDestination(const CTxDestination& address, NTP1Int nValue,
                                      const std::string& TokenId, CWalletTx& wtxNew,
                                      boost::shared_ptr<NTP1Wallet>    ntp1wallet,
                                      const RawNTP1MetadataBeforeSend& ntp1metadata, bool fAskFee)
{
    // Check amount
    if (nValue <= 0)
        return _("Invalid amount");

    CReserveKey reservekey(this);
    CAmount     nFeeRequired;

    if (IsLocked()) {
        string strError = _("Error: Wallet locked, unable to create transaction  ");
        printf("SendMoney() : %s\n", strError.c_str());
        return strError;
    }
    if (fWalletUnlockStakingOnly) {
        string strError = _("Error: Wallet unlocked for staking only, unable to create transaction.");
        printf("SendMoney() : %s\n", strError.c_str());
        return strError;
    }

    NTP1SendTokensOneRecipientData ntp1recipient;
    ntp1recipient.amount      = nValue;
    ntp1recipient.destination = CBitcoinAddress(address).ToString();
    ntp1recipient.tokenId     = TokenId;

    std::vector<NTP1SendTokensOneRecipientData> ntp1recipients(1, ntp1recipient);

    NTP1SendTxData tokenSelector;
    tokenSelector.selectNTP1Tokens(ntp1wallet, vector<COutPoint>(), ntp1recipients, true);

    if (!CreateTransaction(vector<pair<CScript, CAmount>>(), wtxNew, reservekey, nFeeRequired,
                           tokenSelector, ntp1metadata)) {
        string strError;
        if (nValue + nFeeRequired > GetBalance())
            strError =
                strprintf(_("Error: This transaction requires a transaction fee of at least %s because "
                            "of its amount, complexity, or use of recently received funds  "),
                          FormatMoney(nFeeRequired).c_str());
        else
            strError = _("Error: Transaction creation failed  ");
        printf("SendMoney() : %s\n", strError.c_str());
        return strError;
    }

    if (fAskFee && !uiInterface.ThreadSafeAskFee(nFeeRequired, _("Sending...")))
        return "ABORTED";

    if (!CommitTransaction(wtxNew, reservekey))
        return _("Error: The transaction was rejected.  This might happen if some of the coins in your "
                 "wallet were already spent, such as if you used a copy of wallet.dat and coins were "
                 "spent in the copy but not marked as spent here.");

    return "";
}

DBErrors CWallet::LoadWallet(bool& fFirstRunRet)
{
    if (!fFileBacked)
        return DB_LOAD_OK;

    DBErrors nLoadWalletRet = CWalletDB(strWalletFile, "cr+").LoadWallet(this);
    if (nLoadWalletRet == DB_NEED_REWRITE) {
        if (CDB::Rewrite(strWalletFile, "\x04pool")) {
            LOCK(cs_wallet);
            setKeyPool.clear();
            // Note: can't top-up keypool here, because wallet is locked.
            // User will be prompted to unlock wallet the next operation
            // the requires a new key.
        }
    }

    // This wallet is in its first run if all of these are empty
    fFirstRunRet = mapKeys.empty() && /*mapCryptedKeys.empty() &&*/ mapMasterKeys.empty() &&
                   /*setWatchOnly.empty() &&*/ mapScripts.empty();

    if (nLoadWalletRet != DB_LOAD_OK)
        return nLoadWalletRet;

    NewThread(ThreadFlushWalletDB, &strWalletFile);
    return DB_LOAD_OK;
}

bool CWallet::SetAddressBookEntry(const CTxDestination& address, const string& strName,
                                  const std::string& strPurpose)
{
    bool fUpdated = HasAddressBookEntry(address);
    {
        AddressBook::CAddressBookData d;
        d.name = strName;
        if (!strPurpose.empty()) /* update purpose only if requested */
            d.purpose = strPurpose;
        mapAddressBook.set(address, d);
    }
    NotifyAddressBookChanged(this, address, strName, ::IsMine(*this, address) != ISMINE_NO, strPurpose,
                             (fUpdated ? CT_UPDATED : CT_NEW));
    if (!fFileBacked)
        return false;
    std::string addressStr = CBitcoinAddress(address).ToString();
    if (!strPurpose.empty() && !CWalletDB(strWalletFile).WritePurpose(addressStr, strPurpose))
        return false;
    return CWalletDB(strWalletFile).WriteName(addressStr, strName);
}

bool CWallet::DelAddressBookName(const CTxDestination& address)
{
    std::string strAddress = CBitcoinAddress(address).ToString();
    std::string purpose    = purposeForAddress(address);

    {
        LOCK(cs_wallet); // mapAddressBook

        mapAddressBook.erase(address);
    }

    NotifyAddressBookChanged(this, address, "", ::IsMine(*this, address) != ISMINE_NO, purpose,
                             CT_DELETED);

    if (!fFileBacked)
        return false;
    CWalletDB(strWalletFile).ErasePurpose(strAddress);
    return CWalletDB(strWalletFile).EraseName(CBitcoinAddress(address).ToString());
}

std::string CWallet::purposeForAddress(const CTxDestination& address) const
{
    const auto mi = mapAddressBook.get(address);
    if (mi.is_initialized()) {
        return mi->purpose;
    }
    return "";
}

bool CWallet::HasAddressBookEntry(const CTxDestination& address) const
{
    return mapAddressBook.exists(address);
}

bool CWallet::HasDelegator(const CTxOut& out) const
{
    CTxDestination delegator;
    if (!ExtractDestination(out.scriptPubKey, delegator, false))
        return false;
    {
        const auto mi = mapAddressBook.get(delegator);
        if (!mi.is_initialized())
            return false;
        return mi->purpose == AddressBook::AddressBookPurpose::DELEGATOR;
    }
}

void CWallet::PrintWallet(const CBlock& block)
{
    {
        LOCK(cs_wallet);
        if (block.IsProofOfWork() && mapWallet.count(block.vtx[0].GetHash())) {
            CWalletTx& wtx = mapWallet[block.vtx[0].GetHash()];
            printf("    mine:  %d  %d  %" PRId64 "", wtx.GetDepthInMainChain(),
                   wtx.GetBlocksToMaturity(), wtx.GetCredit(ISMINE_ALL));
        }
        if (block.IsProofOfStake() && mapWallet.count(block.vtx[1].GetHash())) {
            CWalletTx& wtx = mapWallet[block.vtx[1].GetHash()];
            printf("    stake: %d  %d  %" PRId64 "", wtx.GetDepthInMainChain(),
                   wtx.GetBlocksToMaturity(), wtx.GetCredit(ISMINE_ALL));
        }
    }
    printf("\n");
}

void CWallet::Inventory(const uint256& hash)
{
    {
        LOCK(cs_wallet);
        std::map<uint256, int>::iterator mi = mapRequestCount.find(hash);
        if (mi != mapRequestCount.end())
            (*mi).second++;
    }
}

unsigned int CWallet::GetKeyPoolSize()
{
    AssertLockHeld(cs_wallet); // setKeyPool
    return setKeyPool.size();
}

bool CWallet::GetTransaction(const uint256& hashTx, CWalletTx& wtx)
{
    {
        LOCK(cs_wallet);
        map<uint256, CWalletTx>::iterator mi = mapWallet.find(hashTx);
        if (mi != mapWallet.end()) {
            wtx = (*mi).second;
            return true;
        }
    }
    return false;
}

bool GetWalletFile(CWallet* pwallet, string& strWalletFileOut)
{
    if (!pwallet->fFileBacked)
        return false;
    strWalletFileOut = pwallet->strWalletFile;
    return true;
}

//
// Mark old keypool keys as used,
// and generate all new keys
//
bool CWallet::NewKeyPool()
{
    {
        LOCK(cs_wallet);
        CWalletDB walletdb(strWalletFile);
        for (int64_t nIndex : setKeyPool)
            walletdb.ErasePool(nIndex);
        setKeyPool.clear();

        if (IsLocked())
            return false;

        int64_t nKeys = max(GetArg("-keypool", 100), (int64_t)0);
        for (int i = 0; i < nKeys; i++) {
            int64_t nIndex = i + 1;
            walletdb.WritePool(nIndex, CKeyPool(GenerateNewKey()));
            setKeyPool.insert(nIndex);
        }
        printf("CWallet::NewKeyPool wrote %" PRId64 " new keys\n", nKeys);
    }
    return true;
}

bool CWallet::TopUpKeyPool(unsigned int nSize)
{
    {
        LOCK(cs_wallet);

        if (IsLocked())
            return false;

        CWalletDB walletdb(strWalletFile);

        // Top up key pool
        unsigned int nTargetSize;
        if (nSize > 0)
            nTargetSize = nSize;
        else
            nTargetSize = max(GetArg("-keypool", 100), (int64_t)0);

        while (setKeyPool.size() < (nTargetSize + 1)) {
            int64_t nEnd = 1;
            if (!setKeyPool.empty())
                nEnd = *(--setKeyPool.end()) + 1;
            if (!walletdb.WritePool(nEnd, CKeyPool(GenerateNewKey())))
                throw runtime_error("TopUpKeyPool() : writing generated key failed");
            setKeyPool.insert(nEnd);
            printf("keypool added key %" PRId64 ", size=%" PRIszu "\n", nEnd, setKeyPool.size());
        }
    }
    return true;
}

void CWallet::ReserveKeyFromKeyPool(int64_t& nIndex, CKeyPool& keypool)
{
    nIndex            = -1;
    keypool.vchPubKey = CPubKey();
    {
        LOCK(cs_wallet);

        if (!IsLocked())
            TopUpKeyPool();

        // Get the oldest key
        if (setKeyPool.empty())
            return;

        CWalletDB walletdb(strWalletFile);

        nIndex = *(setKeyPool.begin());
        setKeyPool.erase(setKeyPool.begin());
        if (!walletdb.ReadPool(nIndex, keypool))
            throw runtime_error("ReserveKeyFromKeyPool() : read failed");
        if (!HaveKey(keypool.vchPubKey.GetID()))
            throw runtime_error("ReserveKeyFromKeyPool() : unknown key in key pool");
        assert(keypool.vchPubKey.IsValid());
        if (fDebug && GetBoolArg("-printkeypool"))
            printf("keypool reserve %" PRId64 "\n", nIndex);
    }
}

int64_t CWallet::AddReserveKey(const CKeyPool& keypool)
{
    {
        LOCK2(cs_main, cs_wallet);
        CWalletDB walletdb(strWalletFile);

        int64_t nIndex = 1 + *(--setKeyPool.end());
        if (!walletdb.WritePool(nIndex, keypool))
            throw runtime_error("AddReserveKey() : writing added key failed");
        setKeyPool.insert(nIndex);
        return nIndex;
    }
    return -1;
}

void CWallet::KeepKey(int64_t nIndex)
{
    // Remove from key pool
    if (fFileBacked) {
        CWalletDB walletdb(strWalletFile);
        walletdb.ErasePool(nIndex);
    }
    if (fDebug)
        printf("keypool keep %" PRId64 "\n", nIndex);
}

void CWallet::ReturnKey(int64_t nIndex)
{
    // Return to key pool
    {
        LOCK(cs_wallet);
        setKeyPool.insert(nIndex);
    }
    if (fDebug)
        printf("keypool return %" PRId64 "\n", nIndex);
}

bool CWallet::GetKeyFromPool(CPubKey& result)
{
    int64_t  nIndex = 0;
    CKeyPool keypool;
    {
        LOCK(cs_wallet);
        ReserveKeyFromKeyPool(nIndex, keypool);
        if (nIndex == -1) {
            if (IsLocked())
                return false;
            result = GenerateNewKey();
            return true;
        }
        KeepKey(nIndex);
        result = keypool.vchPubKey;
    }
    return true;
}

int64_t CWallet::GetOldestKeyPoolTime()
{
    int64_t  nIndex = 0;
    CKeyPool keypool;
    ReserveKeyFromKeyPool(nIndex, keypool);
    if (nIndex == -1)
        return GetTime();
    ReturnKey(nIndex);
    return keypool.nTime;
}

std::map<CTxDestination, CAmount> CWallet::GetAddressBalances()
{
    map<CTxDestination, CAmount> balances;

    {
        LOCK(cs_wallet);
        for (PAIRTYPE(uint256, CWalletTx) walletEntry : mapWallet) {
            CWalletTx* pcoin = &walletEntry.second;

            if (!IsFinalTx(*pcoin) || !pcoin->IsTrusted())
                continue;

            if ((pcoin->IsCoinBase() || pcoin->IsCoinStake()) && pcoin->GetBlocksToMaturity() > 0)
                continue;

            bool fConflicted;
            int  nDepth = pcoin->GetDepthAndMempool(fConflicted);
            if (fConflicted)
                continue;
            if (nDepth < (pcoin->IsFromMe(ISMINE_ALL) ? 0 : 1))
                continue;

            for (unsigned int i = 0; i < pcoin->vout.size(); i++) {
                CTxDestination addr;
                if (IsMine(pcoin->vout[i]) == ISMINE_NO)
                    continue;
                if (!ExtractDestination(pcoin->vout[i].scriptPubKey, addr))
                    continue;

                CAmount n = IsSpent(walletEntry.first, i) ? 0 : pcoin->vout[i].nValue;

                if (!balances.count(addr))
                    balances[addr] = 0;
                balances[addr] += n;
            }
        }
    }

    return balances;
}

set<set<CTxDestination>> CWallet::GetAddressGroupings()
{
    AssertLockHeld(cs_wallet); // mapWallet
    set<set<CTxDestination>> groupings;
    set<CTxDestination>      grouping;

    for (PAIRTYPE(uint256, CWalletTx) walletEntry : mapWallet) {
        CWalletTx* pcoin = &walletEntry.second;

        if (pcoin->vin.size() > 0) {
            bool any_mine = false;
            // group all input addresses with each other
            for (CTxIn txin : pcoin->vin) {
                CTxDestination address;
                if (IsMine(txin) == ISMINE_NO) /* If this input isn't mine, ignore it */
                    continue;
                if (!ExtractDestination(
                        mapWallet.at(txin.prevout.hash).vout.at(txin.prevout.n).scriptPubKey, address))
                    continue;
                grouping.insert(address);
                any_mine = true;
            }

            // group change with input addresses
            if (any_mine) {
                for (CTxOut txout : pcoin->vout)
                    if (IsChange(txout)) {
                        CWalletTx      tx = mapWallet.at(pcoin->vin[0].prevout.hash);
                        CTxDestination txoutAddr;
                        if (!ExtractDestination(txout.scriptPubKey, txoutAddr))
                            continue;
                        grouping.insert(txoutAddr);
                    }
            }
            if (grouping.size() > 0) {
                groupings.insert(grouping);
                grouping.clear();
            }
        }

        // group lone addrs by themselves
        for (unsigned int i = 0; i < pcoin->vout.size(); i++)
            if (IsMine(pcoin->vout[i]) != ISMINE_NO) {
                CTxDestination address;
                if (!ExtractDestination(pcoin->vout[i].scriptPubKey, address))
                    continue;
                grouping.insert(address);
                groupings.insert(grouping);
                grouping.clear();
            }
    }

    set<set<CTxDestination>*> uniqueGroupings;        // a set of pointers to groups of addresses
    map<CTxDestination, set<CTxDestination>*> setmap; // map addresses to the unique group containing it
    for (set<CTxDestination> grouping : groupings) {
        // make a set of all the groups hit by this new group
        set<set<CTxDestination>*>                           hits;
        map<CTxDestination, set<CTxDestination>*>::iterator it;
        for (CTxDestination address : grouping)
            if ((it = setmap.find(address)) != setmap.end())
                hits.insert((*it).second);

        // merge all hit groups into a new single group and delete old groups
        set<CTxDestination>* merged = new set<CTxDestination>(grouping);
        for (set<CTxDestination>* hit : hits) {
            merged->insert(hit->begin(), hit->end());
            uniqueGroupings.erase(hit);
            delete hit;
        }
        uniqueGroupings.insert(merged);

        // update setmap
        for (CTxDestination element : *merged)
            setmap[element] = merged;
    }

    set<set<CTxDestination>> ret;
    for (set<CTxDestination>* uniqueGrouping : uniqueGroupings) {
        ret.insert(*uniqueGrouping);
        delete uniqueGrouping;
    }

    return ret;
}

void CWallet::SyncTransaction(const CTransaction& tx, const CBlock* pblock)
{
    LOCK2(cs_main, cs_wallet);
    if (!AddToWalletIfInvolvingMe(tx, pblock, true))
        return; // Not one of ours

    // If a transaction changes 'conflicted' state, that changes the balance
    // available of the outputs it spends. So force those to be
    // recomputed, also:
    for (const CTxIn& txin : tx.vin) {
        auto it = mapWallet.find(txin.prevout.hash);
        if (it != mapWallet.end()) {
            it->second.MarkDirty();
        }
    }
}

bool CReserveKey::GetReservedKey(CPubKey& pubkey)
{
    if (nIndex == -1) {
        CKeyPool keypool;
        pwallet->ReserveKeyFromKeyPool(nIndex, keypool);
        if (nIndex != -1)
            vchPubKey = keypool.vchPubKey;
        else {
            return false;
        }
    }
    assert(vchPubKey.IsValid());
    pubkey = vchPubKey;
    return true;
}

void CReserveKey::KeepKey()
{
    if (nIndex != -1)
        pwallet->KeepKey(nIndex);
    nIndex    = -1;
    vchPubKey = CPubKey();
}

void CReserveKey::ReturnKey()
{
    if (nIndex != -1)
        pwallet->ReturnKey(nIndex);
    nIndex    = -1;
    vchPubKey = CPubKey();
}

void CWallet::GetAllReserveKeys(set<CKeyID>& setAddress) const
{
    setAddress.clear();

    CWalletDB walletdb(strWalletFile);

    LOCK2(cs_main, cs_wallet);
    for (const int64_t& id : setKeyPool) {
        CKeyPool keypool;
        if (!walletdb.ReadPool(id, keypool))
            throw runtime_error("GetAllReserveKeyHashes() : read failed");
        assert(keypool.vchPubKey.IsValid());
        CKeyID keyID = keypool.vchPubKey.GetID();
        if (!HaveKey(keyID))
            throw runtime_error("GetAllReserveKeyHashes() : unknown key in key pool");
        setAddress.insert(keyID);
    }
}

void CWallet::UpdatedTransaction(const uint256& hashTx)
{
    {
        LOCK(cs_wallet);
        // Only notify UI if this transaction is in this wallet
        map<uint256, CWalletTx>::const_iterator mi = mapWallet.find(hashTx);
        if (mi != mapWallet.end())
            NotifyTransactionChanged(this, hashTx, CT_UPDATED);
    }
}

void CWallet::GetKeyBirthTimes(std::map<CKeyID, int64_t>& mapKeyBirth) const
{
    AssertLockHeld(cs_wallet); // mapKeyMetadata
    mapKeyBirth.clear();

    const CTxDB txdb;

    // get birth times for keys with metadata
    for (std::map<CKeyID, CKeyMetadata>::const_iterator it = mapKeyMetadata.begin();
         it != mapKeyMetadata.end(); it++)
        if (it->second.nCreateTime)
            mapKeyBirth[it->first] = it->second.nCreateTime;

    // map in which we'll infer heights of other keys
    CBlockIndexSmartPtr pindexMax = CBlock::FindBlockByHeight(
        std::max(0, txdb.GetBestChainHeight().value_or(0) -
                        144)); // the tip can be reorganised; use a 144-block safety margin
    std::map<CKeyID, CBlockIndexSmartPtr> mapKeyFirstBlock;
    std::set<CKeyID>                      setKeys;
    GetKeys(setKeys);
    for (const CKeyID& keyid : setKeys) {
        if (mapKeyBirth.count(keyid) == 0)
            mapKeyFirstBlock[keyid] = pindexMax;
    }
    setKeys.clear();

    // if there are no such keys, we're done
    if (mapKeyFirstBlock.empty())
        return;

    // find first block that affects those keys, if there are any left
    std::vector<CKeyID> vAffected;
    for (std::map<uint256, CWalletTx>::const_iterator it = mapWallet.begin(); it != mapWallet.end();
         it++) {
        // iterate over all wallet transactions...
        const CWalletTx&                  wtx  = it->second;
        BlockIndexMapType::const_iterator blit = mapBlockIndex.find(wtx.hashBlock);
        if (blit != mapBlockIndex.end() && blit->second->IsInMainChain(txdb)) {
            // ... which are already in a block
            int nHeight = blit->second->nHeight;
            for (const CTxOut& txout : wtx.vout) {
                // iterate over all their outputs
                ::ExtractAffectedKeys(*this, txout.scriptPubKey, vAffected);
                for (const CKeyID& keyid : vAffected) {
                    // ... and all their affected keys
                    std::map<CKeyID, CBlockIndexSmartPtr>::iterator rit = mapKeyFirstBlock.find(keyid);
                    if (rit != mapKeyFirstBlock.end() && nHeight < rit->second->nHeight)
                        rit->second = boost::atomic_load(&blit->second);
                }
                vAffected.clear();
            }
        }
    }

    // Extract block timestamps for those keys
    for (std::map<CKeyID, CBlockIndexSmartPtr>::const_iterator it = mapKeyFirstBlock.begin();
         it != mapKeyFirstBlock.end(); it++) {
        mapKeyBirth[it->first] = it->second->nTime - 7200; // block times can be 2h off
    }
}

bool CWallet::AbandonTransaction(const uint256& hashTx)
{
    LOCK2(cs_main, cs_wallet);

    CWalletDB walletdb(strWalletFile, "r+");

    std::set<uint256> todo;
    std::set<uint256> done;

    // Can't mark abandoned if confirmed or in mempool
    assert(mapWallet.count(hashTx));
    CWalletTx& origtx = mapWallet[hashTx];
    if (origtx.GetDepthInMainChain() > 0 || origtx.InMempool()) {
        return false;
    }

    todo.insert(hashTx);

    while (!todo.empty()) {
        uint256 now = *todo.begin();
        todo.erase(now);
        done.insert(now);
        assert(mapWallet.count(now));
        CWalletTx& wtx            = mapWallet[now];
        int        currentconfirm = wtx.GetDepthInMainChain();
        // If the orig tx was not in block, none of its spends can be
        assert(currentconfirm <= 0);
        // if (currentconfirm < 0) {Tx and spends are already conflicted, no need to abandon}
        if (currentconfirm <= 0 && !wtx.isAbandoned()) {
            // If the orig tx was not in block/mempool, none of its spends can be in mempool
            assert(!wtx.InMempool());
            wtx.nIndex = -1;
            wtx.setAbandoned();
            wtx.MarkDirty();
            wtx.WriteToDisk(&walletdb);
            NotifyTransactionChanged(this, wtx.GetHash(), CT_UPDATED);
            // Iterate over all its outputs, and mark transactions in the wallet that spend them
            // abandoned too
            auto                     txSpends = mapTxSpends.get();
            TxSpends::const_iterator iter     = txSpends.lower_bound(COutPoint(now, 0));
            while (iter != txSpends.end() && iter->first.hash == now) {
                if (!done.count(iter->second)) {
                    todo.insert(iter->second);
                }
                iter++;
            }
            // If a transaction changes 'conflicted' state, that changes the balance
            // available of the outputs it spends. So force those to be recomputed
            for (const CTxIn& txin : wtx.vin) {
                if (mapWallet.count(txin.prevout.hash))
                    mapWallet[txin.prevout.hash].MarkDirty();
            }
        }
    }

    return true;
}

bool CWalletTx::IsTrusted() const
{
    // Quick answer in most cases
    if (!IsFinalTx(*this))
        return false;

    bool fConflicted = false;
    int  nDepth      = GetDepthAndMempool(fConflicted);
    if (fConflicted) // Don't trust unconfirmed transactions from us unless they are in the mempool.
        return false;

    if (nDepth >= 1)
        return true;
    if (nDepth < 0)
        return false;
    if (fConfChange || !IsFromMe(ISMINE_ALL)) // using wtx's cached debit
        return false;

    // Trusted if all inputs are from us and are in the mempool:
    for (const CTxIn& txin : vin) {
        // Transactions not sent by us: not trusted
        const CWalletTx* parent = pwallet->GetWalletTx(txin.prevout.hash);
        if (parent == nullptr)
            return false;
        const CTxOut& parentOut = parent->vout[txin.prevout.n];
        if (pwallet->IsMine(parentOut) != ISMINE_SPENDABLE)
            return false;
    }

    return true;
}

int CWalletTx::GetDepthAndMempool(bool& fConflicted) const
{
    int ret     = GetDepthInMainChain();
    fConflicted = (ret == 0 && !InMempool()); // not in chain nor in mempool
    return ret;
}

bool CWalletTx::InMempool() const
{
    LOCK(mempool.cs);
    return mempool.exists(GetHash());
}

CAmount CWalletTx::GetDebit(const isminefilter& filter) const
{
    if (vin.empty())
        return 0;

    CAmount debit = 0;
    if (filter & ISMINE_SPENDABLE) {
        if (c_DebitCached)
            debit += *c_DebitCached;
        else {
            c_DebitCached = pwallet->GetDebit(*this, ISMINE_SPENDABLE);
            debit += *c_DebitCached;
        }
    }
    if (filter & ISMINE_WATCH_ONLY) {
        if (c_WatchDebitCached)
            debit += *c_WatchDebitCached;
        else {
            c_WatchDebitCached = pwallet->GetDebit(*this, ISMINE_WATCH_ONLY);
            debit += *c_WatchDebitCached;
        }
    }
    if (filter & ISMINE_COLD) {
        if (c_ColdDebitCached)
            debit += *c_ColdDebitCached;
        else {
            c_ColdDebitCached = pwallet->GetDebit(*this, ISMINE_COLD);
            debit += *c_ColdDebitCached;
        }
    }
    if (filter & ISMINE_SPENDABLE_DELEGATED) {
        if (c_DelegatedDebitCached)
            debit += *c_DelegatedDebitCached;
        else {
            c_DelegatedDebitCached = pwallet->GetDebit(*this, ISMINE_SPENDABLE_DELEGATED);
            debit += *c_DelegatedDebitCached;
        }
    }
    return debit;
}

void CWalletTx::Init(const CWallet* pwalletIn)
{
    pwallet = pwalletIn;
    vtxPrev.clear();
    mapValue.clear();
    vOrderForm.clear();
    fTimeReceivedIsTxTime = false;
    nTimeReceived         = 0;
    nTimeSmart            = 0;
    fFromMe               = false;
    strFromAccount.clear();
    vfSpent.clear();

    c_WatchDebitCached           = boost::none;
    c_WatchCreditCached          = boost::none;
    c_AvailableWatchCreditCached = boost::none;
    c_ImmatureWatchCreditCached  = boost::none;

    c_ColdDebitCached  = boost::none;
    c_ColdCreditCached = boost::none;

    c_DelegatedDebitCached  = boost::none;
    c_DelegatedCreditCached = boost::none;

    c_DebitCached           = boost::none;
    c_CreditCached          = boost::none;
    c_AvailableCreditCached = boost::none;
    c_ChangeCached          = boost::none;

    nOrderPos = -1;
}

CAmount CWalletTx::GetAvailableCredit(bool /*fUseCache*/) const
{
    return GetUnspentCredit(ISMINE_SPENDABLE_ALL);
}

CAmount CWalletTx::GetColdStakingCredit(bool /*fUseCache*/) const
{
    return GetUnspentCredit(ISMINE_COLD);
}

CAmount CWalletTx::GetStakeDelegationCredit(bool /*fUseCache*/) const
{
    return GetUnspentCredit(ISMINE_SPENDABLE_DELEGATED);
}

CAmount CWalletTx::GetUnspentCredit(const isminefilter& filter) const
{
    // Must wait until coinbase is safely deep enough in the chain before valuing it
    if (GetBlocksToMaturity() > 0)
        return 0;

    CAmount credit = 0;
    if (filter & ISMINE_SPENDABLE) {
        const auto f = ISMINE_SPENDABLE;
        credit += pwallet->GetCredit(*this, f, true);
    }
    if (filter & ISMINE_WATCH_ONLY) {
        const auto f = ISMINE_WATCH_ONLY;
        credit += pwallet->GetCredit(*this, f, true);
    }
    if (filter & ISMINE_COLD) {
        const auto f = ISMINE_COLD;
        credit += pwallet->GetCredit(*this, f, true);
    }
    if (filter & ISMINE_SPENDABLE_DELEGATED) {
        const auto f = ISMINE_SPENDABLE_DELEGATED;
        credit += pwallet->GetCredit(*this, f, true);
    }
    return credit;
}

CAmount CWalletTx::GetChange() const
{
    if (c_ChangeCached)
        return *c_ChangeCached;
    c_ChangeCached = pwallet->GetChange(*this);
    return *c_ChangeCached;
}

CAmount CWalletTx::GetImmatureCredit(bool fUseCache, const isminefilter& filter) const
{
    LOCK(cs_main);
    if ((IsCoinBase() || IsCoinStake()) && GetBlocksToMaturity() > 0 && IsInMainChain()) {
        if (fUseCache && c_ImmatureCreditCached && filter == ISMINE_SPENDABLE_ALL)
            return *c_ImmatureCreditCached;
        c_ImmatureCreditCached = pwallet->GetCredit(*this, filter, false);
        return *c_ImmatureCreditCached;
    }

    return 0;
}

bool CWalletTx::IsFromMe(const isminefilter& filter) const { return (GetDebit(filter) > 0); }

CAmount CWalletTx::GetCredit(const isminefilter& filter) const
{
    // Must wait until coinbase is safely deep enough in the chain before valuing it
    if ((IsCoinBase() || IsCoinStake()) && GetBlocksToMaturity() > 0)
        return 0;

    CAmount credit = 0;

    if (filter & ISMINE_SPENDABLE) {
        // GetBalance can assume transactions in mapWallet won't change
        if (c_CreditCached)
            credit += *c_CreditCached;
        else {
            c_CreditCached = pwallet->GetCredit(*this, ISMINE_SPENDABLE, false);
            credit += *c_CreditCached;
        }
    }
    if (filter & ISMINE_WATCH_ONLY) {
        if (c_WatchCreditCached)
            credit += *c_WatchCreditCached;
        else {
            c_WatchCreditCached = pwallet->GetCredit(*this, ISMINE_WATCH_ONLY, false);
            credit += *c_WatchCreditCached;
        }
    }
    if (filter & ISMINE_COLD) {
        if (c_ColdCreditCached)
            credit += *c_ColdCreditCached;
        else {
            c_ColdCreditCached = pwallet->GetCredit(*this, ISMINE_COLD, false);
            credit += *c_ColdCreditCached;
        }
    }
    if (filter & ISMINE_SPENDABLE_DELEGATED) {
        if (c_DelegatedCreditCached)
            credit += *c_DelegatedCreditCached;
        else {
            c_DelegatedCreditCached = pwallet->GetCredit(*this, ISMINE_SPENDABLE_DELEGATED, false);
            credit += *c_DelegatedCreditCached;
        }
    }
    return credit;
}

void CWalletTx::MarkDirty()
{
    c_CreditCached               = boost::none;
    c_AvailableCreditCached      = boost::none;
    c_DebitCached                = boost::none;
    c_ChangeCached               = boost::none;
    c_WatchDebitCached           = boost::none;
    c_WatchCreditCached          = boost::none;
    c_AvailableWatchCreditCached = boost::none;
    c_ImmatureWatchCreditCached  = boost::none;
    c_ColdDebitCached            = boost::none;
    c_ColdCreditCached           = boost::none;
    c_DelegatedDebitCached       = boost::none;
    c_DelegatedCreditCached      = boost::none;
}

void CWalletTx::BindWallet(CWallet* pwalletIn)
{
    pwallet = pwalletIn;
    MarkDirty();
}<|MERGE_RESOLUTION|>--- conflicted
+++ resolved
@@ -1060,19 +1060,16 @@
     {
         CTxDB txdb;
         LOCK2(cs_main, cs_wallet);
-        printf("Starting wallet rescan of %d blocks...\n", nBestHeight.load());
+        const int bestHeight = txdb.GetBestChainHeight().value_or(0);
+        printf("Starting wallet rescan of %d blocks...\n", bestHeight);
         while (pindex) {
             blockCount++;
 
             if (blockCount % 1000 == 0) {
                 uiInterface.InitMessage(_("Rescanning... ") + "(block: " + std::to_string(blockCount) +
-<<<<<<< HEAD
-                                        "/" + std::to_string(txdb.GetBestChainHeight().value_or(0)) +
+                                        "/" + std::to_string(bestHeight) +
                                         ")");
-=======
-                                        "/" + std::to_string(nBestHeight) + ")");
                 printf("Done scanning %" PRIu64 " blocks\n", blockCount);
->>>>>>> b24c44b2
             }
 
             // no need to read and scan block, if block was created before
@@ -2340,10 +2337,6 @@
     return GetStakeWeight(setCoins, nMinWeight, nMaxWeight, nWeight);
 }
 
-<<<<<<< HEAD
-        int64_t nTimeWeight = GetWeight(txdb, (int64_t)pcoin.first->nTime, (int64_t)GetTime());
-        CBigNum bnCoinDayWeight =
-=======
 // NovaCoin: get current stake weight
 bool CWallet::GetStakeWeight(const set<pair<const CWalletTx*, unsigned int>>& setCoins,
                              uint64_t& nMinWeight, uint64_t& nMaxWeight, uint64_t& nWeight)
@@ -2353,10 +2346,10 @@
     if (setCoins.empty())
         return false;
 
+    CTxDB txdb("r");
     for (PAIRTYPE(const CWalletTx*, unsigned int) pcoin : setCoins) {
-        const int64_t nTimeWeight = GetWeight((int64_t)pcoin.first->nTime, (int64_t)GetTime());
+        const int64_t nTimeWeight = GetWeight(txdb, (int64_t)pcoin.first->nTime, (int64_t)GetTime());
         const CBigNum bnCoinDayWeight =
->>>>>>> b24c44b2
             CBigNum(pcoin.first->vout[pcoin.second].nValue) * nTimeWeight / COIN / (24 * 60 * 60);
 
         const uint64_t dayWeight = bnCoinDayWeight.getuint64();
