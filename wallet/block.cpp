--- conflicted
+++ resolved
@@ -1662,13 +1662,8 @@
         if (keyResult.isErr()) {
             return NLog.error("CheckBlockSignature(): ColdStaking key extraction failed");
         }
-<<<<<<< HEAD
-        key = keyResult.unwrap();
+        key = keyResult.unwrap(RESULT_PRE);
         return key.Verify(blockHash, vchBlockSig);
-=======
-        key = keyResult.unwrap(RESULT_PRE);
-        return key.Verify(GetHash(), vchBlockSig);
->>>>>>> 797da423
     }
 
     const std::string sigTypeStr = [&]() {
