--- conflicted
+++ resolved
@@ -1149,12 +1149,7 @@
         return NLog.error("ProcessBlock() : duplicate proof-of-stake ({}, {}) for block {}",
                           pblock->GetProofOfStake().first.ToString(), pblock->GetProofOfStake().second,
                           hash.ToString());
-<<<<<<< HEAD
-    }
-=======
-
-    const CTxDB txdb;
->>>>>>> 797da423
+    }
 
     // Preliminary checks
     if (!pblock->CheckBlock(txdb, hash))
@@ -1527,18 +1522,10 @@
 
         // print item
         CBlock block;
-<<<<<<< HEAD
         block.ReadFromDisk(&*pindex, txdb);
         NLog.write(b_sev::info, "{} ({}) {}  {:08x}  {}  tx {}", pindex->nHeight,
                    pindex->GetBlockHash().ToString(), block.GetHash().ToString(), block.nBits,
                    DateTimeStrFormat("%x %H:%M:%S", block.GetBlockTime()), block.vtx.size());
-=======
-        block.ReadFromDisk(pindex.get());
-        NLog.write(b_sev::info, "{} ({}) {}  {:08x}  {}  mint {}  tx {}", pindex->nHeight,
-                   pindex->blockKeyInDB.ToString(), block.GetHash().ToString(), block.nBits,
-                   DateTimeStrFormat("%x %H:%M:%S", block.GetBlockTime()), FormatMoney(pindex->nMint),
-                   block.vtx.size());
->>>>>>> 797da423
 
         PrintWallets(block);
 
@@ -2112,12 +2099,7 @@
         int nLimit = 500;
         NLog.write(b_sev::info, "getblocks {} to {} limit {}", (pindex ? pindex->nHeight : -1),
                    hashStop.ToString(), nLimit);
-<<<<<<< HEAD
         while (pindex) {
-=======
-        CTxDB txdb;
-        for (; pindex; pindex = pindex->pnext) {
->>>>>>> 797da423
             if (pindex->GetBlockHash() == hashStop) {
                 NLog.write(b_sev::info, "  getblocks stopping at {} {}", pindex->nHeight,
                            pindex->GetBlockHash().ToString());
@@ -2176,11 +2158,7 @@
         int            nLimit = 2000;
         NLog.write(b_sev::info, "getheaders {} to {}", (pindex ? pindex->nHeight : -1),
                    hashStop.ToString());
-<<<<<<< HEAD
         while (pindex) {
-=======
-        for (; pindex; pindex = pindex->pnext) {
->>>>>>> 797da423
             vHeaders.push_back(pindex->GetBlockHeader());
             if (--nLimit <= 0 || pindex->GetBlockHash() == hashStop)
                 break;
