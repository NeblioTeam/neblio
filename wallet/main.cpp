--- conflicted
+++ resolved
@@ -1089,31 +1089,6 @@
     }
 }
 
-<<<<<<< HEAD
-=======
-CTransaction PopLeafTransaction(std::vector<CTransaction>& vtx)
-{
-    if (vtx.empty()) {
-        return CTransaction();
-    }
-    // pop one element
-    CTransaction result = vtx.back();
-    vtx.pop_back();
-
-    // if any element in the array is an input to this transaction, swap them, and restart the loop
-    for (int i = 0; i < static_cast<int>(vtx.size()); i++) {
-        for (const CTxIn& input : result.vin) {
-            assert(i >= 0);
-            if (input.prevout.hash == vtx[i].GetHash()) {
-                std::swap(result, vtx[i]);
-                i = -1; // reset the loop
-                break;
-            }
-        }
-    }
-    return result;
-}
-
 void static PruneOrphanBlocks()
 {
     static const size_t MAX_SIZE =
@@ -1135,8 +1110,8 @@
         it = it2;
     } while (true);
 
-    printf("Removing block %s from orphans map as the size of the orphans has exceeded the maximum %zu; "
-           "current size: %zu\n",
+    printf("Removing block %s from orphans map as the size of the orphans has exceeded the maximum %lu; "
+           "current size: %lu\n",
            it->second->GetHash().ToString().c_str(), MAX_SIZE, mapOrphanBlocksByPrev.size());
     uint256 hash = it->second->GetHash();
     delete it->second;
@@ -1144,7 +1119,6 @@
     mapOrphanBlocks.erase(hash);
 }
 
->>>>>>> 8ce39105
 void WriteNTP1BlockTransactionsToDisk(const std::vector<CTransaction>& vtx, CTxDB& txdb)
 {
     if (Params().PassedFirstValidNTP1Tx()) {
@@ -1456,49 +1430,7 @@
         if (!fAllowNew)
             return false;
 
-<<<<<<< HEAD
         CBlock genesisBlock = Params().GenesisBlock();
-=======
-        // Genesis block
-
-        // block.GetHash() == 7286972be4dbc1463d256049b7471c252e6557e222cab9be73181d359cd28bcc
-        // block.hashMerkleRoot == 203fd13214321a12b01c0d8b32c780977cf52e56ae35b7383cd389c73291aee7
-        // block.nTime = 1500674579
-        // block.nNonce = 8485
-
-        const char*  pszTimestamp = "21jul2017 - Neblio First Net Launches";
-        CTransaction txNew;
-        txNew.nTime = 1500674579;
-        txNew.vin.resize(1);
-        txNew.vout.resize(1);
-        txNew.vin[0].scriptSig = CScript() << 0 << CBigNum(42)
-                                           << vector<unsigned char>((const unsigned char*)pszTimestamp,
-                                                                    (const unsigned char*)pszTimestamp +
-                                                                        strlen(pszTimestamp));
-        txNew.vout[0].SetEmpty();
-        CBlock block;
-        block.vtx.push_back(txNew);
-        block.hashPrevBlock  = 0;
-        block.hashMerkleRoot = block.BuildMerkleTree();
-        block.nVersion       = 1;
-        block.nTime          = 1500674579;
-        block.nBits          = bnProofOfWorkLimit.GetCompact();
-        block.nNonce         = !fTestNet ? 8485u : 8485u;
-
-        if (true && (block.GetHash() != hashGenesisBlock)) {
-
-            // This will figure out a valid hash and Nonce if you're
-            // creating a different genesis block:
-            uint256 hashTarget = CBigNum().SetCompact(block.nBits).getuint256();
-            while (block.GetHash() > hashTarget) {
-                ++block.nNonce;
-                if (block.nNonce == 0) {
-                    printf("NONCE WRAPPED, incrementing time");
-                    ++block.nTime;
-                }
-            }
-        }
->>>>>>> 8ce39105
 
         //// debug print
         genesisBlock.print();
