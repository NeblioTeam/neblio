--- conflicted
+++ resolved
@@ -177,11 +177,8 @@
     blockreject.h                    \
     blockmetadata.h                  \
     blockindexlrucache.h             \
-<<<<<<< HEAD
-    forkspendsimulator.h
-=======
+    forkspendsimulator.h             \
     proposal.h
->>>>>>> 324148ff
 
 
 
@@ -355,11 +352,8 @@
     blockreject.cpp                     \
     blockmetadata.cpp                   \
     blockindexlrucache.cpp              \
-<<<<<<< HEAD
-    forkspendsimulator.cpp
-=======
+    forkspendsimulator.cpp              \
     proposal.cpp
->>>>>>> 324148ff
 
 
 
