--- conflicted
+++ resolved
@@ -109,14 +109,8 @@
     QTPLUGIN += qcncodecs qjpcodecs qtwcodecs qkrcodecs qtaccessiblewidgets
 }
 
-<<<<<<< HEAD
+
 #USE_LEVELDB += 1
-=======
-INCLUDEPATH += $$PWD/leveldb/include $$PWD/leveldb/helpers
-macx: INCLUDEPATH += /usr/local/opt/berkeley-db@4/include /usr/local/opt/boost@1.60/include /usr/local/opt/openssl/include
-LIBS += $$PWD/leveldb/libleveldb.a $$PWD/leveldb/libmemenv.a
-SOURCES += txdb-leveldb.cpp
->>>>>>> 7e14b965
 
 !isEmpty(USE_LEVELDB) {
     message("Using leveldb...")
