--- conflicted
+++ resolved
@@ -323,13 +323,10 @@
     { "getrawmempool",             &getrawmempool,             true,   false },
     { "calculateblockhash",        &calculateblockhash,        false,  false },
     { "gettxout",                  &gettxout,                  false,  false },
-<<<<<<< HEAD
     { "setviupushprobability",     &setviupushprobability,     false,  false },
-=======
     { "listvotes",                 &listvotes,                 false,  false },
     { "castvote",                  &castvote,                  false,  false },
     { "cancelallvotesofproposal",  &cancelallvotesofproposal,  false,  false },
->>>>>>> 33aae893
     { "getblock",                  &getblock,                  false,  false },
     { "getblockbynumber",          &getblockbynumber,          false,  false },
     { "getblockhash",              &getblockhash,              false,  false },
@@ -1395,7 +1392,6 @@
         ConvertTo<bool>(params[0]);
     if (strMethod == "listdelegators" && n > 0)
         ConvertTo<bool>(params[0]);
-<<<<<<< HEAD
     if (strMethod == "delegatestake" && n > 1)
         ConvertTo<double>(params[1]);
     if (strMethod == "delegatestake" && n > 3)
@@ -1415,7 +1411,6 @@
         ConvertTo<int32_t>(params[0]);
     if (strMethod == "setviupushprobability" && n > 1)
         ConvertTo<int32_t>(params[1]);
-=======
     if (strMethod == "castvote" && n > 0)
         ConvertTo<int>(params[0]);
     if (strMethod == "castvote" && n > 1)
@@ -1426,7 +1421,6 @@
         ConvertTo<int>(params[3]);
     if (strMethod == "cancelallvotesofproposal" && n > 0)
         ConvertTo<int>(params[0]);
->>>>>>> 33aae893
 
     return params;
 }
