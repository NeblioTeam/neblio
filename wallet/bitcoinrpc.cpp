--- conflicted
+++ resolved
@@ -901,19 +901,11 @@
         RPCListen(acceptor, context, fUseSSL);
         // Cancel outstanding listen-requests for this acceptor when shutting down
         StopRPCRequests.get().connect(signals2::slot<void()>([acceptor]() {
-<<<<<<< HEAD
-                                          boost::system::error_code ec;
-                                          acceptor->cancel(ec);
-                                          acceptor->close(ec);
-                                          auto dead = boost::signals2::signal<void()>();
-                                          StopRPCRequests.get().swap(dead);
-=======
                                           if (!StopRPCRequestsFlag.test_and_set()) {
                                               boost::system::error_code ec;
                                               acceptor->cancel(ec);
                                               acceptor->close(ec);
                                           }
->>>>>>> 3f8adc20
                                       })
                                           .track(acceptor));
 
@@ -940,19 +932,11 @@
             RPCListen(acceptor, context, fUseSSL);
             // Cancel outstanding listen-requests for this acceptor when shutting down
             StopRPCRequests.get().connect(signals2::slot<void()>([acceptor]() {
-<<<<<<< HEAD
-                                              boost::system::error_code ec;
-                                              acceptor->cancel(ec);
-                                              acceptor->close(ec);
-                                              auto dead = boost::signals2::signal<void()>();
-                                              StopRPCRequests.get().swap(dead);
-=======
                                               if (!StopRPCRequestsFlag.test_and_set()) {
                                                   boost::system::error_code ec;
                                                   acceptor->cancel(ec);
                                                   acceptor->close(ec);
                                               }
->>>>>>> 3f8adc20
                                           })
                                               .track(acceptor));
 
