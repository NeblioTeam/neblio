--- conflicted
+++ resolved
@@ -1391,18 +1391,6 @@
         ConvertTo<bool>(params[0]);
     if (strMethod == "listdelegators" && n > 0)
         ConvertTo<bool>(params[0]);
-<<<<<<< HEAD
-    if (strMethod == "castvote" && n > 0)
-        ConvertTo<int>(params[0]);
-    if (strMethod == "castvote" && n > 1)
-        ConvertTo<int>(params[1]);
-    if (strMethod == "castvote" && n > 2)
-        ConvertTo<int>(params[2]);
-    if (strMethod == "castvote" && n > 3)
-        ConvertTo<int>(params[3]);
-    if (strMethod == "cancelallvotesofproposal" && n > 0)
-        ConvertTo<int>(params[0]);
-=======
     if (strMethod == "delegatestake" && n > 1)
         ConvertTo<double>(params[1]);
     if (strMethod == "delegatestake" && n > 3)
@@ -1417,7 +1405,16 @@
         ConvertTo<bool>(params[3]);
     if (strMethod == "rawdelegatestake" && n > 4)
         ConvertTo<bool>(params[4]);
->>>>>>> 12d5fda3
+    if (strMethod == "castvote" && n > 0)
+        ConvertTo<int>(params[0]);
+    if (strMethod == "castvote" && n > 1)
+        ConvertTo<int>(params[1]);
+    if (strMethod == "castvote" && n > 2)
+        ConvertTo<int>(params[2]);
+    if (strMethod == "castvote" && n > 3)
+        ConvertTo<int>(params[3]);
+    if (strMethod == "cancelallvotesofproposal" && n > 0)
+        ConvertTo<int>(params[0]);
 
     return params;
 }
