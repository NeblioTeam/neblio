# Copyright (c) 2009-2010 Satoshi Nakamoto
# Distributed under the MIT/X11 software license, see the accompanying
# file COPYING or http://www.opensource.org/licenses/mit-license.php.

USE_UPNP:=1

MKDIR_P = mkdir -p

LINK:=$(CXX)
ARCH:=$(system lscpu | head -n 1 | awk '{print $2}')

CXXARCH:=$(shell $(CXX) -dumpmachine | grep -i 'x86_64')

DEFS=-DBOOST_SPIRIT_THREADSAFE -DUSE_LMDB

# detect arch for lmdb32
ifeq ($(CXXARCH),)
MDB32D:=-DMDB_VL32
endif


# force 32-bit lmdb at will
ifdef lmdb32
MDB32D:=-DMDB_VL32
endif

# force 64-bit lmdb at will
ifdef lmdb64
MDB32D:=
endif



DEFS += $(addprefix -I,$(CURDIR) $(CURDIR)/obj $(BOOST_INCLUDE_PATH) $(BDB_INCLUDE_PATH) $(OPENSSL_INCLUDE_PATH) $(shell pkg-config libcurl --cflags)) $(MDB32D)
LIBS = $(addprefix -L,$(BOOST_LIB_PATH) $(BDB_LIB_PATH) $(OPENSSL_LIB_PATH))

TESTDEFS = -DTEST_DATA_DIR=$(abspath test/data)

LMODE = dynamic
LMODE2 = dynamic
ifdef STATIC
	LMODE = static
	ifeq (${STATIC}, all)
		LMODE2 = static
	endif
	LIBS += $(shell pkg-config libcurl --libs --static)
else
    TESTDEFS += -DBOOST_TEST_DYN_LINK
	LIBS += $(shell pkg-config libcurl --libs)
endif

ifdef NEBLIO_REST
    DEFS += -DNEBLIO_REST=$(NEBLIO_REST)
    # restbed
    LIBS += -L"$(CURDIR)/restbed/distribution/library"
    DEFS += -I"$(CURDIR)/restbed/distribution/include/"
    CXX += -std=c++11

    all:
	@echo "Building restbed ..." && mkdir -p restbed/build && cd restbed/build && cmake .. && make install && cd ../..
endif

DEFS += -I"$(CURDIR)/json/"

# for boost 1.37, add -mt to the boost libraries
LIBS += \
 -Wl,-B$(LMODE) \
   -l boost_system$(BOOST_LIB_SUFFIX) \
   -l boost_filesystem$(BOOST_LIB_SUFFIX) \
   -l boost_program_options$(BOOST_LIB_SUFFIX) \
   -l boost_thread$(BOOST_LIB_SUFFIX) \
   -l boost_chrono$(BOOST_LIB_SUFFIX) \
   -l boost_regex$(BOOST_LIB_SUFFIX) \
   -l boost_iostreams$(BOOST_LIB_SUFFIX) \
   -l boost_atomic$(BOOST_LIB_SUFFIX) \
   -l db_cxx$(BDB_LIB_SUFFIX) \
   -l ssl \
   -l crypto \
   -l z \
   -l sodium

ifdef NEBLIO_REST
   LIBS += -l restbed
endif

ifndef USE_UPNP
	override USE_UPNP = -
endif
ifneq (${USE_UPNP}, -)
	LIBS += -l miniupnpc
	DEFS += -DUSE_UPNP=$(USE_UPNP)
endif

LIBS+= \
 -Wl,-B$(LMODE2) \
   -l dl \
   -l pthread

# Hardening
# Make some classes of vulnerabilities unexploitable in case one is discovered.
#
    # This is a workaround for Ubuntu bug #691722, the default -fstack-protector causes
    # -fstack-protector-all to be ignored unless -fno-stack-protector is used first.
    # see: https://bugs.launchpad.net/ubuntu/+source/gcc-4.5/+bug/691722
    HARDENING=-fno-stack-protector

    # Stack Canaries
    # Put numbers at the beginning of each stack frame and check that they are the same.
    # If a stack buffer if overflowed, it writes over the canary number and then on return
    # when that number is checked, it won't be the same and the program will exit with
    # a "Stack smashing detected" error instead of being exploited.
    HARDENING+=-fstack-protector-all -Wstack-protector

    # Make some important things such as the global offset table read only as soon as
    # the dynamic linker is finished building it. This will prevent overwriting of addresses
    # which would later be jumped to.
    LDHARDENING+=-Wl,-z,relro -Wl,-z,now

    # Build position independent code to take advantage of Address Space Layout Randomization
    # offered by some kernels.
    # see doc/build-unix.txt for more information.
    #ifdef PIE
        ifndef STATIC
            HARDENING+=-fPIE
            LDHARDENING+=-pie
        endif
    #endif

    # -D_FORTIFY_SOURCE=2 does some checking for potentially exploitable code patterns in
    # the source such overflowing a statically defined buffer.
    HARDENING+=-D_FORTIFY_SOURCE=2
#


DEBUGFLAGS=-g


ifeq (${ARCH}, i686)
    EXT_OPTIONS=-msse2
endif


# CXXFLAGS can be specified on the make command line, so we use xCXXFLAGS that only
# adds some defaults in front. Unfortunately, CXXFLAGS=... $(CXXFLAGS) does not work.
xCXXFLAGS=-O2 $(EXT_OPTIONS) -std=c++11 -pthread -Wall -Wextra -Wno-ignored-qualifiers -Wformat -Wformat-security -Wno-unused-parameter $(DEBUGFLAGS) $(DEFS) $(HARDENING) $(CXXFLAGS)

xCFLAGS=-O2 $(EXT_OPTIONS) -pthread -Wall -Wextra -Wno-ignored-qualifiers -Wformat -Wformat-security -Wno-unused-parameter $(DEBUGFLAGS) $(DEFS) $(HARDENING) $(CXXFLAGS) $(MDB32D)

# LDFLAGS can be specified on the make command line, so we use xLDFLAGS that only
# adds some defaults in front. Unfortunately, LDFLAGS=... $(LDFLAGS) does not work.
xLDFLAGS=$(LDHARDENING) $(LDFLAGS)

OBJS= \
    liblmdb/liblmdb.a \
    obj/alert.o \
    obj/version.o \
    obj/checkpoints.o \
    obj/netbase.o \
    obj/addrman.o \
    obj/crypter.o \
    obj/key.o \
    obj/db.o \
    obj/init.o \
    obj/keystore.o \
    obj/miner.o \
    obj/main.o \
    obj/net.o \
    obj/protocol.o \
    obj/bitcoinrpc.o \
    obj/rpcdump.o \
    obj/rpcnet.o \
    obj/rpcmining.o \
    obj/rpcwallet.o \
    obj/rpcblockchain.o \
    obj/rpcrawtransaction.o \
    obj/script.o \
    obj/sync.o \
    obj/util.o \
    obj/wallet.o \
    obj/walletdb.o \
    obj/hash.o \
    obj/bloom.o \
    obj/noui.o \
    obj/NetworkForks.o \
    obj/kernel.o \
    obj/pbkdf2.o \
    obj/scrypt.o \
    obj/scrypt-arm.o \
    obj/scrypt-x86.o \
    obj/scrypt-x86_64.o \
    obj/SerializationTester.o \
    obj/zerocoin/Accumulator.o \
    obj/zerocoin/AccumulatorProofOfKnowledge.o \
    obj/zerocoin/Coin.o \
    obj/zerocoin/CoinSpend.o \
    obj/zerocoin/Commitment.o \
    obj/zerocoin/ParamGeneration.o \
    obj/zerocoin/Params.o \
    obj/zerocoin/SerialNumberSignatureOfKnowledge.o \
    obj/zerocoin/SpendMetaData.o \
    obj/zerocoin/ZeroTest.o \
    obj/blockindexcatalog.o                   \
    obj/blockindex.o                          \
    obj/outpoint.o                            \
    obj/inpoint.o                             \
    obj/block.o                               \
    obj/transaction.o                         \
    obj/globals.o                             \
    obj/diskblockindex.o                      \
    obj/disktxpos.o                           \
    obj/txindex.o                             \
    obj/txin.o                                \
    obj/txout.o                               \
    obj/txmempool.o                           \
    obj/merkletx.o                            \
    obj/blocklocator.o                        \
    obj/curltools.o                           \
    obj/chainparams.o                         \
    obj/chainparamsbase.o                     \
    obj/consensus_params.o                    \
    obj/json/json_spirit_reader.o             \
    obj/json/json_spirit_value.o              \
    obj/json/json_spirit_writer.o             \
    obj/ntp1/ntp1apicalls.o                   \
    obj/ntp1/ntp1inpoint.o                    \
    obj/ntp1/ntp1outpoint.o                   \
    obj/ntp1/ntp1script_burn.o                \
    obj/ntp1/ntp1script.o                     \
    obj/ntp1/ntp1script_issuance.o            \
    obj/ntp1/ntp1script_transfer.o            \
    obj/ntp1/ntp1sendtokensonerecipientdata.o \
    obj/ntp1/ntp1tokenmetadata.o              \
    obj/ntp1/ntp1tokenminimalmetadata.o       \
    obj/ntp1/ntp1tokentxdata.o                \
    obj/ntp1/ntp1tools.o                      \
    obj/ntp1/ntp1transaction.o                \
    obj/ntp1/ntp1txin.o                       \
    obj/ntp1/ntp1txout.o                      \
    obj/ntp1/ntp1sendtxdata.o                 \
    obj/ntp1/ntp1wallet.o                     \
    obj/ntp1/ntp1v1_issuance_static_data.o    \
    obj/crypto_highlevel.o                    \
    obj/merkle.o                              \
<<<<<<< HEAD
    obj/wallet_ismine.o                       \
    obj/stakemaker.o                          \
    obj/work.o                                \
    obj/addressbook.o                         \
    obj/script_error.o                        \
    obj/validation.o                          \
    obj/coldstakedelegation.o
=======
    obj/udaddress.o
>>>>>>> 8f2f7579

ifdef NEBLIO_REST
    OBJS += obj/nebliorest.o
endif

all: nebliod

LIBS += $(CURDIR)/liblmdb/liblmdb.a
DEFS += $(addprefix -I,$(CURDIR)/liblmdb)
OBJS += obj/txdb-lmdb.o
liblmdb/liblmdb.a:
	@echo "Building LMDB ..." && cd liblmdb && $(MAKE) clean && $(MAKE) CC=$(CC) CXX="$(CXX)" OPT="$(xCFLAGS) $(MDB32D)" liblmdb.a && cd ..
obj/txdb-lmdb.o: liblmdb/liblmdb.a

# auto-generated dependencies:
-include obj/*.P
-include obj-test/*.P

obj/build.h: FORCE
	/bin/sh ../share/genbuild.sh obj/build.h
version.cpp: obj/build.h
DEFS += -DHAVE_BUILD_INFO

obj/scrypt-x86.o: scrypt-x86.S
	${MKDIR_P} obj
	$(CXX) -c $(xCXXFLAGS) -MMD -o $@ $<

obj/scrypt-x86_64.o: scrypt-x86_64.S
	${MKDIR_P} obj
	$(CXX) -c $(xCXXFLAGS) -MMD -o $@ $<

obj/scrypt-arm.o: scrypt-arm.S
	${MKDIR_P} obj
	$(CXX) -c $(xCXXFLAGS) -MMD -o $@ $<

obj/%.o: %.cpp
	${MKDIR_P} obj obj/json
	$(CXX) -c $(xCXXFLAGS) -MMD -MF $(@:%.o=%.d) -o $@ $<
	@cp $(@:%.o=%.d) $(@:%.o=%.P); \
	  sed -e 's/#.*//' -e 's/^[^:]*: *//' -e 's/ *\\$$//' \
	      -e '/^$$/ d' -e 's/$$/ :/' < $(@:%.o=%.d) >> $(@:%.o=%.P); \
	  rm -f $(@:%.o=%.d)

obj/ntp1/%.o: ntp1/%.cpp
	${MKDIR_P} obj/ntp1 obj/json
	$(CXX) -c $(xCXXFLAGS) -MMD -MF $(@:%.o=%.d) -o $@ $<
	@cp $(@:%.o=%.d) $(@:%.o=%.P); \
	  sed -e 's/#.*//' -e 's/^[^:]*: *//' -e 's/ *\\$$//' \
	      -e '/^$$/ d' -e 's/$$/ :/' < $(@:%.o=%.d) >> $(@:%.o=%.P); \
	  rm -f $(@:%.o=%.d)

obj/zerocoin/%.o: zerocoin/%.cpp
	${MKDIR_P} obj/zerocoin obj/json
	$(CXX) -c $(xCXXFLAGS) -MMD -MF $(@:%.o=%.d) -o $@ $<
	@cp $(@:%.o=%.d) $(@:%.o=%.P); \
	  sed -e 's/#.*//' -e 's/^[^:]*: *//' -e 's/ *\\$$//' \
	      -e '/^$$/ d' -e 's/$$/ :/' < $(@:%.o=%.d) >> $(@:%.o=%.P); \
	  rm -f $(@:%.o=%.d)

nebliod: $(OBJS:obj/%=obj/%)
	${MKDIR_P} obj obj/json
	$(LINK) $(xCXXFLAGS) -o $@ $^ $(xLDFLAGS) $(LIBS)

TESTOBJS := $(patsubst test/%.cpp,obj-test/%.o,$(wildcard test/*.cpp))

obj-test/%.o: test/%.cpp
	$(CXX) -c $(TESTDEFS) $(xCXXFLAGS) -MMD -MF $(@:%.o=%.d) -o $@ $<
	@cp $(@:%.o=%.d) $(@:%.o=%.P); \
		sed -e 's/#.*//' -e 's/^[^:]*: *//' -e 's/ *\\$$//' \
			-e '/^$$/ d' -e 's/$$/ :/' < $(@:%.o=%.d) >> $(@:%.o=%.P); \
		rm -f $(@:%.o=%.d)

test_neblio: $(TESTOBJS) $(filter-out obj/init.o,$(OBJS:obj/%=obj/%))
	$(CXX) $(xCXXFLAGS) -o $@ $(LIBPATHS) $^ -Wl,-B$(LMODE) -lboost_unit_test_framework $(xLDFLAGS) $(LIBS)

clean:
	-rm -f test_neblio
	-rm -f nebliod
	-rm -f obj/*.o
	-rm -f obj-test/*.o
	-rm -f obj/zerocoin/*.o
	-rm -f obj/ntp1/*.o
	-rm -f obj/json/*.o
	-rm -f obj/*.P
	-rm -f obj-test/*.P
	-rm -f obj/zerocoin/*.P
	-rm -f obj/ntp1/*.P
	-rm -f obj/json/*.P
	-rm -f obj/build.h
	-rm -rf obj
	-rm -rf obj-test
	-rm -rf restbed/build

FORCE:<|MERGE_RESOLUTION|>--- conflicted
+++ resolved
@@ -241,17 +241,14 @@
     obj/ntp1/ntp1v1_issuance_static_data.o    \
     obj/crypto_highlevel.o                    \
     obj/merkle.o                              \
-<<<<<<< HEAD
     obj/wallet_ismine.o                       \
     obj/stakemaker.o                          \
     obj/work.o                                \
     obj/addressbook.o                         \
     obj/script_error.o                        \
     obj/validation.o                          \
-    obj/coldstakedelegation.o
-=======
+    obj/coldstakedelegation.o                 \
     obj/udaddress.o
->>>>>>> 8f2f7579
 
 ifdef NEBLIO_REST
     OBJS += obj/nebliorest.o
