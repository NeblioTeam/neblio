--- conflicted
+++ resolved
@@ -254,7 +254,6 @@
     obj/blockreject.o                         \
     obj/blockmetadata.o                       \
     obj/blockindexlrucache.o                  \
-<<<<<<< HEAD
     obj/forkspendsimulator.o                  \
     obj/viucache.o                            \
     obj/proposal.o                            \
@@ -267,9 +266,6 @@
     obj/partialmerkletree.o                   \
     obj/bootstraptools.o                      \
     obj/wallet_interface.o
-=======
-    obj/proposal.o
->>>>>>> cebf9fcb
 
 
 ifdef NEBLIO_REST
