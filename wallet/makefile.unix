# Copyright (c) 2009-2010 Satoshi Nakamoto
# Distributed under the MIT/X11 software license, see the accompanying
# file COPYING or http://www.opensource.org/licenses/mit-license.php.

USE_UPNP:=1

MKDIR_P = mkdir -p

LINK:=$(CXX)
ARCH:=$(system lscpu | head -n 1 | awk '{print $2}')

CXXARCH:=$(shell $(CXX) -dumpmachine | grep -i 'x86_64')

DEFS=-DBOOST_SPIRIT_THREADSAFE -DUSE_LMDB -DBOOST_BIND_GLOBAL_PLACEHOLDERS

# detect arch for lmdb32
ifeq ($(CXXARCH),)
MDB32D:=-DMDB_VL32
endif


# force 32-bit lmdb at will
ifdef lmdb32
MDB32D:=-DMDB_VL32
endif

# force 64-bit lmdb at will
ifdef lmdb64
MDB32D:=
endif

OPTIMIZEDSALSA:=-DOPTIMIZED_SALSA

DEFS += $(addprefix -I,$(CURDIR) $(CURDIR)/obj $(BOOST_INCLUDE_PATH) $(BDB_INCLUDE_PATH) $(OPENSSL_INCLUDE_PATH) $(shell pkg-config libcurl --cflags)) $(MDB32D) $(OPTIMIZEDSALSA)
LIBS = $(addprefix -L,$(BOOST_LIB_PATH) $(BDB_LIB_PATH) $(OPENSSL_LIB_PATH))

DEFS += $(addprefix -I,$(CURDIR)/spdlog/include)

TESTDEFS = -DTEST_DATA_DIR=$(abspath test/data)

LMODE = dynamic
LMODE2 = dynamic
ifdef STATIC
	LMODE = static
	ifeq (${STATIC}, all)
		LMODE2 = static
	endif
	LIBS += $(shell pkg-config libcurl --libs --static)
else
    TESTDEFS += -DBOOST_TEST_DYN_LINK
	LIBS += $(shell pkg-config libcurl --libs)
endif

ifdef NEBLIO_REST
    DEFS += -DNEBLIO_REST=$(NEBLIO_REST)
    # restbed
    LIBS += -L"$(CURDIR)/restbed/distribution/library"
    DEFS += -I"$(CURDIR)/restbed/distribution/include/"
    CXX += -std=c++11

    all:
	@echo "Building restbed ..." && mkdir -p restbed/build && cd restbed/build && cmake .. && make install && cd ../..
endif

DEFS += -I"$(CURDIR)/json/"

# for boost 1.37, add -mt to the boost libraries
LIBS += \
 -Wl,-B$(LMODE) \
   -l boost_system$(BOOST_LIB_SUFFIX) \
   -l boost_filesystem$(BOOST_LIB_SUFFIX) \
   -l boost_program_options$(BOOST_LIB_SUFFIX) \
   -l boost_thread$(BOOST_LIB_SUFFIX) \
   -l boost_chrono$(BOOST_LIB_SUFFIX) \
   -l boost_regex$(BOOST_LIB_SUFFIX) \
   -l boost_iostreams$(BOOST_LIB_SUFFIX) \
   -l boost_atomic$(BOOST_LIB_SUFFIX) \
   -l db_cxx$(BDB_LIB_SUFFIX) \
   -l ssl \
   -l crypto \
   -l z \
   -l sodium

ifdef NEBLIO_REST
   LIBS += -l restbed
endif

ifndef USE_UPNP
	override USE_UPNP = -
endif
ifneq (${USE_UPNP}, -)
	LIBS += -l miniupnpc
	DEFS += -DUSE_UPNP=$(USE_UPNP)
endif

LIBS+= \
 -Wl,-B$(LMODE2) \
   -l dl \
   -l pthread

# Hardening
# Make some classes of vulnerabilities unexploitable in case one is discovered.
#
    # This is a workaround for Ubuntu bug #691722, the default -fstack-protector causes
    # -fstack-protector-all to be ignored unless -fno-stack-protector is used first.
    # see: https://bugs.launchpad.net/ubuntu/+source/gcc-4.5/+bug/691722
    HARDENING=-fno-stack-protector

    # Stack Canaries
    # Put numbers at the beginning of each stack frame and check that they are the same.
    # If a stack buffer if overflowed, it writes over the canary number and then on return
    # when that number is checked, it won't be the same and the program will exit with
    # a "Stack smashing detected" error instead of being exploited.
    HARDENING+=-fstack-protector-all -Wstack-protector

    # Make some important things such as the global offset table read only as soon as
    # the dynamic linker is finished building it. This will prevent overwriting of addresses
    # which would later be jumped to.
    LDHARDENING+=-Wl,-z,relro -Wl,-z,now

    # Build position independent code to take advantage of Address Space Layout Randomization
    # offered by some kernels.
    # see doc/build-unix.txt for more information.
    #ifdef PIE
        ifndef STATIC
            HARDENING+=-fPIE
            LDHARDENING+=-pie
        endif
    #endif

    # -D_FORTIFY_SOURCE=2 does some checking for potentially exploitable code patterns in
    # the source such overflowing a statically defined buffer.
    HARDENING+=-D_FORTIFY_SOURCE=2
#


DEBUGFLAGS=-g


ifeq (${ARCH}, i686)
    EXT_OPTIONS=-msse2
endif


# CXXFLAGS can be specified on the make command line, so we use xCXXFLAGS that only
# adds some defaults in front. Unfortunately, CXXFLAGS=... $(CXXFLAGS) does not work.
xCXXFLAGS=-O2 $(EXT_OPTIONS) -std=c++11 -pthread -Wall -Wextra -Wno-ignored-qualifiers -Wformat -Wformat-security -Wno-unused-parameter $(DEBUGFLAGS) $(DEFS) $(HARDENING) $(CXXFLAGS)

xCFLAGS=-O2 $(EXT_OPTIONS) -pthread -Wall -Wextra -Wno-ignored-qualifiers -Wformat -Wformat-security -Wno-unused-parameter $(DEBUGFLAGS) $(DEFS) $(HARDENING) $(CXXFLAGS) $(MDB32D)

# LDFLAGS can be specified on the make command line, so we use xLDFLAGS that only
# adds some defaults in front. Unfortunately, LDFLAGS=... $(LDFLAGS) does not work.
xLDFLAGS=$(LDHARDENING) $(LDFLAGS)

OBJS= \
    liblmdb/liblmdb.a \
    obj/alert.o \
    obj/version.o \
    obj/checkpoints.o \
    obj/netbase.o \
    obj/addrman.o \
    obj/crypter.o \
    obj/key.o \
    obj/db.o \
    obj/init.o \
    obj/keystore.o \
    obj/miner.o \
    obj/main.o \
    obj/net.o \
    obj/protocol.o \
    obj/bitcoinrpc.o \
    obj/rpcdump.o \
    obj/rpcnet.o \
    obj/rpcmining.o \
    obj/rpcwallet.o \
    obj/rpcblockchain.o \
    obj/rpcrawtransaction.o \
    obj/script.o \
    obj/sync.o \
    obj/util.o \
    obj/wallet.o \
    obj/walletdb.o \
    obj/hash.o \
    obj/bloom.o \
    obj/noui.o \
    obj/NetworkForks.o \
    obj/kernel.o \
    obj/pbkdf2.o \
    obj/scrypt.o \
    obj/scrypt-arm.o \
    obj/scrypt-x86.o \
    obj/scrypt-x86_64.o \
    obj/SerializationTester.o \
    obj/blockindexcatalog.o                   \
    obj/blockindex.o                          \
    obj/outpoint.o                            \
    obj/inpoint.o                             \
    obj/block.o                               \
    obj/transaction.o                         \
    obj/globals.o                             \
    obj/disktxpos.o                           \
    obj/txindex.o                             \
    obj/txin.o                                \
    obj/txout.o                               \
    obj/txmempool.o                           \
    obj/merkletx.o                            \
    obj/blocklocator.o                        \
    obj/curltools.o                           \
    obj/chainparams.o                         \
    obj/chainparamsbase.o                     \
    obj/consensus_params.o                    \
    obj/json/json_spirit_reader.o             \
    obj/json/json_spirit_value.o              \
    obj/json/json_spirit_writer.o             \
    obj/ntp1/ntp1apicalls.o                   \
    obj/ntp1/ntp1inpoint.o                    \
    obj/ntp1/ntp1outpoint.o                   \
    obj/ntp1/ntp1script_burn.o                \
    obj/ntp1/ntp1script.o                     \
    obj/ntp1/ntp1script_issuance.o            \
    obj/ntp1/ntp1script_transfer.o            \
    obj/ntp1/ntp1sendtokensonerecipientdata.o \
    obj/ntp1/ntp1tokenmetadata.o              \
    obj/ntp1/ntp1tokenminimalmetadata.o       \
    obj/ntp1/ntp1tokentxdata.o                \
    obj/ntp1/ntp1tools.o                      \
    obj/ntp1/ntp1transaction.o                \
    obj/ntp1/ntp1txin.o                       \
    obj/ntp1/ntp1txout.o                      \
    obj/ntp1/ntp1sendtxdata.o                 \
    obj/ntp1/ntp1wallet.o                     \
    obj/ntp1/ntp1v1_issuance_static_data.o    \
    obj/crypto_highlevel.o                    \
    obj/merkle.o                              \
    obj/wallet_ismine.o                       \
    obj/stakemaker.o                          \
    obj/work.o                                \
    obj/addressbook.o                         \
    obj/script_error.o                        \
    obj/validation.o                          \
    obj/coldstakedelegation.o                 \
    obj/udaddress.o                           \
    obj/db/lmdb.o                             \
    obj/db/lmdbtransaction.o                  \
    obj/stringmanip.o                         \
    obj/defaultlogger.o                       \
    obj/logger.o                              \
    obj/blockreject.o                         \
    obj/blockmetadata.o                       \
    obj/blockindexlrucache.o                  \
<<<<<<< HEAD
    obj/forkspendsimulator.o                  \
    obj/viucache.o
=======
    obj/proposal.o
>>>>>>> c0b18664


ifdef NEBLIO_REST
    OBJS += obj/nebliorest.o
endif

all: nebliod

LIBS += $(CURDIR)/liblmdb/liblmdb.a
DEFS += $(addprefix -I,$(CURDIR)/liblmdb)
OBJS += obj/txdb-lmdb.o
liblmdb/liblmdb.a:
	@echo "Building LMDB ..." && cd liblmdb && $(MAKE) clean && $(MAKE) CC=$(CC) CXX="$(CXX)" OPT="$(xCFLAGS) $(MDB32D)" liblmdb.a && cd ..
obj/txdb-lmdb.o: liblmdb/liblmdb.a

# auto-generated dependencies:
-include obj/*.P
-include obj-test/*.P

obj/build.h: FORCE
	/bin/sh ../share/genbuild.sh obj/build.h
version.cpp: obj/build.h
DEFS += -DHAVE_BUILD_INFO

obj/scrypt-x86.o: scrypt-x86.S
	${MKDIR_P} obj
	$(CXX) -c $(xCXXFLAGS) -MMD -o $@ $<

obj/scrypt-x86_64.o: scrypt-x86_64.S
	${MKDIR_P} obj
	$(CXX) -c $(xCXXFLAGS) -MMD -o $@ $<

obj/scrypt-arm.o: scrypt-arm.S
	${MKDIR_P} obj
	$(CXX) -c $(xCXXFLAGS) -MMD -o $@ $<

obj/%.o: %.cpp
	${MKDIR_P} obj obj/json
	$(CXX) -c $(xCXXFLAGS) -MMD -MF $(@:%.o=%.d) -o $@ $<
	@cp $(@:%.o=%.d) $(@:%.o=%.P); \
	  sed -e 's/#.*//' -e 's/^[^:]*: *//' -e 's/ *\\$$//' \
	      -e '/^$$/ d' -e 's/$$/ :/' < $(@:%.o=%.d) >> $(@:%.o=%.P); \
	  rm -f $(@:%.o=%.d)

obj/ntp1/%.o: ntp1/%.cpp
	${MKDIR_P} obj obj/ntp1
	$(CXX) -c $(xCXXFLAGS) -MMD -MF $(@:%.o=%.d) -o $@ $<
	@cp $(@:%.o=%.d) $(@:%.o=%.P); \
	  sed -e 's/#.*//' -e 's/^[^:]*: *//' -e 's/ *\\$$//' \
	      -e '/^$$/ d' -e 's/$$/ :/' < $(@:%.o=%.d) >> $(@:%.o=%.P); \
	  rm -f $(@:%.o=%.d)

obj/%.o: logging/%.cpp
	${MKDIR_P} obj
	$(CXX) -c $(xCXXFLAGS) -MMD -MF $(@:%.o=%.d) -o $@ $<
	@cp $(@:%.o=%.d) $(@:%.o=%.P); \
	  sed -e 's/#.*//' -e 's/^[^:]*: *//' -e 's/ *\\$$//' \
	      -e '/^$$/ d' -e 's/$$/ :/' < $(@:%.o=%.d) >> $(@:%.o=%.P); \
	  rm -f $(@:%.o=%.d)

obj/db/%.o: db/lmdb/%.cpp
	${MKDIR_P} obj/db
	$(CXX) -c $(xCXXFLAGS) -MMD -MF $(@:%.o=%.d) -o $@ $<
	@cp $(@:%.o=%.d) $(@:%.o=%.P); \
	  sed -e 's/#.*//' -e 's/^[^:]*: *//' -e 's/ *\\$$//' \
	      -e '/^$$/ d' -e 's/$$/ :/' < $(@:%.o=%.d) >> $(@:%.o=%.P); \
	  rm -f $(@:%.o=%.d)

nebliod: $(OBJS:obj/%=obj/%)
	${MKDIR_P} obj obj/json
	$(LINK) $(xCXXFLAGS) -o $@ $^ $(xLDFLAGS) $(LIBS)

TESTOBJS := $(patsubst test/%.cpp,obj-test/%.o,$(wildcard test/*.cpp))

obj-test/%.o: test/%.cpp
	$(CXX) -c $(TESTDEFS) $(xCXXFLAGS) -MMD -MF $(@:%.o=%.d) -o $@ $<
	@cp $(@:%.o=%.d) $(@:%.o=%.P); \
		sed -e 's/#.*//' -e 's/^[^:]*: *//' -e 's/ *\\$$//' \
			-e '/^$$/ d' -e 's/$$/ :/' < $(@:%.o=%.d) >> $(@:%.o=%.P); \
		rm -f $(@:%.o=%.d)

test_neblio: $(TESTOBJS) $(filter-out obj/init.o,$(OBJS:obj/%=obj/%))
	$(CXX) $(xCXXFLAGS) -o $@ $(LIBPATHS) $^ -Wl,-B$(LMODE) -lboost_unit_test_framework $(xLDFLAGS) $(LIBS)

clean:
	-rm -f test_neblio
	-rm -f nebliod
	-rm -f obj/*.o
	-rm -f obj-test/*.o
	-rm -f obj/ntp1/*.o
	-rm -f obj/json/*.o
	-rm -f obj/db/*.o
	-rm -f obj/*.P
	-rm -f obj-test/*.P
	-rm -f obj/ntp1/*.P
	-rm -f obj/json/*.P
	-rm -f obj/build.h
	-rm -rf obj
	-rm -rf obj-test
	-rm -rf restbed/build

FORCE:<|MERGE_RESOLUTION|>--- conflicted
+++ resolved
@@ -248,12 +248,9 @@
     obj/blockreject.o                         \
     obj/blockmetadata.o                       \
     obj/blockindexlrucache.o                  \
-<<<<<<< HEAD
     obj/forkspendsimulator.o                  \
-    obj/viucache.o
-=======
+    obj/viucache.o                            \
     obj/proposal.o
->>>>>>> c0b18664
 
 
 ifdef NEBLIO_REST
