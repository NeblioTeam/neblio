--- conflicted
+++ resolved
@@ -215,12 +215,8 @@
     obj/ntp1/ntp1txin.o                       \
     obj/ntp1/ntp1txout.o                      \
     obj/ntp1/ntp1sendtxdata.o                 \
-<<<<<<< HEAD
     obj/ntp1/ntp1wallet.o                     \
     obj/ntp1/ntp1v1_issuance_static_data.o
-=======
-    obj/ntp1/ntp1wallet.o
->>>>>>> 140550ce
 
 ifdef NEBLIO_REST
     OBJS += obj/nebliorest.o
