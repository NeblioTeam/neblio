// Copyright (c) 2009-2010 Satoshi Nakamoto
// Copyright (c) 2009-2012 The Bitcoin developers
// Distributed under the MIT/X11 software license, see the accompanying
// file COPYING or http://www.opensource.org/licenses/mit-license.php.

#include <boost/foreach.hpp>
#include <boost/tuple/tuple.hpp>
#include <boost/tuple/tuple_comparison.hpp>

using namespace std;
using namespace boost;

#include "bignum.h"
#include "key.h"
#include "keystore.h"
#include "main.h"
#include "script.h"
#include "sync.h"
#include "util.h"

template <typename T>
std::vector<unsigned char> ToByteVector(const T& in)
{
    return std::vector<unsigned char>(in.begin(), in.end());
}

bool CheckSig(vector<unsigned char> vchSig, vector<unsigned char> vchPubKey, CScript scriptCode,
              const CTransaction& txTo, unsigned int nIn, int nHashType);

namespace {

inline bool set_success(ScriptError* ret)
{
    if (ret)
        *ret = SCRIPT_ERR_OK;
    return true;
}

inline bool set_error(ScriptError* ret, const ScriptError serror)
{
    if (ret)
        *ret = serror;
    return false;
}

} // namespace

static const valtype vchFalse(0);
static const valtype vchZero(0);
static const valtype vchTrue(1, 1);
static const CBigNum bnZero(0);
static const CBigNum bnOne(1);
static const CBigNum bnFalse(0);
static const CBigNum bnTrue(1);
static const size_t  nMaxNumSize = 4;

CBigNum CastToBigNum(const valtype& vch)
{
    if (vch.size() > nMaxNumSize)
        throw runtime_error("CastToBigNum() : overflow");
    // Get rid of extra leading zeros
    return CBigNum(CBigNum(vch).getvch());
}

bool CastToBool(const valtype& vch)
{
    for (unsigned int i = 0; i < vch.size(); i++) {
        if (vch[i] != 0) {
            // Can be negative zero
            if (i == vch.size() - 1 && vch[i] == 0x80)
                return false;
            return true;
        }
    }
    return false;
}

//
// WARNING: This does not work as expected for signed integers; the sign-bit
// is left in place as the integer is zero-extended. The correct behavior
// would be to move the most significant bit of the last byte during the
// resize process. MakeSameSize() is currently only used by the disabled
// opcodes OP_AND, OP_OR, and OP_XOR.
//
void MakeSameSize(valtype& vch1, valtype& vch2)
{
    // Lengthen the shorter one
    if (vch1.size() < vch2.size())
        // PATCH:
        // +unsigned char msb = vch1[vch1.size()-1];
        // +vch1[vch1.size()-1] &= 0x7f;
        //  vch1.resize(vch2.size(), 0);
        // +vch1[vch1.size()-1] = msb;
        vch1.resize(vch2.size(), 0);
    if (vch2.size() < vch1.size())
        // PATCH:
        // +unsigned char msb = vch2[vch2.size()-1];
        // +vch2[vch2.size()-1] &= 0x7f;
        //  vch2.resize(vch1.size(), 0);
        // +vch2[vch2.size()-1] = msb;
        vch2.resize(vch1.size(), 0);
}

//
// Script is a stack machine (like Forth) that evaluates a predicate
// returning a bool indicating valid or not.  There are no loops.
//
#define stacktop(i) (stack.at(stack.size() + (i)))
#define altstacktop(i) (altstack.at(altstack.size() + (i)))
static inline void popstack(vector<valtype>& stack)
{
    if (stack.empty())
        throw runtime_error("popstack() : stack empty");
    stack.pop_back();
}

const char* GetTxnOutputType(txnouttype t)
{
    // clang-format off
    switch (t)
    {
    case TX_NONSTANDARD: return "nonstandard";
    case TX_PUBKEY: return "pubkey";
    case TX_PUBKEYHASH: return "pubkeyhash";
    case TX_SCRIPTHASH: return "scripthash";
    case TX_MULTISIG: return "multisig";
    case TX_NULL_DATA: return "nulldata";
    case TX_COLDSTAKE: return "coldstake";
    }
    return nullptr;
    // clang-format on
}

// clang-format off
const char* GetOpName(opcodetype opcode)
{
    switch (opcode)
    {
    // push value
    case OP_0                      : return "0";
    case OP_PUSHDATA1              : return "OP_PUSHDATA1";
    case OP_PUSHDATA2              : return "OP_PUSHDATA2";
    case OP_PUSHDATA4              : return "OP_PUSHDATA4";
    case OP_1NEGATE                : return "-1";
    case OP_RESERVED               : return "OP_RESERVED";
    case OP_1                      : return "1";
    case OP_2                      : return "2";
    case OP_3                      : return "3";
    case OP_4                      : return "4";
    case OP_5                      : return "5";
    case OP_6                      : return "6";
    case OP_7                      : return "7";
    case OP_8                      : return "8";
    case OP_9                      : return "9";
    case OP_10                     : return "10";
    case OP_11                     : return "11";
    case OP_12                     : return "12";
    case OP_13                     : return "13";
    case OP_14                     : return "14";
    case OP_15                     : return "15";
    case OP_16                     : return "16";

    // control
    case OP_NOP                    : return "OP_NOP";
    case OP_VER                    : return "OP_VER";
    case OP_IF                     : return "OP_IF";
    case OP_NOTIF                  : return "OP_NOTIF";
    case OP_VERIF                  : return "OP_VERIF";
    case OP_VERNOTIF               : return "OP_VERNOTIF";
    case OP_ELSE                   : return "OP_ELSE";
    case OP_ENDIF                  : return "OP_ENDIF";
    case OP_VERIFY                 : return "OP_VERIFY";
    case OP_RETURN                 : return "OP_RETURN";
    case OP_CHECKLOCKTIMEVERIFY    : return "OP_CHECKLOCKTIMEVERIFY";
    case OP_CHECKSEQUENCEVERIFY    : return "OP_CHECKSEQUENCEVERIFY"; //Currently still treated as NOP3 due to lack of BIP68 implementation

    // stack ops
    case OP_TOALTSTACK             : return "OP_TOALTSTACK";
    case OP_FROMALTSTACK           : return "OP_FROMALTSTACK";
    case OP_2DROP                  : return "OP_2DROP";
    case OP_2DUP                   : return "OP_2DUP";
    case OP_3DUP                   : return "OP_3DUP";
    case OP_2OVER                  : return "OP_2OVER";
    case OP_2ROT                   : return "OP_2ROT";
    case OP_2SWAP                  : return "OP_2SWAP";
    case OP_IFDUP                  : return "OP_IFDUP";
    case OP_DEPTH                  : return "OP_DEPTH";
    case OP_DROP                   : return "OP_DROP";
    case OP_DUP                    : return "OP_DUP";
    case OP_NIP                    : return "OP_NIP";
    case OP_OVER                   : return "OP_OVER";
    case OP_PICK                   : return "OP_PICK";
    case OP_ROLL                   : return "OP_ROLL";
    case OP_ROT                    : return "OP_ROT";
    case OP_SWAP                   : return "OP_SWAP";
    case OP_TUCK                   : return "OP_TUCK";

    // splice ops
    case OP_CAT                    : return "OP_CAT";
    case OP_SUBSTR                 : return "OP_SUBSTR";
    case OP_LEFT                   : return "OP_LEFT";
    case OP_RIGHT                  : return "OP_RIGHT";
    case OP_SIZE                   : return "OP_SIZE";

    // bit logic
    case OP_INVERT                 : return "OP_INVERT";
    case OP_AND                    : return "OP_AND";
    case OP_OR                     : return "OP_OR";
    case OP_XOR                    : return "OP_XOR";
    case OP_EQUAL                  : return "OP_EQUAL";
    case OP_EQUALVERIFY            : return "OP_EQUALVERIFY";
    case OP_RESERVED1              : return "OP_RESERVED1";
    case OP_RESERVED2              : return "OP_RESERVED2";

    // numeric
    case OP_1ADD                   : return "OP_1ADD";
    case OP_1SUB                   : return "OP_1SUB";
    case OP_2MUL                   : return "OP_2MUL";
    case OP_2DIV                   : return "OP_2DIV";
    case OP_NEGATE                 : return "OP_NEGATE";
    case OP_ABS                    : return "OP_ABS";
    case OP_NOT                    : return "OP_NOT";
    case OP_0NOTEQUAL              : return "OP_0NOTEQUAL";
    case OP_ADD                    : return "OP_ADD";
    case OP_SUB                    : return "OP_SUB";
    case OP_MUL                    : return "OP_MUL";
    case OP_DIV                    : return "OP_DIV";
    case OP_MOD                    : return "OP_MOD";
    case OP_LSHIFT                 : return "OP_LSHIFT";
    case OP_RSHIFT                 : return "OP_RSHIFT";
    case OP_BOOLAND                : return "OP_BOOLAND";
    case OP_BOOLOR                 : return "OP_BOOLOR";
    case OP_NUMEQUAL               : return "OP_NUMEQUAL";
    case OP_NUMEQUALVERIFY         : return "OP_NUMEQUALVERIFY";
    case OP_NUMNOTEQUAL            : return "OP_NUMNOTEQUAL";
    case OP_LESSTHAN               : return "OP_LESSTHAN";
    case OP_GREATERTHAN            : return "OP_GREATERTHAN";
    case OP_LESSTHANOREQUAL        : return "OP_LESSTHANOREQUAL";
    case OP_GREATERTHANOREQUAL     : return "OP_GREATERTHANOREQUAL";
    case OP_MIN                    : return "OP_MIN";
    case OP_MAX                    : return "OP_MAX";
    case OP_WITHIN                 : return "OP_WITHIN";

    // crypto
    case OP_RIPEMD160              : return "OP_RIPEMD160";
    case OP_SHA1                   : return "OP_SHA1";
    case OP_SHA256                 : return "OP_SHA256";
    case OP_HASH160                : return "OP_HASH160";
    case OP_HASH256                : return "OP_HASH256";
    case OP_CODESEPARATOR          : return "OP_CODESEPARATOR";
    case OP_CHECKSIG               : return "OP_CHECKSIG";
    case OP_CHECKSIGVERIFY         : return "OP_CHECKSIGVERIFY";
    case OP_CHECKMULTISIG          : return "OP_CHECKMULTISIG";
    case OP_CHECKMULTISIGVERIFY    : return "OP_CHECKMULTISIGVERIFY";

    // expanson
    case OP_NOP1                   : return "OP_NOP1";
    case OP_NOP4                   : return "OP_NOP4";
    case OP_NOP5                   : return "OP_NOP5";
    case OP_NOP6                   : return "OP_NOP6";
    case OP_NOP7                   : return "OP_NOP7";
    case OP_NOP8                   : return "OP_NOP8";
    case OP_NOP9                   : return "OP_NOP9";
    case OP_NOP10                  : return "OP_NOP10";

    case OP_SMALLDATA              : return "OP_SMALLDATA";

    case OP_INVALIDOPCODE          : return "OP_INVALIDOPCODE";
    case OP_CHECKCOLDSTAKEVERIFY   : return "OP_CHECKCOLDSTAKEVERIFY";

    // Note:
    //  The template matching params etc are defined in opcodetype enum
    //  as kind of implementation hack, they are *NOT* real opcodes.  If found in real
    //  Script, just let the default: case deal with them.

    default:
        return "OP_UNKNOWN";
    }
}
// clang-format on

bool IsCanonicalPubKey(const valtype& vchPubKey)
{
    if (vchPubKey.size() < 33)
        return error("Non-canonical public key: too short");
    if (vchPubKey[0] == 0x04) {
        if (vchPubKey.size() != 65)
            return error("Non-canonical public key: invalid length for uncompressed key");
    } else if (vchPubKey[0] == 0x02 || vchPubKey[0] == 0x03) {
        if (vchPubKey.size() != 33)
            return error("Non-canonical public key: invalid length for compressed key");
    } else {
        return error("Non-canonical public key: compressed nor uncompressed");
    }
    return true;
}

bool IsCanonicalSignature(const valtype& vchSig)
{
    // See https://bitcointalk.org/index.php?topic=8392.msg127623#msg127623
    // A canonical signature exists of: <30> <total len> <02> <len R> <R> <02> <len S> <S> <hashtype>
    // Where R and S are not negative (their first byte has its highest bit not set), and not
    // excessively padded (do not start with a 0 byte, unless an otherwise negative number follows,
    // in which case a single 0 byte is necessary and even required).
    if (vchSig.size() < 9)
        return error("Non-canonical signature: too short");
    if (vchSig.size() > 73)
        return error("Non-canonical signature: too long");
    if (vchSig[vchSig.size() - 1] & 0x7C)
        return error("Non-canonical signature: unknown hashtype byte");
    if (vchSig[0] != 0x30)
        return error("Non-canonical signature: wrong type");
    if (vchSig[1] != vchSig.size() - 3)
        return error("Non-canonical signature: wrong length marker");
    unsigned int nLenR = vchSig[3];
    if (5 + nLenR >= vchSig.size())
        return error("Non-canonical signature: S length misplaced");
    unsigned int nLenS = vchSig[5 + nLenR];
    if ((unsigned long)(nLenR + nLenS + 7) != vchSig.size())
        return error("Non-canonical signature: R+S length mismatch");

    const unsigned char* R = &vchSig[4];
    if (R[-2] != 0x02)
        return error("Non-canonical signature: R value type mismatch");
    if (nLenR == 0)
        return error("Non-canonical signature: R length is zero");
    if (R[0] & 0x80)
        return error("Non-canonical signature: R value negative");
    if (nLenR > 1 && (R[0] == 0x00) && !(R[1] & 0x80))
        return error("Non-canonical signature: R value excessively padded");

    const unsigned char* S = &vchSig[6 + nLenR];
    if (S[-2] != 0x02)
        return error("Non-canonical signature: S value type mismatch");
    if (nLenS == 0)
        return error("Non-canonical signature: S length is zero");
    if (S[0] & 0x80)
        return error("Non-canonical signature: S value negative");
    if (nLenS > 1 && (S[0] == 0x00) && !(S[1] & 0x80))
        return error("Non-canonical signature: S value excessively padded");

    // If the S value is above the order of the curve divided by two, its
    // complement modulo the order could have been used instead, which is
    // one byte shorter when encoded correctly.
    if (!CKey::CheckSignatureElement(S, nLenS, true))
        return error("Non-canonical signature: S value is unnecessarily high");

    return true;
}

bool CheckLockTime(const int64_t& nLockTime, const CTransaction& txTo, unsigned int nIn)
{
    // There are two kinds of nLockTime: lock-by-blockheight
    // and lock-by-blocktime, distinguished by whether
    // nLockTime < LOCKTIME_THRESHOLD.
    //
    // We want to compare apples to apples, so fail the script
    // unless the type of nLockTime being tested is the same as
    // the nLockTime in the transaction.
    if (!((txTo.nLockTime < LOCKTIME_THRESHOLD && nLockTime < LOCKTIME_THRESHOLD) ||
          (txTo.nLockTime >= LOCKTIME_THRESHOLD && nLockTime >= LOCKTIME_THRESHOLD)))
        return false;

    // Now that we know we're comparing apples-to-apples, the
    // comparison is a simple numeric one.
    if (nLockTime > (int64_t)txTo.nLockTime)
        return false;

    // Finally the nLockTime feature can be disabled and thus
    // CHECKLOCKTIMEVERIFY bypassed if every txin has been
    // finalized by setting nSequence to maxint. The
    // transaction would be allowed into the blockchain, making
    // the opcode ineffective.
    //
    // Testing if this vin is not final is sufficient to
    // prevent this condition. Alternatively we could test all
    // inputs, but testing just this input minimizes the data
    // required to prove correct CHECKLOCKTIMEVERIFY execution.
    if (SEQUENCE_FINAL == txTo.vin[nIn].nSequence)
        return false;

    return true;
}

bool CheckSequence(const int64_t& nSequence, const CTransaction& txTo, unsigned int nIn)
{
    // Function currently not used (NOP) due to lack of BIP68 implementation

    // Relative lock times are supported by comparing the passed
    // in operand to the sequence number of the input.
    const int64_t txToSequence = (int64_t)txTo.vin[nIn].nSequence;

    // Sequence numbers with their most significant bit set are not
    // consensus constrained. Testing that the transaction's sequence
    // number do not have this bit set prevents using this property
    // to get around a CHECKSEQUENCEVERIFY check.
    if (txToSequence & SEQUENCE_LOCKTIME_DISABLE_FLAG)
        return false;

    // Mask off any bits that do not have consensus-enforced meaning
    // before doing the integer comparisons
    const uint32_t nLockTimeMask      = SEQUENCE_LOCKTIME_TYPE_FLAG | SEQUENCE_LOCKTIME_MASK;
    const int64_t  txToSequenceMasked = txToSequence & nLockTimeMask;
    const int64_t  nSequenceMasked    = nSequence & nLockTimeMask;

    // There are two kinds of nSequence: lock-by-blockheight
    // and lock-by-blocktime, distinguished by whether
    // nSequenceMasked < CTxIn::SEQUENCE_LOCKTIME_TYPE_FLAG.
    //
    // We want to compare apples to apples, so fail the script
    // unless the type of nSequenceMasked being tested is the same as
    // the nSequenceMasked in the transaction.
    if (!((txToSequenceMasked < SEQUENCE_LOCKTIME_TYPE_FLAG &&
           nSequenceMasked < SEQUENCE_LOCKTIME_TYPE_FLAG) ||
          (txToSequenceMasked >= SEQUENCE_LOCKTIME_TYPE_FLAG &&
           nSequenceMasked >= SEQUENCE_LOCKTIME_TYPE_FLAG))) {
        return false;
    }

    // Now that we know we're comparing apples-to-apples, the
    // comparison is a simple numeric one.
    if (nSequenceMasked > txToSequenceMasked)
        return false;

    return true;
}

Result<void, ScriptError> EvalScript(vector<vector<unsigned char>>& stack, const CScript& script,
                                     const CTransaction& txTo, unsigned int nIn, bool fStrictEncodings,
                                     int nHashType, ScriptError* serror)
{
    CAutoBN_CTX             pctx;
    CScript::const_iterator pc             = script.begin();
    CScript::const_iterator pend           = script.end();
    CScript::const_iterator pbegincodehash = script.begin();
    opcodetype              opcode;
    valtype                 vchPushValue;
    vector<bool>            vfExec;
    vector<valtype>         altstack;
    set_error(serror, SCRIPT_ERR_UNKNOWN_ERROR);
    if (script.size() > MAX_SCRIPT_SIZE)
        return Err(SCRIPT_ERR_SCRIPT_SIZE);
    int nOpCount = 0;

    try {
        while (pc < pend) {
            bool fExec = !count(vfExec.begin(), vfExec.end(), false);

            //
            // Read instruction
            //
            if (!script.GetOp(pc, opcode, vchPushValue))
                return Err(SCRIPT_ERR_BAD_OPCODE);
            if (vchPushValue.size() > MAX_SCRIPT_ELEMENT_SIZE)
                return Err(SCRIPT_ERR_PUSH_SIZE);
            if (opcode > OP_16 && ++nOpCount > 201)
                return Err(SCRIPT_ERR_OP_COUNT);

            // clang-format off
            if (opcode == OP_CAT ||
                opcode == OP_SUBSTR ||
                opcode == OP_LEFT ||
                opcode == OP_RIGHT ||
                opcode == OP_INVERT ||
                opcode == OP_AND ||
                opcode == OP_OR ||
                opcode == OP_XOR ||
                opcode == OP_2MUL ||
                opcode == OP_2DIV ||
                opcode == OP_MUL ||
                opcode == OP_DIV ||
                opcode == OP_MOD ||
                opcode == OP_LSHIFT ||
                opcode == OP_RSHIFT)
                return Err(SCRIPT_ERR_DISABLED_OPCODE); // Disabled opcodes.
            // clang-format on

            if (fExec && 0 <= opcode && opcode <= OP_PUSHDATA4)
                stack.push_back(vchPushValue);
            else if (fExec || (OP_IF <= opcode && opcode <= OP_ENDIF))
                switch (opcode) {
                //
                // Push value
                //
                case OP_1NEGATE:
                case OP_1:
                case OP_2:
                case OP_3:
                case OP_4:
                case OP_5:
                case OP_6:
                case OP_7:
                case OP_8:
                case OP_9:
                case OP_10:
                case OP_11:
                case OP_12:
                case OP_13:
                case OP_14:
                case OP_15:
                case OP_16: {
                    // ( -- value)
                    CBigNum bn((int)opcode - (int)(OP_1 - 1));
                    stack.push_back(bn.getvch());
                } break;

                //
                // Control
                //
                case OP_NOP:
                case OP_NOP1:
                case OP_NOP4:
                case OP_NOP5:
                case OP_NOP6:
                case OP_NOP7:
                case OP_NOP8:
                case OP_NOP9:
                case OP_NOP10:
                    break;

                case OP_IF:
                case OP_NOTIF: {
                    // <expression> if [statements] [else [statements]] endif
                    bool fValue = false;
                    if (fExec) {
                        if (stack.size() < 1)
                            return Err(SCRIPT_ERR_UNBALANCED_CONDITIONAL);
                        valtype& vch = stacktop(-1);
                        fValue       = CastToBool(vch);
                        if (opcode == OP_NOTIF)
                            fValue = !fValue;
                        popstack(stack);
                    }
                    vfExec.push_back(fValue);
                } break;

                case OP_ELSE: {
                    if (vfExec.empty())
                        return Err(SCRIPT_ERR_UNBALANCED_CONDITIONAL);
                    vfExec.back() = !vfExec.back();
                } break;

                case OP_ENDIF: {
                    if (vfExec.empty())
                        return Err(SCRIPT_ERR_UNBALANCED_CONDITIONAL);
                    vfExec.pop_back();
                } break;

                case OP_VERIFY: {
                    // (true -- ) or
                    // (false -- false) and return
                    if (stack.size() < 1)
                        return Err(SCRIPT_ERR_INVALID_STACK_OPERATION);
                    bool fValue = CastToBool(stacktop(-1));
                    if (fValue)
                        popstack(stack);
                    else
                        return Err(SCRIPT_ERR_VERIFY);
                } break;

                case OP_RETURN: {
                    return Err(SCRIPT_ERR_OP_RETURN);
                } break;

                case OP_CHECKLOCKTIMEVERIFY: {
                    // CHECKLOCKTIMEVERIFY
                    //
                    // (nLockTime -- nLockTime)
                    if (txTo.nTime < CHECKLOCKTIME_VERIFY_SWITCH_TIME) {
                        // treat as a NOP2 if not enabled yet by timestamp
                        break;
                    }

                    if (stack.size() < 1)
                        return Err(SCRIPT_ERR_INVALID_STACK_OPERATION);

                    CBigNum nLockTime = CastToBigNum(stacktop(-1));

                    // In the rare event that the argument may be < 0 due to
                    // some arithmetic being done first, you can always use
                    // 0 MAX CHECKLOCKTIMEVERIFY.
                    if (nLockTime < 0)
                        return Err(SCRIPT_ERR_NEGATIVE_LOCKTIME);

                    // Actually compare the specified lock time with the transaction.
                    if (!CheckLockTime(nLockTime.getuint64(), txTo, nIn))
                        return Err(SCRIPT_ERR_UNSATISFIED_LOCKTIME);

                    break;
                }

                case OP_CHECKSEQUENCEVERIFY: {
                    // Not implemented
                    // treat as a NOP3 for now as BIP68 is not implemented in Neblio
                    break;

                    if (stack.size() < 1)
                        return Err(SCRIPT_ERR_INVALID_STACK_OPERATION);

                    // nSequence, like nLockTime, is a 32-bit unsigned integer
                    // field. See the comment in CHECKLOCKTIMEVERIFY regarding
                    // 5-byte numeric operands.
                    CBigNum nSequence = CastToBigNum(stacktop(-1));

                    // In the rare event that the argument may be < 0 due to
                    // some arithmetic being done first, you can always use
                    // 0 MAX CHECKSEQUENCEVERIFY.
                    if (nSequence < 0)
                        return Err(SCRIPT_ERR_NEGATIVE_LOCKTIME);

                    // To provide for future soft-fork extensibility, if the
                    // operand has the disabled lock-time flag set,
                    // CHECKSEQUENCEVERIFY behaves as a NOP.
                    if ((nSequence.getint() & SEQUENCE_LOCKTIME_DISABLE_FLAG) != 0)
                        break;

                    // Compare the specified sequence number with the input.
                    if (!CheckSequence(nSequence.getuint64(), txTo, nIn))
                        return Err(SCRIPT_ERR_UNSATISFIED_LOCKTIME);

                    break;
                }

                //
                // Stack ops
                //
                case OP_TOALTSTACK: {
                    if (stack.size() < 1)
                        return Err(SCRIPT_ERR_INVALID_STACK_OPERATION);
                    altstack.push_back(stacktop(-1));
                    popstack(stack);
                } break;

                case OP_FROMALTSTACK: {
                    if (altstack.size() < 1)
                        return Err(SCRIPT_ERR_INVALID_ALTSTACK_OPERATION);
                    stack.push_back(altstacktop(-1));
                    popstack(altstack);
                } break;

                case OP_2DROP: {
                    // (x1 x2 -- )
                    if (stack.size() < 2)
                        return Err(SCRIPT_ERR_INVALID_STACK_OPERATION);
                    popstack(stack);
                    popstack(stack);
                } break;

                case OP_2DUP: {
                    // (x1 x2 -- x1 x2 x1 x2)
                    if (stack.size() < 2)
                        return Err(SCRIPT_ERR_INVALID_STACK_OPERATION);
                    valtype vch1 = stacktop(-2);
                    valtype vch2 = stacktop(-1);
                    stack.push_back(vch1);
                    stack.push_back(vch2);
                } break;

                case OP_3DUP: {
                    // (x1 x2 x3 -- x1 x2 x3 x1 x2 x3)
                    if (stack.size() < 3)
                        return Err(SCRIPT_ERR_INVALID_STACK_OPERATION);
                    valtype vch1 = stacktop(-3);
                    valtype vch2 = stacktop(-2);
                    valtype vch3 = stacktop(-1);
                    stack.push_back(vch1);
                    stack.push_back(vch2);
                    stack.push_back(vch3);
                } break;

                case OP_2OVER: {
                    // (x1 x2 x3 x4 -- x1 x2 x3 x4 x1 x2)
                    if (stack.size() < 4)
                        return Err(SCRIPT_ERR_INVALID_STACK_OPERATION);
                    valtype vch1 = stacktop(-4);
                    valtype vch2 = stacktop(-3);
                    stack.push_back(vch1);
                    stack.push_back(vch2);
                } break;

                case OP_2ROT: {
                    // (x1 x2 x3 x4 x5 x6 -- x3 x4 x5 x6 x1 x2)
                    if (stack.size() < 6)
                        return Err(SCRIPT_ERR_INVALID_STACK_OPERATION);
                    valtype vch1 = stacktop(-6);
                    valtype vch2 = stacktop(-5);
                    stack.erase(stack.end() - 6, stack.end() - 4);
                    stack.push_back(vch1);
                    stack.push_back(vch2);
                } break;

                case OP_2SWAP: {
                    // (x1 x2 x3 x4 -- x3 x4 x1 x2)
                    if (stack.size() < 4)
                        return Err(SCRIPT_ERR_INVALID_STACK_OPERATION);
                    swap(stacktop(-4), stacktop(-2));
                    swap(stacktop(-3), stacktop(-1));
                } break;

                case OP_IFDUP: {
                    // (x - 0 | x x)
                    if (stack.size() < 1)
                        return Err(SCRIPT_ERR_INVALID_STACK_OPERATION);
                    valtype vch = stacktop(-1);
                    if (CastToBool(vch))
                        stack.push_back(vch);
                } break;

                case OP_DEPTH: {
                    // -- stacksize
                    CBigNum bn(stack.size());
                    stack.push_back(bn.getvch());
                } break;

                case OP_DROP: {
                    // (x -- )
                    if (stack.size() < 1)
                        return Err(SCRIPT_ERR_INVALID_STACK_OPERATION);
                    popstack(stack);
                } break;

                case OP_DUP: {
                    // (x -- x x)
                    if (stack.size() < 1)
                        return Err(SCRIPT_ERR_INVALID_STACK_OPERATION);
                    valtype vch = stacktop(-1);
                    stack.push_back(vch);
                } break;

                case OP_NIP: {
                    // (x1 x2 -- x2)
                    if (stack.size() < 2)
                        return Err(SCRIPT_ERR_INVALID_STACK_OPERATION);
                    stack.erase(stack.end() - 2);
                } break;

                case OP_OVER: {
                    // (x1 x2 -- x1 x2 x1)
                    if (stack.size() < 2)
                        return Err(SCRIPT_ERR_INVALID_STACK_OPERATION);
                    valtype vch = stacktop(-2);
                    stack.push_back(vch);
                } break;

                case OP_PICK:
                case OP_ROLL: {
                    // (xn ... x2 x1 x0 n - xn ... x2 x1 x0 xn)
                    // (xn ... x2 x1 x0 n - ... x2 x1 x0 xn)
                    if (stack.size() < 2)
                        return Err(SCRIPT_ERR_INVALID_STACK_OPERATION);
                    int n = CastToBigNum(stacktop(-1)).getint();
                    popstack(stack);
                    if (n < 0 || n >= (int)stack.size())
                        return Err(SCRIPT_ERR_INVALID_STACK_OPERATION);
                    valtype vch = stacktop(-n - 1);
                    if (opcode == OP_ROLL)
                        stack.erase(stack.end() - n - 1);
                    stack.push_back(vch);
                } break;

                case OP_ROT: {
                    // (x1 x2 x3 -- x2 x3 x1)
                    //  x2 x1 x3  after first swap
                    //  x2 x3 x1  after second swap
                    if (stack.size() < 3)
                        return Err(SCRIPT_ERR_INVALID_STACK_OPERATION);
                    swap(stacktop(-3), stacktop(-2));
                    swap(stacktop(-2), stacktop(-1));
                } break;

                case OP_SWAP: {
                    // (x1 x2 -- x2 x1)
                    if (stack.size() < 2)
                        return Err(SCRIPT_ERR_INVALID_STACK_OPERATION);
                    swap(stacktop(-2), stacktop(-1));
                } break;

                case OP_TUCK: {
                    // (x1 x2 -- x2 x1 x2)
                    if (stack.size() < 2)
                        return Err(SCRIPT_ERR_INVALID_STACK_OPERATION);
                    valtype vch = stacktop(-1);
                    stack.insert(stack.end() - 2, vch);
                } break;

                //
                // Splice ops
                //
                case OP_CAT: {
                    // (x1 x2 -- out)
                    if (stack.size() < 2)
                        return Err(SCRIPT_ERR_INVALID_STACK_OPERATION);
                    valtype& vch1 = stacktop(-2);
                    valtype& vch2 = stacktop(-1);
                    vch1.insert(vch1.end(), vch2.begin(), vch2.end());
                    popstack(stack);
                    if (stacktop(-1).size() > MAX_SCRIPT_ELEMENT_SIZE)
                        return Err(SCRIPT_ERR_MAX_ELEMENT_SIZE);
                } break;

                case OP_SUBSTR: {
                    // (in begin size -- out)
                    if (stack.size() < 3)
                        return Err(SCRIPT_ERR_INVALID_STACK_OPERATION);
                    valtype& vch    = stacktop(-3);
                    int      nBegin = CastToBigNum(stacktop(-2)).getint();
                    int      nEnd   = nBegin + CastToBigNum(stacktop(-1)).getint();
                    if (nBegin < 0 || nEnd < nBegin)
                        return Err(SCRIPT_ERR_ELEMENT_SIZE);
                    if (nBegin > (int)vch.size())
                        nBegin = vch.size();
                    if (nEnd > (int)vch.size())
                        nEnd = vch.size();
                    vch.erase(vch.begin() + nEnd, vch.end());
                    vch.erase(vch.begin(), vch.begin() + nBegin);
                    popstack(stack);
                    popstack(stack);
                } break;

                case OP_LEFT:
                case OP_RIGHT: {
                    // (in size -- out)
                    if (stack.size() < 2)
                        return Err(SCRIPT_ERR_INVALID_STACK_OPERATION);
                    valtype& vch   = stacktop(-2);
                    int      nSize = CastToBigNum(stacktop(-1)).getint();
                    if (nSize < 0)
                        return Err(SCRIPT_ERR_ELEMENT_SIZE);
                    if (nSize > (int)vch.size())
                        nSize = vch.size();
                    if (opcode == OP_LEFT)
                        vch.erase(vch.begin() + nSize, vch.end());
                    else
                        vch.erase(vch.begin(), vch.end() - nSize);
                    popstack(stack);
                } break;

                case OP_SIZE: {
                    // (in -- in size)
                    if (stack.size() < 1)
                        return Err(SCRIPT_ERR_INVALID_STACK_OPERATION);
                    CBigNum bn(stacktop(-1).size());
                    stack.push_back(bn.getvch());
                } break;

                //
                // Bitwise logic
                //
                case OP_INVERT: {
                    // (in - out)
                    if (stack.size() < 1)
                        return Err(SCRIPT_ERR_INVALID_STACK_OPERATION);
                    valtype& vch = stacktop(-1);
                    for (unsigned int i = 0; i < vch.size(); i++)
                        vch[i] = ~vch[i];
                } break;

                //
                // WARNING: These disabled opcodes exhibit unexpected behavior
                // when used on signed integers due to a bug in MakeSameSize()
                // [see definition of MakeSameSize() above].
                //
                case OP_AND:
                case OP_OR:
                case OP_XOR: {
                    // (x1 x2 - out)
                    if (stack.size() < 2)
                        return Err(SCRIPT_ERR_INVALID_STACK_OPERATION);
                    valtype& vch1 = stacktop(-2);
                    valtype& vch2 = stacktop(-1);
                    MakeSameSize(vch1, vch2); // <-- NOT SAFE FOR SIGNED VALUES
                    if (opcode == OP_AND) {
                        for (unsigned int i = 0; i < vch1.size(); i++)
                            vch1[i] &= vch2[i];
                    } else if (opcode == OP_OR) {
                        for (unsigned int i = 0; i < vch1.size(); i++)
                            vch1[i] |= vch2[i];
                    } else if (opcode == OP_XOR) {
                        for (unsigned int i = 0; i < vch1.size(); i++)
                            vch1[i] ^= vch2[i];
                    }
                    popstack(stack);
                } break;

                case OP_EQUAL:
                case OP_EQUALVERIFY:
                    // case OP_NOTEQUAL: // use OP_NUMNOTEQUAL
                    {
                        // (x1 x2 - bool)
                        if (stack.size() < 2)
                            return Err(SCRIPT_ERR_INVALID_STACK_OPERATION);
                        valtype& vch1   = stacktop(-2);
                        valtype& vch2   = stacktop(-1);
                        bool     fEqual = (vch1 == vch2);
                        // OP_NOTEQUAL is disabled because it would be too easy to say
                        // something like n != 1 and have some wiseguy pass in 1 with extra
                        // zero bytes after it (numerically, 0x01 == 0x0001 == 0x000001)
                        // if (opcode == OP_NOTEQUAL)
                        //    fEqual = !fEqual;
                        popstack(stack);
                        popstack(stack);
                        stack.push_back(fEqual ? vchTrue : vchFalse);
                        if (opcode == OP_EQUALVERIFY) {
                            if (fEqual)
                                popstack(stack);
                            else
                                return Err(SCRIPT_ERR_EQUALVERIFY);
                        }
                    }
                    break;

                //
                // Numeric
                //
                case OP_1ADD:
                case OP_1SUB:
                case OP_2MUL:
                case OP_2DIV:
                case OP_NEGATE:
                case OP_ABS:
                case OP_NOT:
                case OP_0NOTEQUAL: {
                    // (in -- out)
                    if (stack.size() < 1)
                        return Err(SCRIPT_ERR_INVALID_STACK_OPERATION);
                    CBigNum bn = CastToBigNum(stacktop(-1));
                    // clang-format off
                    switch (opcode)
                    {
                    case OP_1ADD:       bn += bnOne; break;
                    case OP_1SUB:       bn -= bnOne; break;
                    case OP_2MUL:       bn <<= 1; break;
                    case OP_2DIV:       bn >>= 1; break;
                    case OP_NEGATE:     bn = -bn; break;
                    case OP_ABS:        if (bn < bnZero) bn = -bn; break;
                    case OP_NOT:        bn = (bn == bnZero); break;
                    case OP_0NOTEQUAL:  bn = (bn != bnZero); break;
                    default:            assert(!"invalid opcode"); break;
                    }
                    // clang-format on
                    popstack(stack);
                    stack.push_back(bn.getvch());
                } break;

                case OP_ADD:
                case OP_SUB:
                case OP_MUL:
                case OP_DIV:
                case OP_MOD:
                case OP_LSHIFT:
                case OP_RSHIFT:
                case OP_BOOLAND:
                case OP_BOOLOR:
                case OP_NUMEQUAL:
                case OP_NUMEQUALVERIFY:
                case OP_NUMNOTEQUAL:
                case OP_LESSTHAN:
                case OP_GREATERTHAN:
                case OP_LESSTHANOREQUAL:
                case OP_GREATERTHANOREQUAL:
                case OP_MIN:
                case OP_MAX: {
                    // (x1 x2 -- out)
                    if (stack.size() < 2)
                        return Err(SCRIPT_ERR_INVALID_STACK_OPERATION);
                    CBigNum bn1 = CastToBigNum(stacktop(-2));
                    CBigNum bn2 = CastToBigNum(stacktop(-1));
                    CBigNum bn;
                    switch (opcode) {
                    case OP_ADD:
                        bn = bn1 + bn2;
                        break;

                    case OP_SUB:
                        bn = bn1 - bn2;
                        break;

                    case OP_MUL:
                        if (!BN_mul(bn.get_raw(), bn1.get_raw(), bn2.get_raw(), pctx))
                            return Err(SCRIPT_ERR_ARITHMETIC_OP_FAILED);
                        break;

                    case OP_DIV:
                        if (!BN_div(bn.get_raw(), NULL, bn1.get_raw(), bn2.get_raw(), pctx))
                            return Err(SCRIPT_ERR_ARITHMETIC_OP_FAILED);
                        break;

                    case OP_MOD:
                        if (!BN_mod(bn.get_raw(), bn1.get_raw(), bn2.get_raw(), pctx))
                            return Err(SCRIPT_ERR_ARITHMETIC_OP_FAILED);
                        break;

                    case OP_LSHIFT:
                        if (bn2 < bnZero || bn2 > CBigNum(2048))
                            return Err(SCRIPT_ERR_ARITHMETIC_OP_FAILED);
                        bn = bn1 << bn2.getulong();
                        break;

                    case OP_RSHIFT:
                        if (bn2 < bnZero || bn2 > CBigNum(2048))
                            return Err(SCRIPT_ERR_ARITHMETIC_OP_FAILED);
                        bn = bn1 >> bn2.getulong();
                        break;
                    // clang-format off
                    case OP_BOOLAND:             bn = (bn1 != bnZero && bn2 != bnZero); break;
                    case OP_BOOLOR:              bn = (bn1 != bnZero || bn2 != bnZero); break;
                    case OP_NUMEQUAL:            bn = (bn1 == bn2); break;
                    case OP_NUMEQUALVERIFY:      bn = (bn1 == bn2); break;
                    case OP_NUMNOTEQUAL:         bn = (bn1 != bn2); break;
                    case OP_LESSTHAN:            bn = (bn1 < bn2); break;
                    case OP_GREATERTHAN:         bn = (bn1 > bn2); break;
                    case OP_LESSTHANOREQUAL:     bn = (bn1 <= bn2); break;
                    case OP_GREATERTHANOREQUAL:  bn = (bn1 >= bn2); break;
                    case OP_MIN:                 bn = (bn1 < bn2 ? bn1 : bn2); break;
                    case OP_MAX:                 bn = (bn1 > bn2 ? bn1 : bn2); break;
                    // clang-format on
                    default:
                        assert(!"invalid opcode");
                        break;
                    }
                    popstack(stack);
                    popstack(stack);
                    stack.push_back(bn.getvch());

                    if (opcode == OP_NUMEQUALVERIFY) {
                        if (CastToBool(stacktop(-1)))
                            popstack(stack);
                        else
                            return Err(SCRIPT_ERR_NUMEQUALVERIFY);
                    }
                } break;

                case OP_WITHIN: {
                    // (x min max -- out)
                    if (stack.size() < 3)
                        return Err(SCRIPT_ERR_INVALID_STACK_OPERATION);
                    CBigNum bn1    = CastToBigNum(stacktop(-3));
                    CBigNum bn2    = CastToBigNum(stacktop(-2));
                    CBigNum bn3    = CastToBigNum(stacktop(-1));
                    bool    fValue = (bn2 <= bn1 && bn1 < bn3);
                    popstack(stack);
                    popstack(stack);
                    popstack(stack);
                    stack.push_back(fValue ? vchTrue : vchFalse);
                } break;

                //
                // Crypto
                //
                case OP_RIPEMD160:
                case OP_SHA1:
                case OP_SHA256:
                case OP_HASH160:
                case OP_HASH256: {
                    // (in -- hash)
                    if (stack.size() < 1)
                        return Err(SCRIPT_ERR_INVALID_STACK_OPERATION);
                    valtype& vch = stacktop(-1);
                    valtype  vchHash(
                        (opcode == OP_RIPEMD160 || opcode == OP_SHA1 || opcode == OP_HASH160) ? 20 : 32);
                    if (opcode == OP_RIPEMD160)
                        RIPEMD160(&vch[0], vch.size(), &vchHash[0]);
                    else if (opcode == OP_SHA1)
                        SHA1(&vch[0], vch.size(), &vchHash[0]);
                    else if (opcode == OP_SHA256)
                        SHA256(&vch[0], vch.size(), &vchHash[0]);
                    else if (opcode == OP_HASH160) {
                        uint160 hash160 = Hash160(vch);
                        memcpy(&vchHash[0], &hash160, sizeof(hash160));
                    } else if (opcode == OP_HASH256) {
                        uint256 hash = Hash(vch.begin(), vch.end());
                        memcpy(&vchHash[0], &hash, sizeof(hash));
                    }
                    popstack(stack);
                    stack.push_back(vchHash);
                } break;

                case OP_CODESEPARATOR: {
                    // Hash starts after the code separator
                    pbegincodehash = pc;
                } break;

                case OP_CHECKSIG:
                case OP_CHECKSIGVERIFY: {
                    // (sig pubkey -- bool)
                    if (stack.size() < 2)
                        return Err(SCRIPT_ERR_INVALID_STACK_OPERATION);

                    valtype& vchSig    = stacktop(-2);
                    valtype& vchPubKey = stacktop(-1);

                    // Subset of script starting at the most recent codeseparator
                    CScript scriptCode(pbegincodehash, pend);

                    // Drop the signature, since there's no way for a signature to sign itself
                    scriptCode.FindAndDelete(CScript(vchSig));

                    bool fSuccess = (!fStrictEncodings ||
                                     (IsCanonicalSignature(vchSig) && IsCanonicalPubKey(vchPubKey)));
                    if (fSuccess)
                        fSuccess = CheckSig(vchSig, vchPubKey, scriptCode, txTo, nIn, nHashType);

                    popstack(stack);
                    popstack(stack);
                    stack.push_back(fSuccess ? vchTrue : vchFalse);
                    if (opcode == OP_CHECKSIGVERIFY) {
                        if (fSuccess)
                            popstack(stack);
                        else
                            return Err(SCRIPT_ERR_OP_CHECKSIGVERIFY_FAILED);
                    }
                } break;

                case OP_CHECKMULTISIG:
                case OP_CHECKMULTISIGVERIFY: {
                    // ([sig ...] num_of_signatures [pubkey ...] num_of_pubkeys -- bool)

                    int i = 1;
                    if ((int)stack.size() < i)
                        return Err(SCRIPT_ERR_INVALID_STACK_OPERATION);

                    int nKeysCount = CastToBigNum(stacktop(-i)).getint();
                    if (nKeysCount < 0 || nKeysCount > 20)
                        return Err(SCRIPT_ERR_PUBKEY_COUNT);
                    nOpCount += nKeysCount;
                    if (nOpCount > 201)
                        return Err(SCRIPT_ERR_OP_COUNT);
                    int ikey = ++i;
                    i += nKeysCount;
                    if ((int)stack.size() < i)
                        return Err(SCRIPT_ERR_INVALID_STACK_OPERATION);

                    int nSigsCount = CastToBigNum(stacktop(-i)).getint();
                    if (nSigsCount < 0 || nSigsCount > nKeysCount)
                        return Err(SCRIPT_ERR_SIG_COUNT);
                    int isig = ++i;
                    i += nSigsCount;
                    if ((int)stack.size() < i)
                        return Err(SCRIPT_ERR_INVALID_STACK_OPERATION);

                    // Subset of script starting at the most recent codeseparator
                    CScript scriptCode(pbegincodehash, pend);

                    // Drop the signatures, since there's no way for a signature to sign itself
                    for (int k = 0; k < nSigsCount; k++) {
                        valtype& vchSig = stacktop(-isig - k);
                        scriptCode.FindAndDelete(CScript(vchSig));
                    }

                    bool fSuccess = true;
                    while (fSuccess && nSigsCount > 0) {
                        valtype& vchSig    = stacktop(-isig);
                        valtype& vchPubKey = stacktop(-ikey);

                        // Check signature
                        bool fOk = (!fStrictEncodings ||
                                    (IsCanonicalSignature(vchSig) && IsCanonicalPubKey(vchPubKey)));
                        if (fOk)
                            fOk = CheckSig(vchSig, vchPubKey, scriptCode, txTo, nIn, nHashType);

                        if (fOk) {
                            isig++;
                            nSigsCount--;
                        }
                        ikey++;
                        nKeysCount--;

                        // If there are more signatures left than keys left,
                        // then too many signatures have failed
                        if (nSigsCount > nKeysCount)
                            fSuccess = false;
                    }

                    while (i-- > 0)
                        popstack(stack);
                    stack.push_back(fSuccess ? vchTrue : vchFalse);

                    if (opcode == OP_CHECKMULTISIGVERIFY) {
                        if (fSuccess)
                            popstack(stack);
                        else
                            return Err(SCRIPT_ERR_CHECKMULTISIGVERIFY);
                    }
                } break;
                case OP_CHECKCOLDSTAKEVERIFY: {
                    // check it is used in a valid cold stake transaction.
                    if (!txTo.CheckColdStake(script)) {
                        return Err(SCRIPT_ERR_CHECKCOLDSTAKEVERIFY);
                    }
                } break;

                default:
                    return Err(SCRIPT_ERR_BAD_OPCODE);
                }

            // Size limits
            if (stack.size() + altstack.size() > 1000)
                return Err(SCRIPT_ERR_STACK_SIZE);
        }
    } catch (...) {
        return Err(SCRIPT_ERR_UNKNOWN_ERROR);
    }

    if (!vfExec.empty())
        return Err(SCRIPT_ERR_UNBALANCED_CONDITIONAL);

    return Ok();
}

//////////////////////////

uint256 SignatureHash(CScript scriptCode, const CTransaction& txTo, unsigned int nIn, int nHashType)
{
    if (nIn >= txTo.vin.size()) {
        printf("ERROR: SignatureHash() : nIn=%d out of range\n", nIn);
        return 1;
    }
    CTransaction txTmp(txTo);

    // In case concatenating two scripts ends up with two codeseparators,
    // or an extra one at the end, this prevents all those possible incompatibilities.
    scriptCode.FindAndDelete(CScript(OP_CODESEPARATOR));

    // Blank out other inputs' signatures
    for (unsigned int i = 0; i < txTmp.vin.size(); i++)
        txTmp.vin[i].scriptSig = CScript();
    txTmp.vin[nIn].scriptSig = scriptCode;

    // Blank out some of the outputs
    if ((nHashType & 0x1f) == SIGHASH_NONE) {
        // Wildcard payee
        txTmp.vout.clear();

        // Let the others update at will
        for (unsigned int i = 0; i < txTmp.vin.size(); i++)
            if (i != nIn)
                txTmp.vin[i].nSequence = 0;
    } else if ((nHashType & 0x1f) == SIGHASH_SINGLE) {
        // Only lock-in the txout payee at same index as txin
        unsigned int nOut = nIn;
        if (nOut >= txTmp.vout.size()) {
            printf("ERROR: SignatureHash() : nOut=%d out of range\n", nOut);
            return 1;
        }
        txTmp.vout.resize(nOut + 1);
        for (unsigned int i = 0; i < nOut; i++)
            txTmp.vout[i].SetNull();

        // Let the others update at will
        for (unsigned int i = 0; i < txTmp.vin.size(); i++)
            if (i != nIn)
                txTmp.vin[i].nSequence = 0;
    }

    // Blank out other inputs completely, not recommended for open transactions
    if (nHashType & SIGHASH_ANYONECANPAY) {
        txTmp.vin[0] = txTmp.vin[nIn];
        txTmp.vin.resize(1);
    }

    // Serialize and hash
    CHashWriter ss(SER_GETHASH, 0);
    ss << txTmp << nHashType;
    return ss.GetHash();
}

// Valid signature cache, to avoid doing expensive ECDSA signature checking
// twice for every transaction (once when accepted into memory pool, and
// again when accepted into the block chain)

class CSignatureCache
{
private:
    // sigdata_type is (signature hash, signature, public key):
    typedef boost::tuple<uint256, std::vector<unsigned char>, std::vector<unsigned char>> sigdata_type;
    std::set<sigdata_type>                                                                setValid;
    CCriticalSection                                                                      cs_sigcache;

public:
    bool Get(uint256 hash, const std::vector<unsigned char>& vchSig,
             const std::vector<unsigned char>& pubKey)
    {
        LOCK(cs_sigcache);

        sigdata_type                     k(hash, vchSig, pubKey);
        std::set<sigdata_type>::iterator mi = setValid.find(k);
        if (mi != setValid.end())
            return true;
        return false;
    }

    void Set(uint256 hash, const std::vector<unsigned char>& vchSig,
             const std::vector<unsigned char>& pubKey)
    {
        // DoS prevention: limit cache size to less than 10MB
        // (~200 bytes per cache entry times 50,000 entries)
        // Since there are a maximum of 20,000 signature operations per block
        // 50,000 is a reasonable default.
        int64_t nMaxCacheSize = GetArg("-maxsigcachesize", 50000);
        if (nMaxCacheSize <= 0)
            return;

        LOCK(cs_sigcache);

        while (static_cast<int64_t>(setValid.size()) > nMaxCacheSize) {
            // Evict a random entry. Random because that helps
            // foil would-be DoS attackers who might try to pre-generate
            // and re-use a set of valid signatures just-slightly-greater
            // than our cache size.
            uint256                          randomHash = GetRandHash();
            std::vector<unsigned char>       unused;
            std::set<sigdata_type>::iterator it =
                setValid.lower_bound(sigdata_type(randomHash, unused, unused));
            if (it == setValid.end())
                it = setValid.begin();
            setValid.erase(*it);
        }

        sigdata_type k(hash, vchSig, pubKey);
        setValid.insert(k);
    }
};

bool CheckSig(vector<unsigned char> vchSig, vector<unsigned char> vchPubKey, CScript scriptCode,
              const CTransaction& txTo, unsigned int nIn, int nHashType)
{
    static CSignatureCache signatureCache;

    // Hash type is one byte tacked on to the end of the signature
    if (vchSig.empty())
        return false;
    if (nHashType == 0)
        nHashType = vchSig.back();
    else if (nHashType != vchSig.back())
        return false;
    vchSig.pop_back();

    uint256 sighash = SignatureHash(scriptCode, txTo, nIn, nHashType);

    if (signatureCache.Get(sighash, vchSig, vchPubKey))
        return true;

    CKey key;
    if (!key.SetPubKey(vchPubKey))
        return false;

    if (!key.Verify(sighash, vchSig))
        return false;

    signatureCache.Set(sighash, vchSig, vchPubKey);
    return true;
}

//
// Return public keys or hashes from scriptPubKey, for 'standard' transaction types.
//
bool Solver(const ITxDB& txdb, const CScript& scriptPubKey, txnouttype& typeRet,
            vector<vector<unsigned char>>& vSolutionsRet)
{
    // Templates
    static multimap<txnouttype, CScript> mTemplates;
    if (mTemplates.empty()) {
        // Standard tx, sender provides pubkey, receiver adds signature
        mTemplates.insert(make_pair(TX_PUBKEY, CScript() << OP_PUBKEY << OP_CHECKSIG));

        // Bitcoin address tx, sender provides hash of pubkey, receiver provides signature and pubkey
        mTemplates.insert(make_pair(TX_PUBKEYHASH, CScript() << OP_DUP << OP_HASH160 << OP_PUBKEYHASH
                                                             << OP_EQUALVERIFY << OP_CHECKSIG));

        // Sender provides N pubkeys, receivers provides M signatures
        mTemplates.insert(make_pair(TX_MULTISIG, CScript() << OP_SMALLINTEGER << OP_PUBKEYS
                                                           << OP_SMALLINTEGER << OP_CHECKMULTISIG));

        // Empty, provably prunable, data-carrying output
        mTemplates.insert(make_pair(TX_NULL_DATA, CScript() << OP_RETURN << OP_SMALLDATA));

        // Cold Staking: sender provides P2CS scripts, receiver provides signature, staking-flag and
        // pubkey
        mTemplates.insert(std::make_pair(
            TX_COLDSTAKE, CScript() << OP_DUP << OP_HASH160 << OP_ROT << OP_IF << OP_CHECKCOLDSTAKEVERIFY
                                    << OP_PUBKEYHASH << OP_ELSE << OP_PUBKEYHASH << OP_ENDIF
                                    << OP_EQUALVERIFY << OP_CHECKSIG));
    }

    // Shortcut for pay-to-script-hash, which are more constrained than the other types:
    // it is always OP_HASH160 20 [20 byte hash] OP_EQUAL
    if (scriptPubKey.IsPayToScriptHash()) {
        typeRet = TX_SCRIPTHASH;
        vector<unsigned char> hashBytes(scriptPubKey.begin() + 2, scriptPubKey.begin() + 22);
        vSolutionsRet.push_back(hashBytes);
        return true;
    }

    // Scan templates
    const CScript& script1 = scriptPubKey;
    for (const PAIRTYPE(const txnouttype, CScript) & tplate : mTemplates) {
        const CScript& script2 = tplate.second;
        vSolutionsRet.clear();

        opcodetype            opcode1, opcode2;
        vector<unsigned char> vch1, vch2;

        // Compare
        CScript::const_iterator pc1 = script1.begin();
        CScript::const_iterator pc2 = script2.begin();
        while (true) {
            if (pc1 == script1.end() && pc2 == script2.end()) {
                // Found a match
                typeRet = tplate.first;
                if (typeRet == TX_MULTISIG) {
                    // Additional checks for TX_MULTISIG:
                    unsigned char m = vSolutionsRet.front()[0];
                    unsigned char n = vSolutionsRet.back()[0];
                    if (m < 1 || n < 1 || m > n || vSolutionsRet.size() - 2 != n)
                        return false;
                }
                return true;
            }
            if (!script1.GetOp(pc1, opcode1, vch1))
                break;
            if (!script2.GetOp(pc2, opcode2, vch2))
                break;

            // Template matching opcodes:
            if (opcode2 == OP_PUBKEYS) {
                while (vch1.size() >= 33 && vch1.size() <= 120) {
                    vSolutionsRet.push_back(vch1);
                    if (!script1.GetOp(pc1, opcode1, vch1))
                        break;
                }
                if (!script2.GetOp(pc2, opcode2, vch2))
                    break;
                // Normal situation is to fall through
                // to other if/else statements
            }

            if (opcode2 == OP_PUBKEY) {
                if (vch1.size() < 33 || vch1.size() > 120)
                    break;
                vSolutionsRet.push_back(vch1);
            } else if (opcode2 == OP_PUBKEYHASH) {
                if (vch1.size() != sizeof(uint160))
                    break;
                vSolutionsRet.push_back(vch1);
            } else if (opcode2 == OP_SMALLINTEGER) { // Single-byte small integer pushed onto vSolutions
                if (opcode1 == OP_0 || (opcode1 >= OP_1 && opcode1 <= OP_16)) {
                    char n = (char)CScript::DecodeOP_N(opcode1);
                    vSolutionsRet.push_back(valtype(1, n));
                } else
                    break;
            } else if (opcode2 == OP_SMALLDATA) {
                // small pushdata, <= 4096 bytes after hard fork, 80 before
                if (vch1.size() > Params().OpReturnMaxSize(txdb))
                    break;
            } else if (opcode1 != opcode2 || vch1 != vch2) {
                // Others must match exactly
                break;
            }
        }
    }

    vSolutionsRet.clear();
    typeRet = TX_NONSTANDARD;
    return false;
}

bool Sign1(const CKeyID& address, const CKeyStore& keystore, uint256 hash, int nHashType,
           CScript& scriptSigRet)
{
    CKey key;
    if (!keystore.GetKey(address, key))
        return false;

    vector<unsigned char> vchSig;
    if (!key.Sign(hash, vchSig))
        return false;
    vchSig.push_back((unsigned char)nHashType);
    scriptSigRet << vchSig;

    return true;
}

bool SignN(const vector<valtype>& multisigdata, const CKeyStore& keystore, uint256 hash, int nHashType,
           CScript& scriptSigRet)
{
    int nSigned   = 0;
    int nRequired = multisigdata.front()[0];
    for (unsigned int i = 1; i < multisigdata.size() - 1 && nSigned < nRequired; i++) {
        const valtype& pubkey = multisigdata[i];
        CKeyID         keyID  = CPubKey(pubkey).GetID();
        if (Sign1(keyID, keystore, hash, nHashType, scriptSigRet))
            ++nSigned;
    }
    return nSigned == nRequired;
}

//
// Sign scriptPubKey with private keys stored in keystore, given transaction hash and hash type.
// Signatures are returned in scriptSigRet (or returns false if scriptPubKey can't be signed),
// unless whichTypeRet is TX_SCRIPTHASH, in which case scriptSigRet is the redemption script.
// Returns false if scriptPubKey could not be completely satisfied.
//
bool Solver(const ITxDB& txdb, const CKeyStore& keystore, const CScript& scriptPubKey, uint256 hash,
            int nHashType, CScript& scriptSigRet, txnouttype& whichTypeRet, bool fColdStake = false)
{
    scriptSigRet.clear();

    vector<valtype> vSolutions;
    if (!Solver(txdb, scriptPubKey, whichTypeRet, vSolutions))
        return false;

    CKeyID keyID;
    switch (whichTypeRet) {
    case TX_NONSTANDARD:
    case TX_NULL_DATA:
        return false;
    case TX_PUBKEY:
        keyID = CPubKey(vSolutions[0]).GetID();
        return Sign1(keyID, keystore, hash, nHashType, scriptSigRet);
    case TX_PUBKEYHASH:
        keyID = CKeyID(uint160(vSolutions[0]));
        if (!Sign1(keyID, keystore, hash, nHashType, scriptSigRet))
            return false;
        else {
            CPubKey vch;
            keystore.GetPubKey(keyID, vch);
            scriptSigRet << vch;
        }
        return true;
    case TX_SCRIPTHASH:
        return keystore.GetCScript(uint160(vSolutions[0]), scriptSigRet);

    case TX_MULTISIG:
        scriptSigRet << OP_0; // workaround CHECKMULTISIG bug
        return (SignN(vSolutions, keystore, hash, nHashType, scriptSigRet));

    case TX_COLDSTAKE:
<<<<<<< HEAD
        if (!Params().IsColdStakingEnabled(txdb)) {
            return false;
        }

=======
>>>>>>> b24c44b2
        if (fColdStake) {
            // sign with the cold staker key
            keyID = CKeyID(uint160(vSolutions[0]));
        } else {
            // sign with the owner key
            keyID = CKeyID(uint160(vSolutions[1]));
        }
        if (!Sign1(keyID, keystore, hash, nHashType, scriptSigRet))
            return error("*** %s: failed to sign with the %s key.", __func__,
                         fColdStake ? "cold staker" : "owner");
        CPubKey pubKey;
        if (!keystore.GetPubKey(keyID, pubKey))
            return error("%s : Unable to get public key from keyID", __func__);
        std::vector<unsigned char> vch = pubKey.Raw();
        scriptSigRet << (fColdStake ? (int)OP_TRUE : OP_FALSE) << vch;
        return true;
    }
    return false;
}

int ScriptSigArgsExpected(txnouttype t, const std::vector<std::vector<unsigned char>>& vSolutions)
{
    switch (t) {
    case TX_NONSTANDARD:
    case TX_NULL_DATA:
        return -1;
    case TX_PUBKEY:
        return 1;
    case TX_PUBKEYHASH:
        return 2;
    case TX_MULTISIG:
        if (vSolutions.size() < 1 || vSolutions[0].size() < 1)
            return -1;
        return vSolutions[0][0] + 1;
    case TX_SCRIPTHASH:
        return 1; // doesn't include args needed by the script
    case TX_COLDSTAKE:
        return 3;
    }
    return -1;
}

bool IsStandard(const ITxDB& txdb, const CScript& scriptPubKey, txnouttype& whichType)
{
    vector<valtype> vSolutions;
    if (!Solver(txdb, scriptPubKey, whichType, vSolutions))
        return false;

    if (whichType == TX_MULTISIG) {
        unsigned char m = vSolutions.front()[0];
        unsigned char n = vSolutions.back()[0];
        // Support up to x-of-3 multisig txns as standard
        if (n < 1 || n > 3)
            return false;
        if (m < 1 || m > n)
            return false;
    }

    return whichType != TX_NONSTANDARD;
}

unsigned int HaveKeys(const vector<valtype>& pubkeys, const CKeyStore& keystore)
{
    unsigned int nResult = 0;
    for (const valtype& pubkey : pubkeys) {
        CKeyID keyID = CPubKey(pubkey).GetID();
        if (keystore.HaveKey(keyID))
            ++nResult;
    }
    return nResult;
}

class CKeyStoreIsMineVisitor : public boost::static_visitor<isminetype>
{
private:
    const CKeyStore* keystore;

public:
    CKeyStoreIsMineVisitor(const CKeyStore* keystoreIn) : keystore(keystoreIn) {}
    isminetype operator()(const CNoDestination& /*dest*/) const { return isminetype::ISMINE_NO; }
    isminetype operator()(const CKeyID& keyID) const
    {
        return keystore->HaveKey(keyID) ? isminetype::ISMINE_SPENDABLE : isminetype::ISMINE_NO;
    }
    isminetype operator()(const CScriptID& scriptID) const
    {
        return keystore->HaveCScript(scriptID) ? isminetype::ISMINE_SPENDABLE : isminetype::ISMINE_NO;
    }
};

isminetype IsMine(const CKeyStore& keystore, const CTxDestination& dest)
{
    return boost::apply_visitor(CKeyStoreIsMineVisitor(&keystore), dest);
}

isminetype IsMine(const CKeyStore& keystore, const CScript& scriptPubKey)
{
    std::vector<valtype> vSolutions;
    txnouttype           whichType;
    if (!Solver(CTxDB(), scriptPubKey, whichType, vSolutions))
        return isminetype::ISMINE_NO;

    CKeyID keyID;
    switch (whichType) {
    case TX_NONSTANDARD:
    case TX_NULL_DATA:
        return isminetype::ISMINE_NO;
    case TX_PUBKEY:
        keyID = CPubKey(vSolutions[0]).GetID();
        if (keystore.HaveKey(keyID))
            return isminetype::ISMINE_SPENDABLE;
        break;
    case TX_PUBKEYHASH:
        keyID = CKeyID(uint160(vSolutions[0]));
        if (keystore.HaveKey(keyID))
            return isminetype::ISMINE_SPENDABLE;
        break;
    case TX_SCRIPTHASH: {
        CScript subscript;
        if (!keystore.GetCScript(CScriptID(uint160(vSolutions[0])), subscript))
            return isminetype::ISMINE_NO;
        return IsMine(keystore, subscript);
    }
    case TX_MULTISIG: {
        // Only consider transactions "mine" if we own ALL the
        // keys involved. multi-signature transactions that are
        // partially owned (somebody else has a key that can spend
        // them) enable spend-out-from-under-you attacks, especially
        // in shared-wallet situations.
        std::vector<valtype> keys(vSolutions.begin() + 1, vSolutions.begin() + vSolutions.size() - 1);
        if (HaveKeys(keys, keystore) == keys.size())
            return isminetype::ISMINE_SPENDABLE;
        break;
    }
    case TX_COLDSTAKE: {
        CKeyID stakeKeyID     = CKeyID(uint160(vSolutions[0]));
        bool   stakeKeyIsMine = keystore.HaveKey(stakeKeyID);
        CKeyID ownerKeyID     = CKeyID(uint160(vSolutions[1]));
        bool   spendKeyIsMine = keystore.HaveKey(ownerKeyID);

        if (spendKeyIsMine && stakeKeyIsMine)
            return isminetype::ISMINE_SPENDABLE_STAKEABLE;
        else if (stakeKeyIsMine)
            return isminetype::ISMINE_COLD;
        else if (spendKeyIsMine)
            return isminetype::ISMINE_SPENDABLE_DELEGATED;
        break;
    }
    }
    return isminetype::ISMINE_NO;
}

bool ExtractDestination(const CScript& scriptPubKey, CTxDestination& addressRet, bool fColdStake)
{
    vector<valtype> vSolutions;
    txnouttype      whichType;
    if (!Solver(CTxDB(), scriptPubKey, whichType, vSolutions))
        return false;

    if (whichType == TX_PUBKEY) {
        addressRet = CPubKey(vSolutions[0]).GetID();
        return true;
    } else if (whichType == TX_PUBKEYHASH) {
        addressRet = CKeyID(uint160(vSolutions[0]));
        return true;
    } else if (whichType == TX_SCRIPTHASH) {
        addressRet = CScriptID(uint160(vSolutions[0]));
        return true;
    } else if (whichType == TX_COLDSTAKE) {
        addressRet = CKeyID(uint160(vSolutions[!fColdStake]));
        return true;
    }
    // Multisig txns have more than one address...
    return false;
}

class CAffectedKeysVisitor : public boost::static_visitor<void>
{
private:
    const CKeyStore&     keystore;
    std::vector<CKeyID>& vKeys;

public:
    CAffectedKeysVisitor(const CKeyStore& keystoreIn, std::vector<CKeyID>& vKeysIn)
        : keystore(keystoreIn), vKeys(vKeysIn)
    {
    }

    void Process(const CScript& script)
    {
        txnouttype                  type;
        std::vector<CTxDestination> vDest;
        int                         nRequired;
        if (ExtractDestinations(script, type, vDest, nRequired)) {
            for (const CTxDestination& dest : vDest)
                boost::apply_visitor(*this, dest);
        }
    }

    void operator()(const CKeyID& keyId)
    {
        if (keystore.HaveKey(keyId))
            vKeys.push_back(keyId);
    }

    void operator()(const CScriptID& scriptId)
    {
        CScript script;
        if (keystore.GetCScript(scriptId, script))
            Process(script);
    }

    void operator()(const CNoDestination& /*none*/) {}
};

void ExtractAffectedKeys(const CKeyStore& keystore, const CScript& scriptPubKey,
                         std::vector<CKeyID>& vKeys)
{
    CAffectedKeysVisitor(keystore, vKeys).Process(scriptPubKey);
}

bool ExtractDestinations(const CScript& scriptPubKey, txnouttype& typeRet,
                         vector<CTxDestination>& addressRet, int& nRequiredRet)
{
    addressRet.clear();
    typeRet = TX_NONSTANDARD;
    vector<valtype> vSolutions;
    if (!Solver(CTxDB(), scriptPubKey, typeRet, vSolutions))
        return false;
    if (typeRet == TX_NULL_DATA) {
        // This is data, not addresses
        return false;
    }

    if (typeRet == TX_MULTISIG) {
        nRequiredRet = vSolutions.front()[0];
        for (unsigned int i = 1; i < vSolutions.size() - 1; i++) {
            CTxDestination address = CPubKey(vSolutions[i]).GetID();
            addressRet.push_back(address);
        }
    } else if (typeRet == TX_COLDSTAKE) {
        if (vSolutions.size() < 2)
            return false;
        nRequiredRet = 2;
        addressRet.push_back(CKeyID(uint160(vSolutions[0])));
        addressRet.push_back(CKeyID(uint160(vSolutions[1])));
        return true;

    } else {
        nRequiredRet = 1;
        CTxDestination address;
        if (!ExtractDestination(scriptPubKey, address))
            return false;
        addressRet.push_back(address);
    }

    return true;
}

Result<void, ScriptError> VerifyScript(const CScript& scriptSig, const CScript& scriptPubKey,
                                       const CTransaction& txTo, unsigned int nIn,
                                       bool fValidatePayToScriptHash, bool fStrictEncodings,
                                       int nHashType)
{

    vector<vector<unsigned char>> stack, stackCopy;

    TRYV(EvalScript(stack, scriptSig, txTo, nIn, fStrictEncodings, nHashType));

    if (fValidatePayToScriptHash)
        stackCopy = stack;

    TRYV(EvalScript(stack, scriptPubKey, txTo, nIn, fStrictEncodings, nHashType));

    if (stack.empty())
        return Err(SCRIPT_ERR_EVAL_FALSE);

    if (CastToBool(stack.back()) == false)
        return Err(SCRIPT_ERR_EVAL_FALSE);

    // Additional validation for spend-to-script-hash transactions:
    if (scriptPubKey.IsPayToScriptHash()) {
        if (!scriptSig.IsPushOnly()) // scriptSig must be literals-only
            return Err(SCRIPT_ERR_SIG_PUSHONLY);

        if (stackCopy.empty()) // Check to make sure that the stackCopy has elements too
            return Err(SCRIPT_ERR_UNKNOWN_ERROR);

        const valtype& pubKeySerialized = stackCopy.back();
        CScript        pubKey2(pubKeySerialized.begin(), pubKeySerialized.end());
        popstack(stackCopy);

        TRYV(EvalScript(stackCopy, pubKey2, txTo, nIn, fStrictEncodings, nHashType));

        if (stackCopy.empty())
            return Err(SCRIPT_ERR_EVAL_FALSE);
        if (!CastToBool(stackCopy.back()))
            return Err(SCRIPT_ERR_EVAL_FALSE);
        else
            return Ok();
    }

    return Ok();
}

SignatureState SignSignature(const CKeyStore& keystore, const CScript& fromPubKey, CTransaction& txTo,
                             unsigned int nIn, int nHashType, bool fColdStake)
{
    assert(nIn < txTo.vin.size());
    CTxIn& txin = txTo.vin[nIn];

    // Leave out the signature from the hash, since a signature can't sign itself.
    // The checksig op will also drop the signatures from its hash.
    uint256 hash = SignatureHash(fromPubKey, txTo, nIn, nHashType);

    const CTxDB txdb;

    txnouttype whichType;
    if (!Solver(txdb, keystore, fromPubKey, hash, nHashType, txin.scriptSig, whichType, fColdStake))
        return SignatureState::Failed;

    if (whichType == TX_SCRIPTHASH) {
        // Solver returns the subscript that need to be evaluated;
        // the final scriptSig is the signatures from that
        // and then the serialized subscript:
        CScript subscript = txin.scriptSig;

        // Recompute txn hash using subscript in place of scriptPubKey:
        uint256 hash2 = SignatureHash(subscript, txTo, nIn, nHashType);

        txnouttype subType;
        bool fSolved = Solver(txdb, keystore, subscript, hash2, nHashType, txin.scriptSig, subType) &&
                       subType != TX_SCRIPTHASH;
        // Append serialized subscript whether or not it is completely signed:
        txin.scriptSig << static_cast<valtype>(subscript);
        if (!fSolved)
            return SignatureState::Failed;
    }

    // Test solution
    if (!fColdStake && VerifyScript(txin.scriptSig, fromPubKey, txTo, nIn, true, true, 0).isOk()) {
        return SignatureState::Verified;
    }
    // we don't verify cold stakes because the verification is transaction dependent, not input dependent
    if (fColdStake) {
        return SignatureState::Unverified;
    }
    return SignatureState::Failed;
}

SignatureState SignSignature(const CKeyStore& keystore, const CTransaction& txFrom, CTransaction& txTo,
                             unsigned int nIn, int nHashType, bool fColdStake)
{
    assert(nIn < txTo.vin.size());
    CTxIn& txin = txTo.vin[nIn];
    assert(txin.prevout.n < txFrom.vout.size());
    const CTxOut& txout = txFrom.vout[txin.prevout.n];

    return SignSignature(keystore, txout.scriptPubKey, txTo, nIn, nHashType, fColdStake);
}

Result<void, ScriptError> VerifySignature(const CTransaction& txFrom, const CTransaction& txTo,
                                          unsigned int nIn, bool fValidatePayToScriptHash,
                                          bool fStrictEncodings, int nHashType)
{
    assert(nIn < txTo.vin.size());
    const CTxIn& txin = txTo.vin[nIn];
    if (txin.prevout.n >= txFrom.vout.size())
        return Err(ScriptError::SCRIPT_ERR_UNKNOWN_ERROR);
    const CTxOut& txout = txFrom.vout[txin.prevout.n];

    if (txin.prevout.hash != txFrom.GetHash())
        return Err(ScriptError::SCRIPT_ERR_UNKNOWN_ERROR);

    TRYV(VerifyScript(txin.scriptSig, txout.scriptPubKey, txTo, nIn, fValidatePayToScriptHash,
                      fStrictEncodings, nHashType));
    return Ok();
}

static CScript PushAll(const vector<valtype>& values)
{
    CScript result;
    for (const valtype& v : values)
        result << v;
    return result;
}

static CScript CombineMultisig(CScript scriptPubKey, const CTransaction& txTo, unsigned int nIn,
                               const vector<valtype>& vSolutions, vector<valtype>& sigs1,
                               vector<valtype>& sigs2)
{
    // Combine all the signatures we've got:
    set<valtype> allsigs;
    for (const valtype& v : sigs1) {
        if (!v.empty())
            allsigs.insert(v);
    }
    for (const valtype& v : sigs2) {
        if (!v.empty())
            allsigs.insert(v);
    }

    // Build a map of pubkey -> signature by matching sigs to pubkeys:
    assert(vSolutions.size() > 1);
    unsigned int          nSigsRequired = vSolutions.front()[0];
    unsigned int          nPubKeys      = vSolutions.size() - 2;
    map<valtype, valtype> sigs;
    for (const valtype& sig : allsigs) {
        for (unsigned int i = 0; i < nPubKeys; i++) {
            const valtype& pubkey = vSolutions[i + 1];
            if (sigs.count(pubkey))
                continue; // Already got a sig for this pubkey

            if (CheckSig(sig, pubkey, scriptPubKey, txTo, nIn, 0)) {
                sigs[pubkey] = sig;
                break;
            }
        }
    }
    // Now build a merged CScript:
    unsigned int nSigsHave = 0;
    CScript      result;
    result << OP_0; // pop-one-too-many workaround
    for (unsigned int i = 0; i < nPubKeys && nSigsHave < nSigsRequired; i++) {
        if (sigs.count(vSolutions[i + 1])) {
            result << sigs[vSolutions[i + 1]];
            ++nSigsHave;
        }
    }
    // Fill any missing with OP_0:
    for (unsigned int i = nSigsHave; i < nSigsRequired; i++)
        result << OP_0;

    return result;
}

static CScript CombineSignatures(CScript scriptPubKey, const CTransaction& txTo, unsigned int nIn,
                                 const txnouttype txType, const vector<valtype>& vSolutions,
                                 vector<valtype>& sigs1, vector<valtype>& sigs2)
{
    switch (txType) {
    case TX_NONSTANDARD:
    case TX_NULL_DATA:
        // Don't know anything about this, assume bigger one is correct:
        if (sigs1.size() >= sigs2.size())
            return PushAll(sigs1);
        return PushAll(sigs2);
    case TX_PUBKEY:
    case TX_PUBKEYHASH:
    case TX_COLDSTAKE:
        // Signatures are bigger than placeholders or empty scripts:
        if (sigs1.empty() || sigs1[0].empty())
            return PushAll(sigs2);
        return PushAll(sigs1);
    case TX_SCRIPTHASH:
        if (sigs1.empty() || sigs1.back().empty())
            return PushAll(sigs2);
        else if (sigs2.empty() || sigs2.back().empty())
            return PushAll(sigs1);
        else {
            // Recur to combine:
            valtype spk = sigs1.back();
            CScript pubKey2(spk.begin(), spk.end());

            txnouttype                    txType2;
            vector<vector<unsigned char>> vSolutions2;
            Solver(CTxDB(), pubKey2, txType2, vSolutions2);
            sigs1.pop_back();
            sigs2.pop_back();
            CScript result = CombineSignatures(pubKey2, txTo, nIn, txType2, vSolutions2, sigs1, sigs2);
            result << spk;
            return result;
        }
    case TX_MULTISIG:
        return CombineMultisig(scriptPubKey, txTo, nIn, vSolutions, sigs1, sigs2);
    }

    return CScript();
}

CScript CombineSignatures(CScript scriptPubKey, const CTransaction& txTo, unsigned int nIn,
                          const CScript& scriptSig1, const CScript& scriptSig2)
{
    txnouttype                    txType;
    vector<vector<unsigned char>> vSolutions;
    Solver(CTxDB(), scriptPubKey, txType, vSolutions);

    vector<valtype> stack1;
    EvalScript(stack1, scriptSig1, CTransaction(), 0, true, 0);
    vector<valtype> stack2;
    EvalScript(stack2, scriptSig2, CTransaction(), 0, true, 0);

    return CombineSignatures(scriptPubKey, txTo, nIn, txType, vSolutions, stack1, stack2);
}

unsigned int CScript::GetSigOpCount(bool fAccurate) const
{
    unsigned int   n          = 0;
    const_iterator pc         = begin();
    opcodetype     lastOpcode = OP_INVALIDOPCODE;
    while (pc < end()) {
        opcodetype opcode;
        if (!GetOp(pc, opcode))
            break;
        if (opcode == OP_CHECKSIG || opcode == OP_CHECKSIGVERIFY)
            n++;
        else if (opcode == OP_CHECKMULTISIG || opcode == OP_CHECKMULTISIGVERIFY) {
            if (fAccurate && lastOpcode >= OP_1 && lastOpcode <= OP_16)
                n += DecodeOP_N(lastOpcode);
            else
                n += 20;
        }
        lastOpcode = opcode;
    }
    return n;
}

unsigned int CScript::GetSigOpCount(const CScript& scriptSig) const
{
    if (!IsPayToScriptHash())
        return GetSigOpCount(true);

    // This is a pay-to-script-hash scriptPubKey;
    // get the last item that the scriptSig
    // pushes onto the stack:
    const_iterator        pc = scriptSig.begin();
    vector<unsigned char> data;
    while (pc < scriptSig.end()) {
        opcodetype opcode;
        if (!scriptSig.GetOp(pc, opcode, data))
            return 0;
        if (opcode > OP_16)
            return 0;
    }

    /// ... and return its opcount:
    CScript subscript(data.begin(), data.end());
    return subscript.GetSigOpCount(true);
}

// clang-format off
bool CScript::IsPayToScriptHash() const
{
    // Extra-fast test for pay-to-script-hash CScripts:
    return (this->size() == 23 &&
            this->at(0) == OP_HASH160 &&
            this->at(1) == 0x14 &&
            this->at(22) == OP_EQUAL);
}
// clang-format off

// clang-format off
bool CScript::IsPayToColdStaking() const
{
    // Extra-fast test for pay-to-cold-staking CScripts:
    return (this->size() == 51 &&
            this->at(2) == OP_ROT &&
            this->at(4) == OP_CHECKCOLDSTAKEVERIFY &&
            this->at(5) == 0x14 &&
            this->at(27) == 0x14 &&
            this->at(49) == OP_EQUALVERIFY &&
            this->at(50) == OP_CHECKSIG);
}
// clang-format on

boost::optional<std::vector<uint8_t>> CScript::GetPubKeyOfP2CSScriptSig() const
{

    CScript::const_iterator           pc = cbegin();
    opcodetype                        opcode;
    valtype                           vchValue;
    static const std::vector<uint8_t> TRUE_VEC({OP_TRUE});

    if (!GetOp(pc, opcode, vchValue)) {
        // sig is expected here
        return boost::none;
    }

    // check that the signature is canonical and valid
    if (!IsCanonicalSignature(vchValue)) {
        return boost::none;
    }

    if (!GetOp(pc, opcode, vchValue)) {
        // we expect a OP_TRUE here
        return boost::none;
    }
    if (vchValue != TRUE_VEC) {
        // if this is false, it's a delegation revocation, it's not what we expect
        return boost::none;
    }
    if (!GetOp(pc, opcode, vchValue)) {
        // we expect the public key here
        return boost::none;
    }

    // check that public key is valid
    if (!IsCanonicalPubKey(vchValue)) {
        return boost::none;
    }
    // we extract the public key
    auto pubKey = boost::make_optional(std::move(vchValue));
    if (GetOp(pc, opcode, vchValue)) {
        // there should be nothing left, otherwise this is not scriptSig of P2CS
        return boost::none;
    }
    return pubKey;
}

bool CScript::HasCanonicalPushes() const
{
    const_iterator pc = begin();
    while (pc < end()) {
        opcodetype                 opcode;
        std::vector<unsigned char> data;
        if (!GetOp(pc, opcode, data))
            return false;
        if (opcode > OP_16)
            continue;
        if (opcode < OP_PUSHDATA1 && opcode > OP_0 && (data.size() == 1 && data[0] <= 16))
            // Could have used an OP_n code, rather than a 1-byte push.
            return false;
        if (opcode == OP_PUSHDATA1 && data.size() < OP_PUSHDATA1)
            // Could have used a normal n-byte push, rather than OP_PUSHDATA1.
            return false;
        if (opcode == OP_PUSHDATA2 && data.size() <= 0xFF)
            // Could have used an OP_PUSHDATA1.
            return false;
        if (opcode == OP_PUSHDATA4 && data.size() <= 0xFFFF)
            // Could have used an OP_PUSHDATA2.
            return false;
    }
    return true;
}

class CScriptVisitor : public boost::static_visitor<bool>
{
private:
    CScript* script;

public:
    CScriptVisitor(CScript* scriptin) { script = scriptin; }

    bool operator()(const CNoDestination& /*dest*/) const
    {
        script->clear();
        return false;
    }

    bool operator()(const CKeyID& keyID) const
    {
        script->clear();
        *script << OP_DUP << OP_HASH160 << keyID << OP_EQUALVERIFY << OP_CHECKSIG;
        return true;
    }

    bool operator()(const CScriptID& scriptID) const
    {
        script->clear();
        *script << OP_HASH160 << scriptID << OP_EQUAL;
        return true;
    }
};

void CScript::SetDestination(const CTxDestination& dest)
{
    boost::apply_visitor(CScriptVisitor(this), dest);
}

void CScript::SetMultisig(int nRequired, const std::vector<CKey>& keys)
{
    this->clear();

    *this << EncodeOP_N(nRequired);
    for (const CKey& key : keys)
        *this << key.GetPubKey();
    *this << EncodeOP_N(keys.size()) << OP_CHECKMULTISIG;
}

bool CScriptCompressor::IsToKeyID(CKeyID& hash) const
{
    if (script.size() == 25 && script[0] == OP_DUP && script[1] == OP_HASH160 && script[2] == 20 &&
        script[23] == OP_EQUALVERIFY && script[24] == OP_CHECKSIG) {
        memcpy(&hash, &script[3], 20);
        return true;
    }
    return false;
}

bool CScriptCompressor::IsToScriptID(CScriptID& hash) const
{
    if (script.size() == 23 && script[0] == OP_HASH160 && script[1] == 20 && script[22] == OP_EQUAL) {
        memcpy(&hash, &script[2], 20);
        return true;
    }
    return false;
}

bool CScriptCompressor::IsToPubKey(std::vector<unsigned char>& pubkey) const
{
    if (script.size() == 35 && script[0] == 33 && script[34] == OP_CHECKSIG &&
        (script[1] == 0x02 || script[1] == 0x03)) {
        pubkey.resize(33);
        memcpy(&pubkey[0], &script[1], 33);
        return true;
    }
    if (script.size() == 67 && script[0] == 65 && script[66] == OP_CHECKSIG && script[1] == 0x04) {
        pubkey.resize(65);
        memcpy(&pubkey[0], &script[1], 65);
        CKey key;
        return (key.SetPubKey(CPubKey(pubkey))); // SetPubKey fails if this is not a valid public key, a
                                                 // case that would not be compressible
    }
    return false;
}

bool CScriptCompressor::Compress(std::vector<unsigned char>& out) const
{
    CKeyID keyID;
    if (IsToKeyID(keyID)) {
        out.resize(21);
        out[0] = 0x00;
        memcpy(&out[1], &keyID, 20);
        return true;
    }
    CScriptID scriptID;
    if (IsToScriptID(scriptID)) {
        out.resize(21);
        out[0] = 0x01;
        memcpy(&out[1], &scriptID, 20);
        return true;
    }
    std::vector<unsigned char> pubkey;
    if (IsToPubKey(pubkey)) {
        out.resize(33);
        memcpy(&out[1], &pubkey[1], 32);
        if (pubkey[0] == 0x02 || pubkey[0] == 0x03) {
            out[0] = pubkey[0];
            return true;
        } else if (pubkey[0] == 0x04) {
            out[0] = 0x04 | (pubkey[64] & 0x01);
            return true;
        }
    }
    return false;
}

unsigned int CScriptCompressor::GetSpecialSize(unsigned int nSize) const
{
    if (nSize == 0 || nSize == 1)
        return 20;
    if (nSize == 2 || nSize == 3 || nSize == 4 || nSize == 5)
        return 32;
    return 0;
}

bool CScriptCompressor::Decompress(unsigned int nSize, const std::vector<unsigned char>& in)
{
    switch (nSize) {
    case 0x00:
        script.resize(25);
        script[0] = OP_DUP;
        script[1] = OP_HASH160;
        script[2] = 20;
        memcpy(&script[3], &in[0], 20);
        script[23] = OP_EQUALVERIFY;
        script[24] = OP_CHECKSIG;
        return true;
    case 0x01:
        script.resize(23);
        script[0] = OP_HASH160;
        script[1] = 20;
        memcpy(&script[2], &in[0], 20);
        script[22] = OP_EQUAL;
        return true;
    case 0x02:
    case 0x03:
        script.resize(35);
        script[0] = 33;
        script[1] = nSize;
        memcpy(&script[2], &in[0], 32);
        script[34] = OP_CHECKSIG;
        return true;
    case 0x04:
    case 0x05:
        std::vector<unsigned char> vch(33, 0x00);
        vch[0] = nSize - 2;
        memcpy(&vch[1], &in[0], 32);
        CKey key;
        if (!key.SetPubKey(CPubKey(vch)))
            return false;
        key.SetCompressedPubKey(false); // Decompress public key
        CPubKey pubkey = key.GetPubKey();
        script.resize(67);
        script[0] = 65;
        memcpy(&script[1], &pubkey.Raw()[0], 65);
        script[66] = OP_CHECKSIG;
        return true;
    }
    return false;
}

CScript GetScriptForDestination(const CTxDestination& dest)
{
    CScript script;

    boost::apply_visitor(CScriptVisitor(&script), dest);
    return script;
}

CScript GetScriptForStakeDelegation(const CKeyID& stakingKey, const CKeyID& spendingKey)
{
    CScript script;
    script << OP_DUP << OP_HASH160 << OP_ROT << OP_IF << OP_CHECKCOLDSTAKEVERIFY
           << ToByteVector(stakingKey) << OP_ELSE << ToByteVector(spendingKey) << OP_ENDIF
           << OP_EQUALVERIFY << OP_CHECKSIG;
    return script;
}<|MERGE_RESOLUTION|>--- conflicted
+++ resolved
@@ -1535,13 +1535,6 @@
         return (SignN(vSolutions, keystore, hash, nHashType, scriptSigRet));
 
     case TX_COLDSTAKE:
-<<<<<<< HEAD
-        if (!Params().IsColdStakingEnabled(txdb)) {
-            return false;
-        }
-
-=======
->>>>>>> b24c44b2
         if (fColdStake) {
             // sign with the cold staker key
             keyID = CKeyID(uint160(vSolutions[0]));
