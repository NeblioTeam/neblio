// Copyright (c) 2010 Satoshi Nakamoto
// Copyright (c) 2009-2012 The Bitcoin developers
// Distributed under the MIT/X11 software license, see the accompanying
// file COPYING or http://www.opensource.org/licenses/mit-license.php.

#include "amount.h"
#include "bitcoinrpc.h"
#include "blockmetadata.h"
#include "main.h"
#include "merkletx.h"
#include "txdb.h"
#include "txmempool.h"
#include <algorithm>
#include <atomic>
#include <chrono>
#include <thread>

using namespace json_spirit;
using namespace std;

extern void TxToJSON(const CTransaction& tx, const uint256 hashBlock, json_spirit::Object& entry,
                     bool ignoreNTP1 = false);
extern enum Checkpoints::CPMode CheckpointsMode;

double GetDifficulty(const CBlockIndex* pblockindex)
{
    const CTxDB txdb;

    CBlockIndex blockIndex;
    // Floating point number that is a multiple of the minimum difficulty,
    // minimum difficulty = 1.0.
    if (pblockindex == nullptr) {
        auto bestBlockIndex = txdb.GetBestBlockIndex();
        if (!bestBlockIndex)
            return 1.0;
        else {
            blockIndex = GetLastBlockIndex(*bestBlockIndex, false, txdb);
        }
    } else {
        blockIndex = *pblockindex;
    }

    int nShift = (blockIndex.nBits >> 24) & 0xff;

    double dDiff = (double)0x0000ffff / (double)(blockIndex.nBits & 0x00ffffff);

    while (nShift < 29) {
        dDiff *= 256.0;
        nShift++;
    }
    while (nShift > 29) {
        dDiff /= 256.0;
        nShift--;
    }

    return dDiff;
}

double GetPoWMHashPS()
{
    if (CTxDB().GetBestBlockIndex()->nHeight >= Params().LastPoWBlock())
        return 0;

    int     nPoWInterval          = 72;
    int64_t nTargetSpacingWorkMin = 30, nTargetSpacingWork = 30;

    boost::optional<CBlockIndex> pindex         = *pindexGenesisBlock;
    boost::optional<CBlockIndex> pindexPrevWork = *pindexGenesisBlock;

    const CTxDB txdb;

    while (pindex) {
        if (pindex->IsProofOfWork()) {
            int64_t nActualSpacingWork = pindex->GetBlockTime() - pindexPrevWork->GetBlockTime();
            nTargetSpacingWork =
                ((nPoWInterval - 1) * nTargetSpacingWork + nActualSpacingWork + nActualSpacingWork) /
                (nPoWInterval + 1);
            nTargetSpacingWork = max(nTargetSpacingWork, nTargetSpacingWorkMin);
            pindexPrevWork     = pindex;
        }

        pindex = pindex->getNext(txdb);
    }

    return GetDifficulty() * 4294.967296 / nTargetSpacingWork;
}

double GetPoSKernelPS()
{
    int    nPoSInterval          = 72;
    double dStakeKernelsTriedAvg = 0;
    int    nStakesHandled = 0, nStakesTime = 0;

    const CTxDB txdb;

    boost::optional<CBlockIndex> pindex = txdb.GetBestBlockIndex();
    // we use a unique_ptr just because optional... triggers an uninitialized false positive warning
    std::unique_ptr<CBlockIndex> pindexPrevStake;

    while (pindex && nStakesHandled < nPoSInterval) {
        if (pindex->IsProofOfStake()) {
            dStakeKernelsTriedAvg += GetDifficulty(&*pindex) * 4294967296.0;
            if (pindexPrevStake) {
                nStakesTime += pindexPrevStake->nTime - pindex->nTime;
            }
            pindexPrevStake = MakeUnique<CBlockIndex>(*pindex);
            nStakesHandled++;
        }

        pindex = pindex->getPrev(txdb);
    }

    return nStakesTime ? dStakeKernelsTriedAvg / nStakesTime : 0;
}

Object blockToJSON(const CBlock& block, const CBlockIndex* blockindex, bool fPrintTransactionDetail,
                   bool ignoreNTP1 = false)
{
    Object result;
    result.push_back(Pair("hash", block.GetHash().GetHex()));
    const CTxDB txdb;
    int         confirmations = -1;
    // Only report confirmations if the block is on the main chain
    if (blockindex->IsInMainChain(txdb))
        confirmations = txdb.GetBestChainHeight().value_or(0) - blockindex->nHeight + 1;
    result.push_back(Pair("confirmations", confirmations));
    result.push_back(Pair("size", (int)::GetSerializeSize(block, SER_NETWORK, PROTOCOL_VERSION)));
    result.push_back(Pair("height", blockindex->nHeight));
    result.push_back(Pair("version", block.nVersion));
    result.push_back(Pair("merkleroot", block.hashMerkleRoot.GetHex()));
    const boost::optional<BlockMetadata> blockMetadata = txdb.ReadBlockMetadata(block.GetHash());
    result.push_back(
        Pair("mint", blockMetadata ? ValueFromAmount(blockMetadata->getMint()) : "<ERROR>"));
    result.push_back(Pair("time", (int64_t)block.GetBlockTime()));
    result.push_back(Pair("nonce", (uint64_t)block.nNonce));
    if (blockindex->nHeight > Params().LastPoWBlock() && block.nNonce > 0) {
        const VoteValueAndID voteValueAndID = VoteValueAndID::CreateVoteFromUint32(block.nNonce);
        result.push_back(Pair("votevalue", voteValueAndID.toJson()));
    } else {
        result.push_back(Pair("votevalue", json_spirit::Value()));
    }
    result.push_back(Pair("bits", fmt::format("{:08x}", block.nBits)));
    result.push_back(Pair("difficulty", GetDifficulty(blockindex)));
    result.push_back(Pair("blocktrust", leftTrim(blockindex->GetBlockTrust().GetHex(), '0')));
    result.push_back(Pair("chaintrust", leftTrim(blockindex->nChainTrust.GetHex(), '0')));
    if (const auto o = blockindex->getPrev(txdb))
        result.push_back(Pair("previousblockhash", o->GetBlockHash().GetHex()));
    if (const auto o = blockindex->getNext(txdb))
        result.push_back(Pair("nextblockhash", o->GetBlockHash().GetHex()));

    result.push_back(Pair(
        "flags", fmt::format("{}{}", blockindex->IsProofOfStake() ? "proof-of-stake" : "proof-of-work",
                             blockindex->GeneratedStakeModifier() ? " stake-modifier" : "")));
    result.push_back(Pair("proofhash", blockindex->hashProof.GetHex()));
    result.push_back(Pair("entropybit", (int)blockindex->GetStakeEntropyBit()));
    result.push_back(Pair("modifier", fmt::format("{:016x}", blockindex->nStakeModifier)));
    result.push_back(
        Pair("modifierchecksum", fmt::format("{:08x}", blockindex->nStakeModifierChecksum)));

    Array txinfo;
    for (const CTransaction& tx : block.vtx) {
        if (fPrintTransactionDetail) {
            Object entry;

            TxToJSON(tx, 0, entry, ignoreNTP1);

            txinfo.push_back(entry);
        } else
            txinfo.push_back(tx.GetHash().GetHex());
    }

    result.push_back(Pair("tx", txinfo));

    if (block.IsProofOfStake())
        result.push_back(Pair("signature", HexStr(block.vchBlockSig.begin(), block.vchBlockSig.end())));

    return result;
}

Value getbestblockhash(const Array& params, bool fHelp)
{
    if (fHelp || params.size() != 0)
        throw runtime_error("getbestblockhash\n"
                            "Returns the hash of the best block in the longest block chain.");

    return CTxDB().GetBestBlockHash().GetHex();
}

Value getblockcount(const Array& params, bool fHelp)
{
    if (fHelp || params.size() != 0)
        throw runtime_error("getblockcount\n"
                            "Returns the number of blocks in the longest block chain.");

    return CTxDB().GetBestChainHeight().value_or(0);
}

Value getdifficulty(const Array& params, bool fHelp)
{
    if (fHelp || params.size() != 0)
        throw runtime_error("getdifficulty\n"
                            "Returns the difficulty as a multiple of the minimum difficulty.");

    Object obj;
    obj.push_back(Pair("proof-of-work", GetDifficulty()));
    const CBlockIndex bi = GetLastBlockIndex(*CTxDB().GetBestBlockIndex(), true, CTxDB());
    obj.push_back(Pair("proof-of-stake", GetDifficulty(&bi)));
    obj.push_back(Pair("search-interval", (int)stakeMaker.getLastCoinStakeSearchInterval()));
    return obj;
}

Value settxfee(const Array& params, bool fHelp)
{
    if (fHelp || params.size() < 1 || params.size() > 1 || AmountFromValue(params[0]) < MIN_TX_FEE)
        throw runtime_error("settxfee <amount>\n"
                            "<amount> is a real and is rounded to the nearest 0.01");

    nTransactionFee = AmountFromValue(params[0]);
    nTransactionFee = (nTransactionFee / MIN_TX_FEE) * MIN_TX_FEE; // round to nearest 0.0001

    return true;
}

Value getrawmempool(const Array& params, bool fHelp)
{
    if (fHelp || params.size() != 0)
        throw runtime_error("getrawmempool\n"
                            "Returns all transaction ids in memory pool.");

    vector<uint256> vtxid;
    mempool.queryHashes(vtxid);

    Array a;
    BOOST_FOREACH (const uint256& hash, vtxid)
        a.push_back(hash.ToString());

    return a;
}

Value getblockhash(const Array& params, bool fHelp)
{
    if (fHelp || params.size() != 1)
        throw runtime_error("getblockhash <index>\n"
                            "Returns hash of block in best-block-chain at <index>.");

    int nHeight = params[0].get_int();
    if (nHeight < 0 || nHeight > CTxDB().GetBestChainHeight().value_or(0))
        throw runtime_error("Block number out of range.");

    boost::optional<CBlockIndex> pblockindex = CBlock::FindBlockByHeight(nHeight);
    if (!pblockindex) {
        throw std::runtime_error(fmt::format("Failed to find block at height {}", nHeight));
    }
    return pblockindex->blockHash.GetHex();
}

Value calculateblockhash(const Array& params, bool fHelp)
{
    if (fHelp || params.size() != 1)
        throw runtime_error("getblockhash <block_serialized_hex>\n"
                            "Returns hash of block that is sent here (used for test purposes).");

    std::string blockHexData = params[0].get_str();

    CDataStream ssBlock(ParseHex(blockHexData), SER_NETWORK, PROTOCOL_VERSION);
    CBlock      block;
    ssBlock >> block;
    block.print();

    return block.GetHash().GetHex();
}

Value getblock(const Array& params, bool fHelp)
{
    if (fHelp || params.size() < 1 || params.size() > 4)
        throw runtime_error(
            "getblock <hash> [verbose=true] [showtxns=false] [ignoreNTP1=false]\n"
            "If verbose is false, returns a string that is serialized, hex-encoded data for block "
            "<hash>.\n"
            "If verbose is true, returns an Object with information about block <hash> .\n"
            "If verbose is true and showtxns is true, also returns Object about each transaction. Not "
            "ignoring NTP1 will try to retireve NTP1 data from the database. This won't work if the "
            "transaction is not in the blockchain.");

    std::string strHash = params[0].get_str();
    uint256     hash(strHash);

    const CTxDB txdb;

    bool fVerbose = true;
    if (params.size() > 1)
        fVerbose = params[1].get_bool();

    bool fShowTxns = false;
    if (params.size() > 2)
        fShowTxns = params[2].get_bool();

    const auto bi = txdb.ReadBlockIndex(hash);
    if (!bi)
        throw JSONRPCError(RPC_INVALID_ADDRESS_OR_KEY, "Block not found");

    CBlock block;
    block.ReadFromDisk(&*bi, txdb, true);

    if (!fVerbose) {
        CDataStream ssBlock(SER_NETWORK, PROTOCOL_VERSION);
        ssBlock << block;
        std::string strHex = HexStr(ssBlock.begin(), ssBlock.end());
        return strHex;
    }

    bool fIgnoreNTP1 = false;
    if (params.size() > 3)
        fIgnoreNTP1 = params[3].get_bool();

    return blockToJSON(block, &*bi, fShowTxns, fIgnoreNTP1);
}

Value getblockbynumber(const Array& params, bool fHelp)
{
    if (fHelp || params.size() < 1 || params.size() > 3)
        throw runtime_error("getblockbynumber <number> [txinfo] [ignoreNTP1=false]\n"
                            "txinfo optional to print more detailed tx info\n"
                            "Returns details of a block with given block-number. Not ignoring NTP1 will "
                            "try to retireve NTP1 data from the database. This won't work if the "
                            "transaction is not in the blockchain.");

    int nHeight = params[0].get_int();
    if (nHeight < 0 || nHeight > CTxDB().GetBestChainHeight().value_or(0))
        throw runtime_error("Block number out of range.");

    const CTxDB txdb;

    CBlock block;

    boost::optional<CBlockIndex> pblockindex = CBlock::FindBlockByHeight(nHeight);

    if (!pblockindex) {
        throw runtime_error(fmt::format("Failed to get block at height: {}", nHeight));
    }
    block.ReadFromDisk(&*pblockindex, txdb, true);

    bool fIgnoreNTP1 = false;
    if (params.size() > 2)
        fIgnoreNTP1 = params[2].get_bool();

    return blockToJSON(block, &*pblockindex, params.size() > 1 ? params[1].get_bool() : false,
                       fIgnoreNTP1);
}

Value exportblockchain(const Array& params, bool fHelp)
{
    if (fHelp || params.size() < 1 || params.size() > 2) {
        throw runtime_error(
            "exportblockchain <path-dir> [breadth or depth]\n"
            "Exports the blockchain bootstrap.dat file to <path-dir>.\n"
            "<path-dir> must be a directory that exists. Ignoring the last parameter "
            "will export a linear version of the blockchain. If you need orphan chains, "
            "you can choose whether traversal is going to be breadth-firsth or depth-first.");
    }
    if (params.size() == 2 && params[1].get_str() != "breadth" && params[1].get_str() != "depth") {
        throw runtime_error("The second parameter can only be depth or breadth");
    }

    boost::optional<GraphTraverseType> graphTraverseType;
    if (params.size() == 2) {
        if (params[1].get_str() == "breadth") {
            graphTraverseType = GraphTraverseType::BreadthFirst;
        } else if (params[1].get_str() == "depth") {
            graphTraverseType = GraphTraverseType::DepthFirst;
        } else {
            graphTraverseType.reset();
        }
    }

    boost::filesystem::path bdir(params[0].get_str());
    if (!boost::filesystem::exists(bdir))
        throw runtime_error("Directory " + bdir.string() + " does not exist.");

    boost::filesystem::path filename = bdir / "bootstrap.dat";

    boost::promise<void>       finished;
    boost::unique_future<void> finished_future = finished.get_future();
    std::atomic<bool>          stopped{false};
    std::atomic<double>        progress{false};

    if (graphTraverseType) {
        // with orphans
        boost::thread exporterThread([&]() {
            ExportBootstrapBlockchainWithOrphans(filename, stopped, progress, finished,
                                                 graphTraverseType.value());
        });
        exporterThread.detach();
    } else {
        // without orphans
        boost::thread exporterThread(
            [&]() { ExportBootstrapBlockchain(filename, stopped, progress, finished); });
        exporterThread.detach();
    }

    NLog.write(b_sev::info, "Export blockchain to path started in another thread. Writing to path: {}",
               filename.string());

    int progVal            = 0;
    int lastPrintedProgVal = -1;
    while (!finished_future.is_ready()) {
        progVal = static_cast<int>(progress.load() * 100);
        if (progVal > lastPrintedProgVal) {
            NLog.write(b_sev::info, "Export blockchain progress: {}", progVal);
            lastPrintedProgVal = progVal;
        }
        std::this_thread::sleep_for(std::chrono::milliseconds(10));
        if (fShutdown) {
            stopped.store(true);
        }
    }

    finished_future.get(); // throws, but that's compatible with exception handle in this function

    NLog.write(b_sev::info, "Export blockchain to path {} is done.\n", filename.string());

    return Value();
}

Value waitforblockheight(const Array& params, bool fHelp)
{
    if (fHelp || params.size() < 1 || params.size() > 2)
        throw std::runtime_error("waitforblockheight <height> (timeout)\n"
                                 "\nWaits for (at least) block height and returns the height and hash\n"
                                 "of the current tip.\n"
                                 "\nReturns the current block on timeout or exit.\n"
                                 "\nArguments:\n"
                                 "1. height  (required, int) Block height to wait for (int)\n"
                                 "2. timeout (int, optional, default=0) Time in milliseconds to wait "
                                 "for a response. 0 indicates no timeout.\n"
                                 "\nResult:\n"
                                 "{                           (json object)\n"
                                 "  \"hash\" : {       (string) The blockhash\n"
                                 "  \"height\" : {     (int) Block height\n"
                                 "}\n"
                                 "\nExamples:\n"
                                 "waitforblockheight \"100\" 1000");
    int timeout = 0;

    int height = params[0].get_int();

    if (params.size() > 1 && params[1].type() != null_type) {
        timeout = params[1].get_int();
        NLog.write(b_sev::info, "Timeout set to: {}", timeout);
    }

    const auto bestHeight = []() -> int { return CTxDB().GetBestChainHeight().value_or(0); };

    int totalMilliSeconds = 0;
    while (totalMilliSeconds <= timeout && bestHeight() < height && IsRPCRunning()) {
        std::this_thread::sleep_for(std::chrono::seconds(1));
        totalMilliSeconds += 1000;
    }

    Object ret;
    ret.push_back(json_spirit::Pair("hash", CTxDB().GetBestBlockHash().GetHex()));
    ret.push_back(json_spirit::Pair("height", bestHeight()));

    return ret;
}

Value syncwithvalidationinterfacequeue(const Array& params, bool fHelp)
{
    if (fHelp || params.size() > 0) {
        throw std::runtime_error("syncwithvalidationinterfacequeue (unimplemented)\n"
                                 "\nWaits for the validation interface queue to catch up on everything "
                                 "that was there when we entered this function.\n"
                                 "\nExamples:\n"
                                 "syncwithvalidationinterfacequeue");
    }
    //    SyncWithValidationInterfaceQueue();
    return Value();
}

Value getblockchaininfo(const Array& params, bool fHelp)
{
    if (fHelp || params.size() != 0)
        throw std::runtime_error(
            "getblockchaininfo\n"
            "Returns an object containing various state info regarding blockchain processing.\n"
            "\nResult:\n"
            "{\n"
            "  \"chain\": \"xxxx\",              (string) current network name as defined in BIP70 "
            "(main, test, regtest)\n"
            "  \"blocks\": xxxxxx,             (numeric) the current number of blocks processed in the "
            "server\n"
            "  \"headers\": xxxxxx,            (numeric) the current number of headers we have "
            "validated\n"
            "  \"bestblockhash\": \"...\",       (string) the hash of the currently best block\n"
            "  \"difficulty\": xxxxxx,         (numeric) the current difficulty\n"
            "  \"mediantime\": xxxxxx,         (numeric) median time for the current best block\n"
            "  \"initialblockdownload\": xxxx, (bool) (debug information) estimate of whether this node "
            "is in Initial Block Download mode.\n"
            "  \"chainwork\": \"xxxx\"           (string) total amount of work in active chain, in "
            "hexadecimal\n"
            "  \"size_on_disk\": xxxxxx,       (numeric) the estimated size of the block and undo files "
            "on disk\n"
            "  \"softforks\": [                (array) status of softforks in progress\n"
            "     {\n"
            "        \"id\": \"xxxx\",           (string) name of softfork\n"
            "        \"version\": xx,          (numeric) block version\n"
            "        \"reject\": {             (object) progress toward rejecting pre-softfork blocks\n"
            "           \"status\": xx,        (boolean) true if threshold reached\n"
            "        },\n"
            "     }, ...\n"
            "  ],\n"
            "  \"warnings\" : \"...\",           (string) any network and blockchain warnings.\n"
            "}\n"
            "\nExamples:\n"
            "getblockchaininfo");

    LOCK(cs_main);

    const CTxDB txdb;

    auto bestBlockIndex = txdb.GetBestBlockIndex();

    Object obj;
    obj.push_back(Pair("chain", Params().NetworkIDString()));
    obj.push_back(Pair("blocks", CTxDB().GetBestChainHeight().value_or(0)));
    obj.push_back(Pair("headers", bestBlockIndex ? bestBlockIndex->nHeight : -1));
    obj.push_back(Pair("bestblockhash", bestBlockIndex->blockHash.GetHex()));
    obj.push_back(Pair("difficulty", (double)GetDifficulty()));
    obj.push_back(Pair("mediantime", (int64_t)bestBlockIndex->GetMedianTimePast(txdb)));
    //    obj.push_back(
    //        Pair("verificationprogress", GuessVerificationProgress(Params().TxData(),
    //        chainActive.Tip())));
    obj.push_back(Pair("initialblockdownload", IsInitialBlockDownload(txdb)));
    obj.push_back(Pair("chainwork", bestBlockIndex->nChainTrust.GetHex()));
    obj.push_back(Pair("size_on_disk", (int64_t)CTxDB::GetCurrentDiskUsage()));
    obj.push_back(Pair("warnings", GetWarnings("statusbar")));
    return obj;
}

Value blockheaderToJSON(const CBlockIndex* blockindex)
{
    AssertLockHeld(cs_main);

    const CTxDB txdb;

    Object result;
    result.push_back(Pair("hash", blockindex->GetBlockHash().GetHex()));
    int confirmations = -1;
    // Only report confirmations if the block is on the main chain
    if (blockindex->IsInMainChain(txdb))
        confirmations = txdb.GetBestChainHeight().value_or(0) - blockindex->nHeight + 1;
    result.push_back(Pair("confirmations", confirmations));
    result.push_back(Pair("height", blockindex->nHeight));
    result.push_back(Pair("version", blockindex->nVersion));
    result.push_back(Pair("versionHex", fmt::format("{:08x}", blockindex->nVersion)));
    result.push_back(Pair("merkleroot", blockindex->hashMerkleRoot.GetHex()));
    result.push_back(Pair("time", (int64_t)blockindex->nTime));
    result.push_back(Pair("mediantime", (int64_t)blockindex->GetMedianTimePast(txdb)));
    result.push_back(Pair("nonce", (uint64_t)blockindex->nNonce));
    result.push_back(Pair("bits", fmt::format("{:08x}", blockindex->nBits)));
    result.push_back(Pair("difficulty", GetDifficulty(blockindex)));
    result.push_back(Pair("chainwork", blockindex->nChainTrust.GetHex()));
    //    result.push_back(Pair("nTx", (uint64_t)blockindex->nTx));

    if (auto o = blockindex->getPrev(txdb))
        result.push_back(Pair("previousblockhash", o->GetBlockHash().GetHex()));
    if (auto o = blockindex->getNext(txdb))
        result.push_back(Pair("nextblockhash", o->GetBlockHash().GetHex()));
    return result;
}

Value getblockheader(const Array& params, bool fHelp)
{
    if (fHelp || params.size() < 1 || params.size() > 2)
        throw std::runtime_error(
            "getblockheader \"hash\" ( verbose )\n"
            "\nIf verbose is false, returns a string that is serialized, hex-encoded data for "
            "blockheader 'hash'.\n"
            "If verbose is true, returns an Object with information about blockheader <hash>.\n"
            "\nArguments:\n"
            "1. \"hash\"          (string, required) The block hash\n"
            "2. verbose           (boolean, optional, default=true) true for a json object, false for "
            "the hex encoded data\n"
            "\nResult (for verbose = true):\n"
            "{\n"
            "  \"hash\" : \"hash\",     (string) the block hash (same as provided)\n"
            "  \"confirmations\" : n,   (numeric) The number of confirmations, or -1 if the block is "
            "not on the main chain\n"
            "  \"height\" : n,          (numeric) The block height or index\n"
            "  \"version\" : n,         (numeric) The block version\n"
            "  \"versionHex\" : \"00000000\", (string) The block version formatted in hexadecimal\n"
            "  \"merkleroot\" : \"xxxx\", (string) The merkle root\n"
            "  \"time\" : ttt,          (numeric) The block time in seconds since epoch (Jan 1 1970 "
            "GMT)\n"
            "  \"mediantime\" : ttt,    (numeric) The median block time in seconds since epoch (Jan 1 "
            "1970 GMT)\n"
            "  \"nonce\" : n,           (numeric) The nonce\n"
            "  \"bits\" : \"1d00ffff\", (string) The bits\n"
            "  \"difficulty\" : x.xxx,  (numeric) The difficulty\n"
            "  \"chainwork\" : \"0000...1f3\"     (string) Expected number of hashes required to "
            "produce the current chain (in hex)\n"
            "  \"nTx\" : n,             (numeric) The number of transactions in the block.\n"
            "  \"previousblockhash\" : \"hash\",  (string) The hash of the previous block\n"
            "  \"nextblockhash\" : \"hash\",      (string) The hash of the next block\n"
            "}\n"
            "\nResult (for verbose=false):\n"
            "\"data\"             (string) A string that is serialized, hex-encoded data for block "
            "'hash'.\n"
            "\nExamples:\n"
            "getblockheader 00000000c937983704a73af28acdec37b049d214adbda81d7e2a3dd146f6ed09\"");

    LOCK(cs_main);

    std::string strHash = params[0].get_str();
    uint256     hash(strHash);

    const CTxDB txdb;

    bool fVerbose = true;
    if (params.size() > 1 && params[1].type() != null_type) {
        fVerbose = params[1].get_bool();
    }

    const auto bi = txdb.ReadBlockIndex(hash);

    if (!bi)
        throw JSONRPCError(RPC_INVALID_ADDRESS_OR_KEY, "Block not found");

    if (!fVerbose) {
        CDataStream ssBlock(SER_NETWORK, PROTOCOL_VERSION);
        ssBlock << bi->GetBlockHeader();
        std::string strHex = HexStr(ssBlock.begin(), ssBlock.end());
        return strHex;
    }

    return blockheaderToJSON(&*bi);
}

Value gettxout(const Array& params, bool fHelp)
{
    if (fHelp || params.size() < 2 || params.size() > 3)
        throw std::runtime_error(
            "gettxout \"txid\" n ( include_mempool )\n"
            "\nReturns details about an unspent transaction output.\n"
            "\nArguments:\n"
            "1. \"txid\"             (string, required) The transaction id\n"
            "2. \"n\"                (numeric, required) vout number\n"
            "3. \"include_mempool\"  (boolean, optional) Whether to include the mempool. Default: true."
            "     Note that an unspent output that is spent in the mempool won't appear.\n"
            "\nResult:\n"
            "{\n"
            "  \"bestblock\":  \"hash\",    (string) The hash of the block at the tip of the chain\n"
            "  \"confirmations\" : n,       (numeric) The number of confirmations\n"
            "  \"value\" : x.xxx,           (numeric) The transaction value in " +
            CURRENCY_UNIT +
            "\n"
            "  \"scriptPubKey\" : {         (json object)\n"
            "     \"asm\" : \"code\",       (string) \n"
            "     \"hex\" : \"hex\",        (string) \n"
            "     \"reqSigs\" : n,          (numeric) Number of required signatures\n"
            "     \"type\" : \"pubkeyhash\", (string) The type, eg pubkeyhash\n"
            "     \"addresses\" : [          (array of string) array of neblio addresses\n"
            "        \"address\"     (string) neblio address\n"
            "        ,...\n"
            "     ]\n"
            "  },\n"
            "  \"coinbase\" : true|false   (boolean) Coinbase or not\n"
            "}\n"
            "\nExamples:\n"
            "\nGet unspent transactions\n"
            "listunspent\n"
            "View the details\n"
            "gettxout \"txid\" 1\n"
            "\nAs a json rpc call\n"
            "gettxout \"txid\" 1");

    LOCK(cs_main);

    json_spirit::Object ret;

    std::string strHash = params[0].get_str();
    uint256     hash(strHash);
    unsigned    n = static_cast<unsigned>(params[1].get_int());
    COutPoint   out(hash, n);
    bool        fMempool = true;
    if (params.size() > 2 && params[2].type() != Value_type::null_type)
        fMempool = params[2].get_bool();

    boost::optional<CTransaction> tx;
    uint32_t                      nHeight = 0;
    CTxIndex                      txindex;
    if (fMempool) {
        LOCKN(mempool.cs, mempoolLock);
        if (mempool.isSpent(out)) {
            return Value();
        }
        const CTransaction* txPtr = mempool.lookup_unsafe(out.hash);
        if (txPtr) {
            nHeight = MEMPOOL_HEIGHT;
            tx      = *txPtr;
        }
    }

    // if tx was not found in the mempool
    const CTxDB txdb;
    if (!tx) {
        if (!txdb.ReadTxIndex(out.hash, txindex)) {
            return Value();
        }

        if (n >= txindex.vSpent.size()) {
            throw std::runtime_error("Transaction " + out.hash.ToString() + " has only " +
                                     std::to_string(txindex.vSpent.size()) + " outputs. Output index " +
                                     std::to_string(n) + " is invalid");
        }

        if (!txindex.vSpent.at(n).IsNull()) {
            // it's already spent
            return Value();
        }
        auto bi = txdb.ReadBlockIndex(txindex.pos.nBlockPos);
        if (bi) {
            nHeight = bi->nHeight;
            tx      = CTransaction();
            if (!txdb.ReadTx(txindex.pos, *tx)) {
                return Value();
            }
        } else {
            return Value();
        }
    }

    if (!tx) {
        throw std::runtime_error("Failed to find tx " + out.hash.ToString());
    }

    if (n >= tx->vout.size()) {
        throw std::runtime_error("Transaction " + out.hash.ToString() + " has only " +
                                 std::to_string(tx->vout.size()) + " outputs. Output index " +
                                 std::to_string(n) + " is invalid");
    }

    const boost::optional<CBlockIndex> pindex = txdb.GetBestBlockIndex();
    ret.push_back(Pair("bestblock", pindex->GetBlockHash().GetHex()));
    if (nHeight == MEMPOOL_HEIGHT) {
        ret.push_back(Pair("confirmations", 0));
    } else {
        ret.push_back(Pair("confirmations", (int64_t)(pindex->nHeight - nHeight)));
    }
    ret.push_back(Pair("value", ValueFromAmount(tx->vout.at(n).nValue)));
    Object o;
    ScriptPubKeyToJSON(tx->vout.at(n).scriptPubKey, o, true);
    ret.push_back(Pair("scriptPubKey", o));
    ret.push_back(Pair("coinbase", tx->IsCoinBase()));
    ret.push_back(Pair("coinstake", tx->IsCoinStake()));

    return ret;
}

<<<<<<< HEAD
Value setviupushprobability(const Array& params, bool fHelp)
{
    if (fHelp || params.size() != 2)
        throw std::runtime_error(
            "Only for regtest"
            "setviupushprobability <probability_numerator> <probability_denumerator>\n"
            "The probability is set as a fraction"
            "\nExamples:\n"
            "\nSet the probability to 1%\n"
            "setviupushprobability 1 100\n"
            "\nSet the probability to 5/1000 or 0.5%\n"
            "setviupushprobability 5 1000\n");

    if (Params().NetType() != NetworkType::Regtest) {
        throw std::runtime_error("This function is exclusively for regtest");
    }

    if (params[0].type() != Value_type::int_type || params[1].type() != Value_type::int_type) {
        throw JSONRPCError(RPC_INVALID_PARAMS, "Parameters should be integers");
    }

    if (params[0].get_int() < 0) {
        throw JSONRPCError(RPC_INVALID_PARAMETER, "Numerator must be zero or positive");
    }

    if (params[1].get_int() <= 0) {
        throw JSONRPCError(RPC_INVALID_PARAMETER, "Denominator must be positive");
    }

    VIUCachePushProbabilityNumerator   = params[0].get_int();
    VIUCachePushProbabilityDenominator = params[1].get_int();

=======
Value listvotes(const Array& params, bool fHelp)
{
    if (fHelp || params.size() != 0)
        throw std::runtime_error("listvotes \n"
                                 "\nReturns a list of the votes stored in this node.\n"
                                 "\nExamples:\n"
                                 "listvotes");

    return blockVotes.getAllVotesAsJson();
}

Value castvote(const Array& params, bool fHelp)
{
    if (fHelp || params.size() != 4)
        throw std::runtime_error(
            "castvote <start-block-height> <last-block-height> <proposal-ID> <vote-value>\n"
            "\nCasts a vote for a given proposal ID at a certain block range.\n"
            "\nExamples:\n"
            "\nCast a vote for proposal with ID 450, of value 66, starting from "
            "block 1000 to block 1100\n"
            "castvote 1000 1100 450 66\n");

    const int      startHeight = params[0].get_int();
    const int      lastHeight  = params[1].get_int();
    const uint32_t proposalID  = static_cast<uint32_t>(params[2].get_int());
    const uint32_t voteValue   = static_cast<uint32_t>(params[3].get_int());

    const Result<ProposalVote, ProposalVoteCreationError> voteResult =
        ProposalVote::CreateVote(startHeight, lastHeight, proposalID, voteValue);

    if (voteResult.isErr()) {
        throw std::runtime_error(
            ProposalVote::ProposalVoteCreationErrorAsString(voteResult.UNWRAP_ERR()));
    }
    const Result<void, AddVoteError> addVoteResult = blockVotes.addVote(voteResult.UNWRAP());
    if (addVoteResult.isErr()) {
        throw std::runtime_error(AllStoredVotes::AddVoteErrorAsString(addVoteResult.UNWRAP_ERR()));
    }
    blockVotes.writeAllVotesAsJsonToDataDir();
    return Value();
}

Value cancelallvotesofproposal(const Array& params, bool fHelp)
{
    if (fHelp || params.size() != 1)
        throw std::runtime_error("cancelallvotesofproposal <proposal-ID>\n"
                                 "\nRemoves all the votes of a certain proposal ID (affects only blocks "
                                 "that are not staked yet).\n"
                                 "\nExamples:\n"
                                 "\nRemove all your votes that have the vote ID 123\n"
                                 "cancelallvotesofproposal 123\n");

    const uint32_t proposalID = static_cast<uint32_t>(params[0].get_int());

    blockVotes.removeAllVotesOfProposal(proposalID);
    blockVotes.writeAllVotesAsJsonToDataDir();
>>>>>>> c0b18664
    return Value();
}<|MERGE_RESOLUTION|>--- conflicted
+++ resolved
@@ -757,7 +757,6 @@
     return ret;
 }
 
-<<<<<<< HEAD
 Value setviupushprobability(const Array& params, bool fHelp)
 {
     if (fHelp || params.size() != 2)
@@ -790,7 +789,9 @@
     VIUCachePushProbabilityNumerator   = params[0].get_int();
     VIUCachePushProbabilityDenominator = params[1].get_int();
 
-=======
+    return Value();
+}
+
 Value listvotes(const Array& params, bool fHelp)
 {
     if (fHelp || params.size() != 0)
@@ -847,6 +848,6 @@
 
     blockVotes.removeAllVotesOfProposal(proposalID);
     blockVotes.writeAllVotesAsJsonToDataDir();
->>>>>>> c0b18664
+
     return Value();
 }