--- conflicted
+++ resolved
@@ -176,20 +176,11 @@
 Value settxfee(const Array& params, bool fHelp)
 {
     if (fHelp || params.size() < 1 || params.size() > 1 || AmountFromValue(params[0]) < MIN_TX_FEE)
-<<<<<<< HEAD
         throw runtime_error("settxfee <amount>\n"
                             "<amount> is a real and is rounded to the nearest 0.01");
 
     nTransactionFee = AmountFromValue(params[0]);
-    nTransactionFee = (nTransactionFee / CENT) * CENT; // round to cent
-=======
-        throw runtime_error(
-            "settxfee <amount>\n"
-            "<amount> is a real and is rounded to the nearest 0.0001");
-
-    nTransactionFee = AmountFromValue(params[0]);
     nTransactionFee = (nTransactionFee / MIN_TX_FEE) * MIN_TX_FEE;  // round to nearest 0.0001
->>>>>>> 3f062cfa
 
     return true;
 }
