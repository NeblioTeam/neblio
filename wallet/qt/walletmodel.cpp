#include "walletmodel.h"
#include "addresstablemodel.h"
#include "coincontrol.h"
#include "guiconstants.h"
#include "main.h"
#include "optionsmodel.h"
#include "transactiontablemodel.h"

#include "base58.h"
#include "ui_interface.h"
#include "wallet.h"
#include "walletdb.h" // for BackupWallet

#include <QSet>
#include <QSettings>
#include <QTimer>

#include "init.h"
#include "ntp1/ntp1sendtxdata.h"
#include "ntp1/ntp1tools.h"

#include "udaddress.h"

WalletModel::WalletModel(CWallet* wallet, OptionsModel* optionsModel, QObject* parent)
    : QObject(parent), wallet(wallet), optionsModel(optionsModel), addressTableModel(0),
      transactionTableModel(0), cachedBalance(0), cachedStake(0), cachedUnconfirmedBalance(0),
      cachedImmatureBalance(0), cachedNumTransactions(0), cachedEncryptionStatus(Unencrypted),
      cachedNumBlocks(0)
{
    addressTableModel     = new AddressTableModel(wallet, this);
    transactionTableModel = new TransactionTableModel(wallet, this);

    // This timer will be fired repeatedly to update the balance
    pollTimer = new QTimer(this);
    connect(pollTimer, &QTimer::timeout, this, &WalletModel::pollBalanceChanged);
    pollTimer->start(MODEL_UPDATE_DELAY);

    subscribeToCoreSignals();

    qRegisterMetaType<QSharedPointer<BalancesWorker>>("QSharedPointer<BalancesWorker>");
    qRegisterMetaType<WalletModel*>("WalletModel*");

    balancesThread.setObjectName("neblio-balancesWorker"); // thread name
    balancesThread.start();
}

WalletModel::~WalletModel()
{
    unsubscribeFromCoreSignals();

    balancesThread.quit();
    balancesThread.wait();
}

qint64 WalletModel::getBalance() const { return wallet->GetBalance(); }

qint64 WalletModel::getUnconfirmedBalance() const { return wallet->GetUnconfirmedBalance(); }

qint64 WalletModel::getStake() const { return wallet->GetStake(); }

qint64 WalletModel::getImmatureBalance() const { return wallet->GetImmatureBalance(); }

boost::optional<uint64_t> WalletModel::getNumTransactions() const
{
    TRY_LOCK(wallet->cs_wallet, lock);
    if (!lock)
        return boost::none;
    return boost::make_optional(static_cast<uint64_t>(wallet->mapWallet.size()));
}

void WalletModel::updateStatus()
{
    EncryptionStatus newEncryptionStatus = getEncryptionStatus();

    if (cachedEncryptionStatus != newEncryptionStatus)
        emit encryptionStatusChanged(newEncryptionStatus);
}

int64_t WalletModel::getCreationTime() const { return wallet->nTimeFirstKey; }

void WalletModel::pollBalanceChanged()
{
    // Get required locks upfront. This avoids the GUI from getting stuck on
    // periodical polls if the core is holding the locks for a longer time -
    // for example, during a wallet rescan.
    TRY_LOCK(cs_main, lockMain);
    if (!lockMain)
        return;
    TRY_LOCK(wallet->cs_wallet, lockWallet);
    if (!lockWallet)
        return;

<<<<<<< HEAD
    int currentBlockHeight = CTxDB().GetBestChainHeight().value_or(0);
    if (currentBlockHeight != cachedNumBlocks) {
=======
    // Don't continue processing if the chain tip time is less than the first
    // key creation time as there is no need to iterate over the transaction
    // table model in this case.
    auto tip = pindexBest;
    if (pindexBest && tip->GetBlockTime() < getCreationTime())
        return;

    if (nBestHeight != cachedNumBlocks) {
>>>>>>> b24c44b2
        // Balance and number of transactions might have changed
        cachedNumBlocks = currentBlockHeight;

        checkBalanceChanged();

        // dynamically measure how long updating confirmations takes, and adjust the refresh rate of that
        using namespace std::chrono;
        high_resolution_clock::time_point t1 = high_resolution_clock::now();

        if (transactionTableModel) {
            transactionTableModel->updateConfirmations();
        }

        // the other part of dynamic setting of refresh rate
        high_resolution_clock::time_point t2 = high_resolution_clock::now();
        int duration = static_cast<int>(duration_cast<milliseconds>(t2 - t1).count());
        if (duration < 250) {
            MODEL_UPDATE_DELAY.store(500);
        } else if (duration > 10000) {
            MODEL_UPDATE_DELAY.store(30000);
        } else {
            MODEL_UPDATE_DELAY.store(duration * 3);
        }
        pollTimer->setInterval(MODEL_UPDATE_DELAY.load());
    }
}

void WalletModel::checkBalanceChanged()
{
    if (isBalancesWorkerRunning) {
        QTimer::singleShot(1000, this, &WalletModel::checkBalanceChanged);
        return;
    }

    isBalancesWorkerRunning = true;

    QSharedPointer<BalancesWorker> worker = QSharedPointer<BalancesWorker>::create();
    worker->moveToThread(&balancesThread);
    connect(worker.data(), &BalancesWorker::resultReady, this, &WalletModel::updateBalancesIfChanged,
            Qt::QueuedConnection);
    QTimer::singleShot(0, worker.data(), [this, worker]() { worker->getBalances(this, worker); });
}

QThread* WalletModel::getBalancesThread() { return &balancesThread; }

void WalletModel::updateBalancesIfChanged(qint64 newBalance, qint64 newStake,
                                          qint64 newUnconfirmedBalance, qint64 newImmatureBalance)
{
    // force sync since we got a vector from another thread
    std::atomic_thread_fence(std::memory_order_seq_cst);

    if (!firstUpdateOfBalanceDone || cachedBalance != newBalance || cachedStake != newStake ||
        cachedUnconfirmedBalance != newUnconfirmedBalance ||
        cachedImmatureBalance != newImmatureBalance) {
        firstUpdateOfBalanceDone = true;
        cachedBalance            = newBalance;
        cachedStake              = newStake;
        cachedUnconfirmedBalance = newUnconfirmedBalance;
        cachedImmatureBalance    = newImmatureBalance;
        emit balanceChanged(newBalance, newStake, newUnconfirmedBalance, newImmatureBalance);
    }

    isBalancesWorkerRunning = false;
}

void WalletModel::updateTransaction(const QString& hash, int status)
{
    if (transactionTableModel)
        transactionTableModel->updateTransaction(hash, status);

    // Balance and number of transactions might have changed
    checkBalanceChanged();

    updateNumTransactions();
}

void WalletModel::updateNumTransactions()
{
    const boost::optional<uint64_t> newNumTransactions = getNumTransactions();
    if (!newNumTransactions.is_initialized()) {
        QTimer::singleShot(1000, this, &WalletModel::updateNumTransactions);
        return;
    }

    if (cachedNumTransactions != *newNumTransactions) {
        cachedNumTransactions = *newNumTransactions;
        emit numTransactionsChanged(*newNumTransactions);
    }
}

void WalletModel::updateAddressBook(const QString& address, const QString& label, bool isMine,
                                    const QString& purpose, int status)
{
    if (addressTableModel)
        addressTableModel->updateEntry(address, label, isMine, purpose, status);
}

bool WalletModel::validateAddress(const QString& address)
{
    std::string addressInputStr = address.toStdString();
    if (auto addr = GetNeblioAddressFromUDAddress(addressInputStr)) {
        CBitcoinAddress addressParsed(*addr);
        return addressParsed.IsValid();
    } else {
        CBitcoinAddress addressParsed(address.toStdString());
        return addressParsed.IsValid();
    }
}

WalletModel::SendCoinsReturn WalletModel::sendCoins(QList<SendCoinsRecipient>        recipients,
                                                    boost::shared_ptr<NTP1Wallet>    ntp1wallet,
                                                    const RawNTP1MetadataBeforeSend& ntp1metadata,
                                                    bool                             fSpendDelegated,
                                                    const CCoinControl*              coinControl)
{
    qint64  total = 0;
    QString hex;

    if (recipients.empty()) {
        return OK;
    }

    // convert UD domains to neblio addresses
    for (SendCoinsRecipient& rcp : recipients) {
        const std::string address = rcp.address.toStdString();
        if (IsUDAddressSyntaxValid(address)) {
            if (auto converted = GetNeblioAddressFromUDAddress(address)) {
                rcp.address = QString::fromStdString(*converted);
            } else {
                return InvalidAddress;
            }
        }
    }

    // Pre-check input data for validity
    for (const SendCoinsRecipient& rcp : recipients) {
        if (!validateAddress(rcp.address)) {
            return InvalidAddress;
        }

        if (rcp.amount <= 0) {
            return InvalidAmount;
        }
        if (rcp.tokenId == QString::fromStdString(NTP1SendTxData::NEBL_TOKEN_ID)) {
            // add only nebl amounts
            total += rcp.amount;
        }
    }

    int64_t              nBalance = 0;
    std::vector<COutput> vCoins;
    wallet->AvailableCoins(vCoins, true, coinControl);

    for (const COutput& out : vCoins) {
        nBalance += out.tx->vout[out.i].nValue;
    }

    if (total > nBalance) {
        return AmountExceedsBalance;
    }

    if ((total + nTransactionFee) > nBalance) {
        return SendCoinsReturn(AmountWithFeeExceedsBalance, nTransactionFee);
    }

    {
        LOCK2(cs_main, wallet->cs_wallet);

        // This first time selection is used adds recipients and the amounts to the selector
        bool           takeInputsFromCoinControl = coinControl != nullptr && coinControl->HasSelected();
        NTP1SendTxData tokenCalculator;
        {
            // create recipients list
            std::vector<NTP1SendTokensOneRecipientData> ntp1recipients;
            std::transform(recipients.begin(), recipients.end(), std::back_inserter(ntp1recipients),
                           [](const SendCoinsRecipient& r) {
                               NTP1SendTokensOneRecipientData res;
                               res.amount      = r.amount;
                               res.destination = r.address.toStdString();
                               res.tokenId     = r.tokenId.toStdString();
                               return res;
                           });

            try {
                tokenCalculator.selectNTP1Tokens(
                    ntp1wallet,
                    (takeInputsFromCoinControl ? coinControl->GetSelected() : std::vector<COutPoint>()),
                    ntp1recipients, !takeInputsFromCoinControl);
            } catch (std::exception& ex) {
                SendCoinsReturn ret(StatusCode::NTP1TokenCalculationsFailed);
                ret.msg =
                    QString("Could not reserve the outputs necessary for spending. Error: ") + ex.what();
                return ret;
            }
        }

        // Sendmany
        std::vector<std::pair<CScript, int64_t>> vecSend;
        foreach (const SendCoinsRecipient& rcp, recipients) {
            CScript scriptPubKey;
            scriptPubKey.SetDestination(CBitcoinAddress(rcp.address.toStdString()).Get());
            // here we add only nebls. NTP1 tokens will be added at CreateTransaction()
            if (rcp.tokenId == QString::fromStdString(NTP1SendTxData::NEBL_TOKEN_ID)) {
                vecSend.push_back(make_pair(scriptPubKey, rcp.amount));
            }
        }

        CWalletTx   wtx;
        CReserveKey keyChange(wallet);
        int64_t     nFeeRequired = 0;
        std::string errorMsg;
        const bool  fCreated =
            wallet->CreateTransaction(vecSend, wtx, keyChange, nFeeRequired, tokenCalculator,
                                      ntp1metadata, false, coinControl, &errorMsg, fSpendDelegated);

        if (!fCreated) {
            if ((total + nFeeRequired) > nBalance) // FIXME: could cause collisions in the future
            {
                return SendCoinsReturn(AmountWithFeeExceedsBalance, nFeeRequired);
            }
            SendCoinsReturn ret(TransactionCreationFailed);
            ret.msg = QString::fromStdString("Error while creating the transaction: " + errorMsg);
            return ret;
        }
        // verify the NTP1 transaction before commiting
        try {
            std::vector<std::pair<CTransaction, NTP1Transaction>> inputsTxs =
                NTP1Transaction::GetAllNTP1InputsOfTx(wtx, false);
            NTP1Transaction ntp1tx;
            ntp1tx.readNTP1DataFromTx(wtx, inputsTxs);
        } catch (std::exception& ex) {
            printf("An invalid NTP1 transaction was created; an exception was thrown: %s\n", ex.what());
            SendCoinsReturn ret(StatusCode::NTP1TokenCalculationsFailed);
            ret.msg =
                "Unable to create the transaction. The transaction created would result in an invalid "
                "transaction. Please report your transaction details to the Neblio team. The "
                "error is: " +
                QString(ex.what());
            return ret;
        }
        if (!uiInterface.ThreadSafeAskFee(nFeeRequired, tr("Sending...").toStdString())) {
            return Aborted;
        }
        if (!wallet->CommitTransaction(wtx, keyChange)) {
            return TransactionCommitFailed;
        }
        hex = QString::fromStdString(wtx.GetHash().GetHex());
    }

    // Add addresses / update labels that we've sent to to the address book
    foreach (const SendCoinsRecipient& rcp, recipients) {
        std::string    strAddress = rcp.address.toStdString();
        CTxDestination dest       = CBitcoinAddress(strAddress).Get();
        std::string    strLabel   = rcp.label.toStdString();
        {
            auto mi = wallet->mapAddressBook.get(dest);

            // Check if we have a new address or an updated label
            if (!mi.is_initialized() || mi->name != strLabel) {
                wallet->SetAddressBookEntry(dest, strLabel);
            }
        }
    }

    return SendCoinsReturn(OK, 0, hex);
}

OptionsModel* WalletModel::getOptionsModel() { return optionsModel; }

AddressTableModel* WalletModel::getAddressTableModel() { return addressTableModel; }

TransactionTableModel* WalletModel::getTransactionTableModel() { return transactionTableModel; }

WalletModel::EncryptionStatus WalletModel::getEncryptionStatus() const
{
    if (!wallet->IsCrypted()) {
        return Unencrypted;
    } else if (wallet->IsLocked()) {
        return Locked;
    } else {
        return Unlocked;
    }
}

bool WalletModel::setWalletEncrypted(bool encrypted, const SecureString& passphrase)
{
    if (encrypted) {
        // Encrypt
        return wallet->EncryptWallet(passphrase);
    } else {
        // Decrypt -- TODO; not supported yet
        return false;
    }
}

bool WalletModel::setWalletLocked(bool locked, const SecureString& passPhrase)
{
    if (locked) {
        // Lock
        return wallet->Lock();
    } else {
        // Unlock
        return wallet->Unlock(passPhrase);
    }
}

bool WalletModel::changePassphrase(const SecureString& oldPass, const SecureString& newPass)
{
    bool retval;
    {
        LOCK(wallet->cs_wallet);
        wallet->Lock(); // Make sure wallet is locked before attempting pass change
        retval = wallet->ChangeWalletPassphrase(oldPass, newPass);
    }
    return retval;
}

bool WalletModel::backupWallet(const QString& filename)
{
    return BackupWallet(*wallet, filename.toLocal8Bit().data());
}

// Handlers for core signals
static void NotifyKeyStoreStatusChanged(WalletModel* walletmodel, CCryptoKeyStore* /*wallet*/)
{
    OutputDebugStringF("NotifyKeyStoreStatusChanged\n");
    QMetaObject::invokeMethod(walletmodel, "updateStatus", Qt::QueuedConnection);
}

static void NotifyAddressBookChanged(WalletModel*          walletmodel, CWallet* /*wallet*/,
                                     const CTxDestination& address, const std::string& label,
                                     bool isMine, const std::string& purpose, ChangeType status)
{
    OutputDebugStringF("NotifyAddressBookChanged %s %s isMine=%i purpose=%s status=%i\n",
                       CBitcoinAddress(address).ToString().c_str(), label.c_str(), isMine,
                       purpose.c_str(), status);
    QMetaObject::invokeMethod(
        walletmodel, "updateAddressBook", Qt::QueuedConnection,
        Q_ARG(QString, QString::fromStdString(CBitcoinAddress(address).ToString())),
        Q_ARG(QString, QString::fromStdString(label)), Q_ARG(bool, isMine),
        Q_ARG(QString, QString::fromStdString(purpose)), Q_ARG(int, status));
}

static void NotifyTransactionChanged(WalletModel* walletmodel, CWallet* /*wallet*/, const uint256& hash,
                                     ChangeType status)
{
    OutputDebugStringF("NotifyTransactionChanged %s status=%i\n", hash.GetHex().c_str(), status);
    QMetaObject::invokeMethod(walletmodel, "updateTransaction", Qt::QueuedConnection,
                              Q_ARG(QString, QString::fromStdString(hash.GetHex())), Q_ARG(int, status));
}

void WalletModel::subscribeToCoreSignals()
{
    using namespace boost::placeholders;

    // Connect signals to wallet
    wallet->NotifyStatusChanged.connect(boost::bind(&NotifyKeyStoreStatusChanged, this, _1));
    wallet->NotifyAddressBookChanged.connect(
        boost::bind(NotifyAddressBookChanged, this, _1, _2, _3, _4, _5, _6));
    wallet->NotifyTransactionChanged.connect(boost::bind(NotifyTransactionChanged, this, _1, _2, _3));
}

void WalletModel::unsubscribeFromCoreSignals()
{
    using namespace boost::placeholders;

    // Disconnect signals from wallet
    wallet->NotifyStatusChanged.disconnect(boost::bind(&NotifyKeyStoreStatusChanged, this, _1));
    wallet->NotifyAddressBookChanged.disconnect(
        boost::bind(NotifyAddressBookChanged, this, _1, _2, _3, _4, _5, _6));
    wallet->NotifyTransactionChanged.disconnect(boost::bind(NotifyTransactionChanged, this, _1, _2, _3));
}

// WalletModel::UnlockContext implementation
WalletModel::UnlockContext WalletModel::requestUnlock()
{
    bool was_locked = getEncryptionStatus() == Locked;

    if ((!was_locked) && fWalletUnlockStakingOnly) {
        setWalletLocked(true);
        was_locked = getEncryptionStatus() == Locked;
    }
    if (was_locked) {
        // Request UI to unlock wallet
        emit requireUnlock();
    }
    // If wallet is still locked, unlock was failed or cancelled, mark context as invalid
    bool valid = getEncryptionStatus() != Locked;

    return UnlockContext(this, valid, was_locked && !fWalletUnlockStakingOnly);
}

WalletModel::UnlockContext::UnlockContext(WalletModel* wallet, bool valid, bool relock)
    : wallet(wallet), valid(valid), relock(relock)
{
}

WalletModel::UnlockContext::~UnlockContext()
{
    if (valid && relock) {
        wallet->setWalletLocked(true);
    }
}

void WalletModel::UnlockContext::CopyFrom(const UnlockContext& rhs)
{
    // Transfer context; old object no longer relocks wallet
    *this      = rhs;
    rhs.relock = false;
}

bool WalletModel::getPubKey(const CKeyID& address, CPubKey& vchPubKeyOut) const
{
    return wallet->GetPubKey(address, vchPubKeyOut);
}

// returns a list of COutputs from COutPoints
void WalletModel::getOutputs(const std::vector<COutPoint>& vOutpoints, std::vector<COutput>& vOutputs)
{
    LOCK2(cs_main, wallet->cs_wallet);
    for (const COutPoint& outpoint : vOutpoints) {
        if (!wallet->mapWallet.count(outpoint.hash))
            continue;
        bool fConflicted = false;
        int  nDepth      = wallet->mapWallet[outpoint.hash].GetDepthAndMempool(fConflicted);
        if (nDepth < 0 || fConflicted)
            continue;
        COutput out(&wallet->mapWallet[outpoint.hash], outpoint.n, nDepth);
        vOutputs.push_back(out);
    }
}

// AvailableCoins + LockedCoins grouped by wallet address (put change in one group with wallet address)
void WalletModel::listCoins(std::map<QString, std::vector<COutput>>& mapCoins) const
{
    std::vector<COutput> vCoins;
    wallet->AvailableCoins(vCoins);

    LOCK2(cs_main, wallet->cs_wallet); // ListLockedCoins, mapWallet
    std::vector<COutPoint> vLockedCoins;

    // add locked coins
    for (const COutPoint& outpoint : vLockedCoins) {
        if (!wallet->mapWallet.count(outpoint.hash))
            continue;
        bool fConflicted = false;
        int  nDepth      = wallet->mapWallet[outpoint.hash].GetDepthAndMempool(fConflicted);
        if (nDepth < 0 || fConflicted)
            continue;
        COutput out(&wallet->mapWallet[outpoint.hash], outpoint.n, nDepth);
        vCoins.push_back(out);
    }

    for (const COutput& out : vCoins) {
        COutput cout = out;

        while (wallet->IsChange(cout.tx->vout[cout.i]) && cout.tx->vin.size() > 0 &&
               IsMineCheck(wallet->IsMine(cout.tx->vin[0]), isminetype::ISMINE_SPENDABLE_ALL)) {
            if (!wallet->mapWallet.count(cout.tx->vin[0].prevout.hash))
                break;
            cout =
                COutput(&wallet->mapWallet[cout.tx->vin[0].prevout.hash], cout.tx->vin[0].prevout.n, 0);
        }

        CTxDestination address;
        if (!ExtractDestination(cout.tx->vout[cout.i].scriptPubKey, address))
            continue;
        mapCoins[CBitcoinAddress(address).ToString().c_str()].push_back(out);
    }
}

bool WalletModel::isLockedCoin(uint256 /*hash*/, unsigned int /*n*/) const { return false; }

void WalletModel::lockCoin(COutPoint& /*output*/) { return; }

void WalletModel::unlockCoin(COutPoint& /*output*/) { return; }

void WalletModel::listLockedCoins(std::vector<COutPoint>& /*vOutpts*/) { return; }

bool WalletModel::whitelistAddressFromColdStaking(const QString& addressStr)
{
    return updateAddressBookPurpose(addressStr, AddressBook::AddressBookPurpose::DELEGATOR);
}

bool WalletModel::blacklistAddressFromColdStaking(const QString& addressStr)
{
    return updateAddressBookPurpose(addressStr, AddressBook::AddressBookPurpose::DELEGABLE);
}

bool WalletModel::updateAddressBookPurpose(const QString& addressStr, const std::string& purpose)
{
    CBitcoinAddress address(addressStr.toStdString());
    CKeyID          keyID;
    if (!getKeyId(address, keyID))
        return false;
    return pwalletMain->SetAddressBookEntry(keyID, getLabelForAddress(address), purpose);
}

std::string WalletModel::getLabelForAddress(const CBitcoinAddress& address)
{
    std::string label = "";
    {
        const auto mi = wallet->mapAddressBook.get(address.Get());
        if (mi.is_initialized()) {
            label = mi->name;
        }
    }
    return label;
}

bool WalletModel::getKeyId(const CBitcoinAddress& address, CKeyID& keyID)
{
    if (!address.IsValid())
        return ::error("Invalid neblio address: %s", address.ToString().c_str());

    if (!address.GetKeyID(keyID))
        return ::error("Unable to get KeyID from neblio address: %s", address.ToString().c_str());

    return true;
}

CWallet* WalletModel::getWallet() { return wallet; }

void BalancesWorker::getBalances(WalletModel* walletModel, QSharedPointer<BalancesWorker> workerPtr)
{
    const qint64 newBalance            = walletModel->getBalance();
    const qint64 newStake              = walletModel->getStake();
    const qint64 newUnconfirmedBalance = walletModel->getUnconfirmedBalance();
    const qint64 newImmatureBalance    = walletModel->getImmatureBalance();

    emit resultReady(newBalance, newStake, newUnconfirmedBalance, newImmatureBalance);
    workerPtr.reset();
}<|MERGE_RESOLUTION|>--- conflicted
+++ resolved
@@ -90,10 +90,9 @@
     if (!lockWallet)
         return;
 
-<<<<<<< HEAD
-    int currentBlockHeight = CTxDB().GetBestChainHeight().value_or(0);
-    if (currentBlockHeight != cachedNumBlocks) {
-=======
+    const ConstCBlockIndexSmartPtr pindexBest = CTxDB().GetBestBlockIndex();
+    const int currentBlockHeight = pindexBest ? pindexBest->nHeight : 0;
+
     // Don't continue processing if the chain tip time is less than the first
     // key creation time as there is no need to iterate over the transaction
     // table model in this case.
@@ -101,8 +100,7 @@
     if (pindexBest && tip->GetBlockTime() < getCreationTime())
         return;
 
-    if (nBestHeight != cachedNumBlocks) {
->>>>>>> b24c44b2
+    if (currentBlockHeight != cachedNumBlocks) {
         // Balance and number of transactions might have changed
         cachedNumBlocks = currentBlockHeight;
 
