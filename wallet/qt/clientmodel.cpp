--- conflicted
+++ resolved
@@ -55,19 +55,11 @@
 
 QDateTime ClientModel::getLastBlockDate() const
 {
-<<<<<<< HEAD
-    LOCK(cs_main);
     const ConstCBlockIndexSmartPtr bi = CTxDB().GetBestBlockIndex();
     if (bi)
-        return QDateTime::fromTime_t(bi->GetBlockTime());
+        return QDateTime::fromTime_t(cachedTip.time);
     else
         return QDateTime::fromTime_t(Params().GenesisBlock().GetBlockTime()); // Genesis block's time
-=======
-    if (pindexBest)
-        return QDateTime::fromTime_t(cachedTip.time);
-    else
-        return QDateTime::fromTime_t(pindexGenesisBlock->GetBlockTime()); // Genesis block's time
->>>>>>> b24c44b2
 }
 
 void ClientModel::updateTimer()
@@ -142,12 +134,7 @@
     return QDateTime::fromTime_t(nClientStartupTime).toString();
 }
 
-<<<<<<< HEAD
-// Handlers for core signals
-static void NotifyBlocksChanged(ClientModel* /*clientmodel*/)
-=======
 void ClientModel::setTipBlock(const ConstCBlockIndexSmartPtr &pindex, bool initialSync)
->>>>>>> b24c44b2
 {
     cachedTip.hash = pindex->GetBlockHash();
     cachedTip.time = pindex->GetBlockTime();
