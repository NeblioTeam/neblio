--- conflicted
+++ resolved
@@ -1254,18 +1254,11 @@
 
     updateWeight();
 
-<<<<<<< HEAD
-    if (stakeMaker.getLastCoinStakeSearchInterval() && nWeight) {
-        uint64_t     nNetworkWeight = GetPoSKernelPS();
-        unsigned int nTS            = Params().TargetSpacing(CTxDB());
-        unsigned     nEstimateTime  = nTS * nNetworkWeight / nWeight;
-=======
     if (stakeMaker.IsStakingActive()) {
         uint64_t       nNetworkWeight = GetPoSKernelPS();
-        unsigned int   nTS            = Params().TargetSpacing();
+        unsigned int nTS              = Params().TargetSpacing(CTxDB());
         const uint64_t nWeight        = stakeMaker.getLatestStakeWeight().value_or(0);
         unsigned       nEstimateTime  = !!nWeight ? (nTS * nNetworkWeight / nWeight) : -1;
->>>>>>> b24c44b2
 
         QString text;
         if (nEstimateTime < 60) {
