// Copyright (c) 2009-2010 Satoshi Nakamoto
// Copyright (c) 2009-2012 The Bitcoin developers
// Copyright (c) 2013 The NovaCoin developers
// Distributed under the MIT/X11 software license, see the accompanying
// file COPYING or http://www.opensource.org/licenses/mit-license.php.

#include "miner.h"
#include "block.h"
#include "kernel.h"
#include "main.h"
#include "txdb.h"
#include "txmempool.h"

using namespace std;

//////////////////////////////////////////////////////////////////////////////
//
// BitcoinMiner
//

extern unsigned int nMinerSleep;

int static FormatHashBlocks(void* pbuffer, unsigned int len)
{
    unsigned char* pdata  = (unsigned char*)pbuffer;
    unsigned int   blocks = 1 + ((len + 8) / 64);
    unsigned char* pend   = pdata + 64 * blocks;
    memset(pdata + len, 0, 64 * blocks - len);
    pdata[len]        = 0x80;
    unsigned int bits = len * 8;
    pend[-1]          = (bits >> 0) & 0xff;
    pend[-2]          = (bits >> 8) & 0xff;
    pend[-3]          = (bits >> 16) & 0xff;
    pend[-4]          = (bits >> 24) & 0xff;
    return blocks;
}

static const unsigned int pSHA256InitState[8] = {0x6a09e667, 0xbb67ae85, 0x3c6ef372, 0xa54ff53a,
                                                 0x510e527f, 0x9b05688c, 0x1f83d9ab, 0x5be0cd19};

void SHA256Transform(void* pstate, void* pinput, const void* pinit)
{
    SHA256_CTX    ctx;
    unsigned char data[64];

    SHA256_Init(&ctx);

    for (int i = 0; i < 16; i++)
        ((uint32_t*)data)[i] = ByteReverse(((uint32_t*)pinput)[i]);

    for (int i = 0; i < 8; i++)
        ctx.h[i] = ((uint32_t*)pinit)[i];

    SHA256_Update(&ctx, data, sizeof(data));
    for (int i = 0; i < 8; i++)
        ((uint32_t*)pstate)[i] = ctx.h[i];
}

// Some explaining would be appreciated
class COrphan
{
public:
    CTransaction* ptx;
    set<uint256>  setDependsOn;
    double        dPriority;
    double        dFeePerKb;

    COrphan(CTransaction* ptxIn)
    {
        ptx       = ptxIn;
        dPriority = dFeePerKb = 0;
    }

    void print() const
    {
        printf("COrphan(hash=%s, dPriority=%.1f, dFeePerKb=%.1f)\n",
               ptx->GetHash().ToString().substr(0, 10).c_str(), dPriority, dFeePerKb);
        for (uint256 hash : setDependsOn)
            printf("   setDependsOn %s\n", hash.ToString().substr(0, 10).c_str());
    }
};

uint64_t               nLastBlockTx   = 0;
uint64_t               nLastBlockSize = 0;
boost::atomic<int64_t> nLastCoinStakeSearchInterval{0};

// We want to sort transactions by priority and fee, so:
typedef boost::tuple<double, double, CTransaction*> TxPriority;
class TxPriorityCompare
{
    bool byFee;

public:
    TxPriorityCompare(bool _byFee) : byFee(_byFee) {}
    bool operator()(const TxPriority& a, const TxPriority& b)
    {
        if (byFee) {
            if (a.get<1>() == b.get<1>())
                return a.get<0>() < b.get<0>();
            return a.get<1>() < b.get<1>();
        } else {
            if (a.get<0>() == b.get<0>())
                return a.get<1>() < b.get<1>();
            return a.get<0>() < b.get<0>();
        }
    }
};

// CreateNewBlock: create new block (without proof-of-work/proof-of-stake)
std::unique_ptr<CBlock> CreateNewBlock(CWallet* pwallet, bool fProofOfStake, int64_t* pFees,
                                       const boost::optional<CBitcoinAddress>& PoWDestination)
{
    // Create new block
    std::unique_ptr<CBlock> pblock(new CBlock());
<<<<<<< HEAD
    if (!pblock)
=======
    if (!pblock.get())
>>>>>>> 8ce39105
        return nullptr;

    ConstCBlockIndexSmartPtr pindexPrev = boost::atomic_load(&pindexBest);

    // Create coinbase tx
    CTransaction coinbaseTx;
    coinbaseTx.vin.resize(1);
    coinbaseTx.vin[0].prevout.SetNull();
    coinbaseTx.vout.resize(1);

    if (!fProofOfStake) {
<<<<<<< HEAD
        if (PoWDestination) {
            coinbaseTx.vout[0].scriptPubKey.SetDestination(PoWDestination->Get());
        } else {
            CReserveKey reservekey(pwallet);
            CPubKey     pubkey;
            if (!reservekey.GetReservedKey(pubkey))
                return nullptr;
            coinbaseTx.vout[0].scriptPubKey.SetDestination(pubkey.GetID());
        }
=======
        CReserveKey reservekey(pwallet);
        CPubKey     pubkey;
        if (!reservekey.GetReservedKey(pubkey))
            return nullptr;
        txNew.vout[0].scriptPubKey.SetDestination(pubkey.GetID());
>>>>>>> 8ce39105
    } else {
        // Height first in coinbase required for block.version=2
        coinbaseTx.vin[0].scriptSig = (CScript() << pindexPrev->nHeight + 1) + COINBASE_FLAGS;
        assert(coinbaseTx.vin[0].scriptSig.size() <= 100);

        coinbaseTx.vout[0].SetEmpty();
    }

    // -regtest only: allow overriding block.nVersion with
    // -blockversion=N to test forking scenarios
    if (Params().MineBlocksOnDemand())
        pblock->nVersion = GetArg("-blockversion", pblock->nVersion);

    // Add our coinbase tx as first transaction
    pblock->vtx.push_back(coinbaseTx);

    unsigned int nSizeLimit = MaxBlockSize();

    // Largest block you're willing to create:
    unsigned int nBlockMaxSize = GetArg("-blockmaxsize", nSizeLimit);
    // Limit to betweeen 1K and nSizeLimit-1K for sanity:
    nBlockMaxSize =
        std::max(1000u, std::min(static_cast<unsigned int>(nSizeLimit - 1000), nBlockMaxSize));

    // How much of the block should be dedicated to high-priority transactions,
    // included regardless of the fees they pay
    unsigned int nBlockPrioritySize = GetArg("-blockprioritysize", 27000);
    nBlockPrioritySize              = std::min(nBlockMaxSize, nBlockPrioritySize);

    // Minimum block size you want to create; block will be filled with free transactions
    // until there are no more or the block reaches this size:
    unsigned int nBlockMinSize = GetArg("-blockminsize", 0);
    nBlockMinSize              = std::min(nBlockMaxSize, nBlockMinSize);

    // Fee-per-kilobyte amount considered the same as "free"
    // Be careful setting this: if you set it to zero then
    // a transaction spammer can cheaply fill blocks using
    // 1-satoshi-fee transactions. It should be set above the real
    // cost to you of processing a transaction.
    int64_t     nMinTxFee = MIN_TX_FEE;
    std::string minTxFeeVal;
    bool        minTxFeeExists = mapArgs.get("-mintxfee", minTxFeeVal);
    if (minTxFeeExists) {
        ParseMoney(minTxFeeVal, nMinTxFee);
    }

    pblock->nBits = GetNextTargetRequired(pindexPrev.get(), fProofOfStake);

    // map of issued token names in this block vs token hashes
    // this is used to prevent duplicate token names
    std::unordered_map<std::string, uint256> issuedTokensSymbolsInThisBlock;

    // Collect memory pool transactions into the block
    int64_t nFees = 0;
    {
        LOCK2(cs_main, mempool.cs);
        CTxDB txdb("r");

        // Priority order to process transactions
        list<COrphan>                  vOrphan; // list memory doesn't move
        map<uint256, vector<COrphan*>> mapDependers;

        // This vector will be sorted into a priority queue:
        vector<TxPriority> vecPriority;
        vecPriority.reserve(mempool.mapTx.size());
        for (map<uint256, CTransaction>::iterator mi = mempool.mapTx.begin(); mi != mempool.mapTx.end();
             ++mi) {
            CTransaction& tx = (*mi).second;
            if (tx.IsCoinBase() || tx.IsCoinStake() || !IsFinalTx(tx, pindexPrev->nHeight + 1))
                continue;

            COrphan* porphan        = nullptr;
            double   dPriority      = 0;
            int64_t  nTotalIn       = 0;
            bool     fMissingInputs = false;
            for (const CTxIn& txin : tx.vin) {
                // Read prev transaction
                CTransaction txPrev;
                CTxIndex     txindex;
                if (!txPrev.ReadFromDisk(txdb, txin.prevout, txindex)) {
                    // This should never happen; all transactions in the memory
                    // pool should connect to either transactions in the chain
                    // or other transactions in the memory pool.
                    if (!mempool.mapTx.count(txin.prevout.hash)) {
                        printf("ERROR: mempool transaction missing input\n");
                        if (fDebug)
                            assert("mempool transaction missing input" == 0);
                        fMissingInputs = true;
                        if (porphan)
                            vOrphan.pop_back();
                        break;
                    }

                    // Has to wait for dependencies
                    if (!porphan) {
                        // Use list for automatic deletion
                        vOrphan.push_back(COrphan(&tx));
                        porphan = &vOrphan.back();
                    }
                    mapDependers[txin.prevout.hash].push_back(porphan);
                    porphan->setDependsOn.insert(txin.prevout.hash);
                    nTotalIn += mempool.mapTx[txin.prevout.hash].vout[txin.prevout.n].nValue;
                    continue;
                }
                int64_t nValueIn = txPrev.vout[txin.prevout.n].nValue;
                nTotalIn += nValueIn;

                int nConf = txindex.GetDepthInMainChain();
                dPriority += (double)nValueIn * nConf;
            }
            if (fMissingInputs)
                continue;

            // Priority is sum(valuein * age) / txsize
            unsigned int nTxSize = ::GetSerializeSize(tx, SER_NETWORK, PROTOCOL_VERSION);
            dPriority /= nTxSize;

            // This is a more accurate fee-per-kilobyte than is used by the client code, because the
            // client code rounds up the size to the nearest 1K. That's good, because it gives an
            // incentive to create smaller transactions.
            double dFeePerKb = double(nTotalIn - tx.GetValueOut()) / (double(nTxSize) / 1000.0);

            if (porphan) {
                porphan->dPriority = dPriority;
                porphan->dFeePerKb = dFeePerKb;
            } else
                vecPriority.push_back(TxPriority(dPriority, dFeePerKb, &(*mi).second));
        }

        // Collect transactions into block
        map<uint256, CTxIndex> mapTestPool;
        uint64_t               nBlockSize   = 1000;
        uint64_t               nBlockTx     = 0;
        int                    nBlockSigOps = 100;
        bool                   fSortedByFee = (nBlockPrioritySize <= 0);

        map<uint256, std::vector<std::pair<CTransaction, NTP1Transaction>>> mapQueuedNTP1Inputs;

        TxPriorityCompare comparer(fSortedByFee);
        std::make_heap(vecPriority.begin(), vecPriority.end(), comparer);

        while (!vecPriority.empty()) {
            // Take highest priority transaction off the priority queue:
            double        dPriority = vecPriority.front().get<0>();
            double        dFeePerKb = vecPriority.front().get<1>();
            CTransaction& tx        = *(vecPriority.front().get<2>());

            std::pop_heap(vecPriority.begin(), vecPriority.end(), comparer);
            vecPriority.pop_back();

            // Size limits
            unsigned int nTxSize = ::GetSerializeSize(tx, SER_NETWORK, PROTOCOL_VERSION);
            if (nBlockSize + nTxSize >= nBlockMaxSize)
                continue;

            // Legacy limits on sigOps:
            unsigned int nTxSigOps = tx.GetLegacySigOpCount();
            if (nBlockSigOps + nTxSigOps >= MAX_BLOCK_SIGOPS)
                continue;

            // Timestamp limit
            if (tx.nTime > GetAdjustedTime() || (fProofOfStake && tx.nTime > pblock->vtx[0].nTime))
                continue;

            // Transaction fee
            int64_t nMinFee = tx.GetMinFee(nBlockSize, GMF_BLOCK);

            // Skip free transactions if we're past the minimum block size:
            if (fSortedByFee && (dFeePerKb < nMinTxFee) && (nBlockSize + nTxSize >= nBlockMinSize))
                continue;

            // Prioritize by fee once past the priority size or we run out of high-priority
            // transactions:
            if (!fSortedByFee &&
                ((nBlockSize + nTxSize >= nBlockPrioritySize) || (dPriority < COIN * 144 / 250))) {
                fSortedByFee = true;
                comparer     = TxPriorityCompare(fSortedByFee);
                std::make_heap(vecPriority.begin(), vecPriority.end(), comparer);
            }

            // Connecting shouldn't fail due to dependency on other memory pool transactions
            // because we're already processing them in order of dependency
            map<uint256, CTxIndex> mapTestPoolTmp(mapTestPool);

            std::vector<std::pair<CTransaction, NTP1Transaction>>               inputsTxs;
            map<uint256, std::vector<std::pair<CTransaction, NTP1Transaction>>> mapQueuedNTP1InputsTmp(
                mapQueuedNTP1Inputs);

            MapPrevTx mapInputs;
            bool      fInvalid;
            if (!tx.FetchInputs(txdb, mapTestPoolTmp, false, true, mapInputs, fInvalid))
                continue;

            int64_t nTxFees = tx.GetValueIn(mapInputs) - tx.GetValueOut();
            if (nTxFees < nMinFee)
                continue;

            nTxSigOps += tx.GetP2SHSigOpCount(mapInputs);
            if (nBlockSigOps + nTxSigOps >= MAX_BLOCK_SIGOPS)
                continue;

            try {
                std::string opRet;
                if (NTP1Transaction::IsTxNTP1(&tx, &opRet)) {
                    auto script = NTP1Script::ParseScript(opRet);
                    if (script->getTxType() == NTP1Script::TxType_Issuance) {

                        inputsTxs = NTP1Transaction::StdFetchedInputTxsToNTP1(
                            tx, mapInputs, txdb, false, mapQueuedNTP1InputsTmp, mapTestPoolTmp);

                        NTP1Transaction ntp1tx;
                        ntp1tx.readNTP1DataFromTx(tx, inputsTxs);
                        AssertNTP1TokenNameIsNotAlreadyInMainChain(ntp1tx, txdb);
                        if (ntp1tx.getTxType() == NTP1TxType_ISSUANCE) {
                            std::string currSymbol = ntp1tx.getTokenSymbolIfIssuance();
                            // make sure that case doesn't matter by converting to upper case
                            std::transform(currSymbol.begin(), currSymbol.end(), currSymbol.begin(),
                                           ::toupper);
                            if (issuedTokensSymbolsInThisBlock.find(currSymbol) !=
                                issuedTokensSymbolsInThisBlock.end()) {
                                throw std::runtime_error("The token name " + currSymbol +
                                                         " already exists in this block (while mining). "
                                                         "Skipping this transaction.");
                            }
                            issuedTokensSymbolsInThisBlock.insert(
                                std::make_pair(currSymbol, ntp1tx.getTxHash()));
                        }
                    }
                }
            } catch (std::exception& ex) {
                printf("Error while mining and verifying the uniqueness of issued token symbol in "
                       "CreateNewBlock(): "
                       "%s\n",
                       ex.what());
                continue;
            } catch (...) {
                printf("Error while mining and verifying the uniqueness of issued token symbol in "
                       "CreateNewBlock(). "
                       "Unknown exception thrown\n");
                continue;
            }

            if (!tx.ConnectInputs(txdb, mapInputs, mapTestPoolTmp, CDiskTxPos(1, 1), pindexPrev, false,
                                  true))
                continue;

            mapTestPoolTmp[tx.GetHash()] = CTxIndex(CDiskTxPos(1, 1), tx.vout.size());
            swap(mapTestPool, mapTestPoolTmp);
            mapQueuedNTP1InputsTmp[tx.GetHash()] = inputsTxs;
            swap(mapQueuedNTP1Inputs, mapQueuedNTP1InputsTmp);

            // Added
            pblock->vtx.push_back(tx);
            nBlockSize += nTxSize;
            ++nBlockTx;
            nBlockSigOps += nTxSigOps;
            nFees += nTxFees;

            if (fDebug) {
                printf("priority %.1f feeperkb %.1f txid %s\n", dPriority, dFeePerKb,
                       tx.GetHash().ToString().c_str());
            }

            // Add transactions that depend on this one to the priority queue
            uint256 hash = tx.GetHash();
            if (mapDependers.count(hash)) {
                for (COrphan* porphan : mapDependers[hash]) {
                    if (!porphan->setDependsOn.empty()) {
                        porphan->setDependsOn.erase(hash);
                        if (porphan->setDependsOn.empty()) {
                            vecPriority.push_back(
                                TxPriority(porphan->dPriority, porphan->dFeePerKb, porphan->ptx));
                            std::push_heap(vecPriority.begin(), vecPriority.end(), comparer);
                        }
                    }
                }
            }
        }

        nLastBlockTx   = nBlockTx;
        nLastBlockSize = nBlockSize;

        if (fDebug)
            printf("CreateNewBlock(): total size %" PRIu64 "\n", nBlockSize);

        if (!fProofOfStake)
            pblock->vtx[0].vout[0].nValue = GetProofOfWorkReward(nFees);

        if (pFees)
            *pFees = nFees;

        // Fill in header
        pblock->hashPrevBlock = pindexPrev->GetBlockHash();
        pblock->nTime         = max(pindexPrev->GetPastTimeLimit() + 1, pblock->GetMaxTransactionTime());
        pblock->nTime         = max(pblock->GetBlockTime(), PastDrift(pindexPrev->GetBlockTime()));
        if (!fProofOfStake)
            pblock->UpdateTime(pindexPrev.get());
        pblock->nNonce = 0;
    }

    return pblock;
}

void IncrementExtraNonce(CBlock* pblock, CBlockIndex* pindexPrev, unsigned int& nExtraNonce)
{
    // Update nExtraNonce
    static uint256 hashPrevBlock;
    if (hashPrevBlock != pblock->hashPrevBlock) {
        nExtraNonce   = 0;
        hashPrevBlock = pblock->hashPrevBlock;
    }
    ++nExtraNonce;

    unsigned int nHeight =
        pindexPrev->nHeight + 1; // Height first in coinbase required for block.version=2
    pblock->vtx[0].vin[0].scriptSig = (CScript() << nHeight << CBigNum(nExtraNonce)) + COINBASE_FLAGS;
    assert(pblock->vtx[0].vin[0].scriptSig.size() <= 100);

    pblock->hashMerkleRoot = pblock->GetMerkleRoot();
}

void FormatHashBuffers(CBlock* pblock, char* pmidstate, char* pdata, char* phash1)
{
    //
    // Pre-build hash buffers
    //
    struct
    {
        struct unnamed2
        {
            int          nVersion;
            uint256      hashPrevBlock;
            uint256      hashMerkleRoot;
            unsigned int nTime;
            unsigned int nBits;
            unsigned int nNonce;
        } block;
        unsigned char pchPadding0[64];
        uint256       hash1;
        unsigned char pchPadding1[64];
    } tmp;
    memset(&tmp, 0, sizeof(tmp));

    tmp.block.nVersion       = pblock->nVersion;
    tmp.block.hashPrevBlock  = pblock->hashPrevBlock;
    tmp.block.hashMerkleRoot = pblock->hashMerkleRoot;
    tmp.block.nTime          = pblock->nTime;
    tmp.block.nBits          = pblock->nBits;
    tmp.block.nNonce         = pblock->nNonce;

    FormatHashBlocks(&tmp.block, sizeof(tmp.block));
    FormatHashBlocks(&tmp.hash1, sizeof(tmp.hash1));

    // Byte swap all the input buffer
    for (unsigned int i = 0; i < sizeof(tmp) / 4; i++)
        ((unsigned int*)&tmp)[i] = ByteReverse(((unsigned int*)&tmp)[i]);

    // Precalc the first half of the first hash, which stays constant
    SHA256Transform(pmidstate, &tmp.block, pSHA256InitState);

    memcpy(pdata, &tmp.block, 128);
    memcpy(phash1, &tmp.hash1, 64);
}

bool CheckWork(CBlock* pblock, CWallet& wallet, CReserveKey& reservekey)
{
    uint256 hashBlock  = pblock->GetHash();
    uint256 hashTarget = CBigNum().SetCompact(pblock->nBits).getuint256();

    if (!pblock->IsProofOfWork())
        return error("CheckWork() : %s is not a proof-of-work block", hashBlock.GetHex().c_str());

    if (hashBlock > hashTarget)
        return error("CheckWork() : proof-of-work not meeting target");

    //// debug print
    printf("CheckWork() : new proof-of-work block found  \n  hash: %s  \ntarget: %s\n",
           hashBlock.GetHex().c_str(), hashTarget.GetHex().c_str());
    pblock->print();
    printf("generated %s\n", FormatMoney(pblock->vtx[0].vout[0].nValue).c_str());

    // Found a solution
    {
        LOCK(cs_main);
        if (pblock->hashPrevBlock != hashBestChain)
            return error("CheckWork() : generated block is stale");

        // Remove key from key pool
        reservekey.KeepKey();

        // Track how many getdata requests this block gets
        {
            LOCK(wallet.cs_wallet);
            wallet.mapRequestCount[hashBlock] = 0;
        }

        // Process this block the same as if we had received it from another node
        if (!ProcessBlock(nullptr, pblock))
            return error("CheckWork() : ProcessBlock, block not accepted");
    }

    return true;
}

bool CheckStake(CBlock* pblock, CWallet& wallet)
{
    uint256 proofHash = 0, hashTarget = 0;
    uint256 hashBlock = pblock->GetHash();

    if (!pblock->IsProofOfStake())
        return error("CheckStake() : %s is not a proof-of-stake block", hashBlock.GetHex().c_str());

    // verify hash target and signature of coinstake tx
    if (!CheckProofOfStake(pblock->vtx[1], pblock->nBits, proofHash, hashTarget))
        return error("CheckStake() : proof-of-stake checking failed");

    //// debug print
    printf("CheckStake() : new proof-of-stake block found  \n  hash: %s \nproofhash: %s  \ntarget: %s\n",
           hashBlock.GetHex().c_str(), proofHash.GetHex().c_str(), hashTarget.GetHex().c_str());
    pblock->print();
    printf("out %s\n", FormatMoney(pblock->vtx[1].GetValueOut()).c_str());

    // Found a solution
    {
        LOCK(cs_main);
        if (pblock->hashPrevBlock != hashBestChain)
            return error("CheckStake() : generated block is stale");

        // Track how many getdata requests this block gets
        {
            LOCK(wallet.cs_wallet);
            wallet.mapRequestCount[hashBlock] = 0;
        }

        // Process this block the same as if we had received it from another node
        if (!ProcessBlock(nullptr, pblock))
            return error("CheckStake() : ProcessBlock, block not accepted");
    }

    return true;
}

bool is_vNodesEmpty_safe()
{
    LOCK(cs_vNodes);
    return vNodes.empty();
}

void StakeMiner(CWallet* pwallet)
{
    SetThreadPriority(THREAD_PRIORITY_LOWEST);

    // Make this thread recognisable as the mining thread
    RenameThread("neblio-miner");

    bool fTryToSync = Params().MiningRequiresPeers();

    // we don't stake in regtest mode
    if (Params().MineBlocksOnDemand())
        return;

    // synchronize memory once
    fShutdown.load(boost::memory_order_seq_cst);
    while (!fShutdown.load(boost::memory_order_relaxed)) {

        while (pwallet->IsLocked()) {
            nLastCoinStakeSearchInterval = 0;
            MilliSleep(1000);
            if (fShutdown)
                return;
        }

        if (Params().MiningRequiresPeers()) {
            while (is_vNodesEmpty_safe() || IsInitialBlockDownload()) {
                nLastCoinStakeSearchInterval = 0;
                fTryToSync                   = true;
                MilliSleep(1000);
                if (fShutdown)
                    return;
            }
        }

        if (fTryToSync) {
            fTryToSync             = false;
            std::size_t vNodesSize = 0;
            {
                LOCK(cs_vNodes);
                vNodesSize = vNodes.size();
            }
            if (vNodesSize < 3 || nBestHeight < GetNumBlocksOfPeers()) {
                MilliSleep(60000);
                continue;
            }
        }

        //
        // Create new block
        //
<<<<<<< HEAD
        CAmount                 nFees;
        std::unique_ptr<CBlock> pblock = CreateNewBlock(pwallet, true, &nFees);
=======
        int64_t                 nFees;
        std::unique_ptr<CBlock> pblock(CreateNewBlock(pwallet, true, &nFees));
>>>>>>> 8ce39105
        if (!pblock)
            return;

        // Trying to sign a block
        if (pblock->SignBlock(*pwallet, nFees)) {
            SetThreadPriority(THREAD_PRIORITY_NORMAL);
            CheckStake(pblock.get(), *pwallet);
            SetThreadPriority(THREAD_PRIORITY_LOWEST);
            MilliSleep(500);
        } else {
            MilliSleep(nMinerSleep);
        }
    }
}<|MERGE_RESOLUTION|>--- conflicted
+++ resolved
@@ -112,11 +112,7 @@
 {
     // Create new block
     std::unique_ptr<CBlock> pblock(new CBlock());
-<<<<<<< HEAD
     if (!pblock)
-=======
-    if (!pblock.get())
->>>>>>> 8ce39105
         return nullptr;
 
     ConstCBlockIndexSmartPtr pindexPrev = boost::atomic_load(&pindexBest);
@@ -128,7 +124,6 @@
     coinbaseTx.vout.resize(1);
 
     if (!fProofOfStake) {
-<<<<<<< HEAD
         if (PoWDestination) {
             coinbaseTx.vout[0].scriptPubKey.SetDestination(PoWDestination->Get());
         } else {
@@ -138,13 +133,6 @@
                 return nullptr;
             coinbaseTx.vout[0].scriptPubKey.SetDestination(pubkey.GetID());
         }
-=======
-        CReserveKey reservekey(pwallet);
-        CPubKey     pubkey;
-        if (!reservekey.GetReservedKey(pubkey))
-            return nullptr;
-        txNew.vout[0].scriptPubKey.SetDestination(pubkey.GetID());
->>>>>>> 8ce39105
     } else {
         // Height first in coinbase required for block.version=2
         coinbaseTx.vin[0].scriptSig = (CScript() << pindexPrev->nHeight + 1) + COINBASE_FLAGS;
@@ -643,13 +631,8 @@
         //
         // Create new block
         //
-<<<<<<< HEAD
         CAmount                 nFees;
         std::unique_ptr<CBlock> pblock = CreateNewBlock(pwallet, true, &nFees);
-=======
-        int64_t                 nFees;
-        std::unique_ptr<CBlock> pblock(CreateNewBlock(pwallet, true, &nFees));
->>>>>>> 8ce39105
         if (!pblock)
             return;
 
