--- conflicted
+++ resolved
@@ -2000,15 +2000,9 @@
         std::cout << "Downloading test data file " << files[i] << std::endl;
         EXPECT_NO_THROW(boost::filesystem::remove(Path(TEST_ROOT_PATH) / Path("/data/" + files[i])));
         std::string content = cURLTools::GetFileFromHTTPS(
-<<<<<<< HEAD
             "https://files.nebl.io/" + files[i], 10000, 0);
         fs::path testFile = testRootPath / "data" / files[i];
         ofstream os(testFile.string().c_str());
-=======
-            "https://neblio-files.ams3.digitaloceanspaces.com/" + files[i], 10000, 0);
-        fs::path      testFile = testRootPath / "data" / files[i];
-        std::ofstream os(testFile.string().c_str());
->>>>>>> d04387ea
         os << content;
         os.close();
     }
